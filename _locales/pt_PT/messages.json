--- conflicted
+++ resolved
@@ -706,11 +706,7 @@
         "description": "Item under the Help menu, which opens a small about window"
     },
     "screenShareWindow": {
-<<<<<<< HEAD
-        "message": "Sharing screen",
-=======
         "message": "A partilhar ecrã",
->>>>>>> 8a429ad5
         "description": "Title for screen sharing window"
     },
     "speech": {
@@ -762,11 +758,7 @@
         }
     },
     "noSearchResults--sms-only": {
-<<<<<<< HEAD
-        "message": "SMS/MMS contacts are not available on Desktop.",
-=======
         "message": "Contactos SMS/MMS não se encontram disponíveis para Desktop.",
->>>>>>> 8a429ad5
         "description": "Shown in the search left pane when no results were found and primary device has SMS/MMS handling enabled"
     },
     "noSearchResultsInConversation": {
@@ -1328,17 +1320,6 @@
         "description": "Button tooltip label for turning on the microphone"
     },
     "calling__button--presenting-disabled": {
-<<<<<<< HEAD
-        "message": "Presenting disabled",
-        "description": "Button tooltip label for when screen sharing is disabled"
-    },
-    "calling__button--presenting-on": {
-        "message": "Start presenting",
-        "description": "Button tooltip label for starting to share screen"
-    },
-    "calling__button--presenting-off": {
-        "message": "Stop presenting",
-=======
         "message": "Apresentação desativada",
         "description": "Button tooltip label for when screen sharing is disabled"
     },
@@ -1348,7 +1329,6 @@
     },
     "calling__button--presenting-off": {
         "message": "Parar apresentação",
->>>>>>> 8a429ad5
         "description": "Button tooltip label for stopping screen sharing"
     },
     "calling__your-video-is-off": {
@@ -1464,17 +1444,6 @@
         "description": "Label for the \"scroll down\" button in a call's overflow area"
     },
     "calling__presenting--notification-title": {
-<<<<<<< HEAD
-        "message": "You're presenting to everyone.",
-        "description": "Title for the share screen notification"
-    },
-    "calling__presenting--notification-body": {
-        "message": "Click here to return to the call when you're ready to stop presenting.",
-        "description": "Body text for the share screen notification"
-    },
-    "calling__presenting--info": {
-        "message": "Signal is sharing $window$.",
-=======
         "message": "Está a apresentar para todos.",
         "description": "Title for the share screen notification"
     },
@@ -1484,7 +1453,6 @@
     },
     "calling__presenting--info": {
         "message": "O Signal está a partilhar $window$.",
->>>>>>> 8a429ad5
         "description": "Text that appears in the screen sharing controller to inform person that they are presenting",
         "placeholders": {
             "name": {
@@ -1494,17 +1462,6 @@
         }
     },
     "calling__presenting--stop": {
-<<<<<<< HEAD
-        "message": "Stop sharing",
-        "description": "Button for stopping screen sharing"
-    },
-    "calling__presenting--you-stopped": {
-        "message": "You stopped presenting",
-        "description": "Toast that appears when someone stops presenting"
-    },
-    "calling__presenting--person-ongoing": {
-        "message": "$name$ is presenting",
-=======
         "message": "Parar de partilhar",
         "description": "Button for stopping screen sharing"
     },
@@ -1514,7 +1471,6 @@
     },
     "calling__presenting--person-ongoing": {
         "message": "$name$ está a apresentar",
->>>>>>> 8a429ad5
         "description": "Title of call when someone is presenting",
         "placeholders": {
             "name": {
@@ -1524,11 +1480,7 @@
         }
     },
     "calling__presenting--person-stopped": {
-<<<<<<< HEAD
-        "message": "$name$ stopped presenting",
-=======
         "message": "$name$ parou a apresentação",
->>>>>>> 8a429ad5
         "description": "Toast that appears when someone stops presenting",
         "placeholders": {
             "name": {
@@ -1538,33 +1490,6 @@
         }
     },
     "calling__presenting--permission-title": {
-<<<<<<< HEAD
-        "message": "Permission needed",
-        "description": "Shown as the title for the modal that requests screen recording permissions"
-    },
-    "calling__presenting--macos-permission-description": {
-        "message": "On an Apple Mac computer using macOS Catalina version 10.15 or later, Signal needs permission to access your computer's screen recording.",
-        "description": "Shown as the description for the modal that requests screen recording permissions"
-    },
-    "calling__presenting--permission-instruction-step1": {
-        "message": "Go to System Preferences and then click Security & Privacy.",
-        "description": "Shown as the description for the modal that requests screen recording permissions"
-    },
-    "calling__presenting--permission-instruction-step2": {
-        "message": "Click Privacy.",
-        "description": "Shown as the description for the modal that requests screen recording permissions"
-    },
-    "calling__presenting--permission-instruction-step3": {
-        "message": "On the left, click Screen Recording.",
-        "description": "Shown as the description for the modal that requests screen recording permissions"
-    },
-    "calling__presenting--permission-instruction-step4": {
-        "message": "On the right, check the Signal box.",
-        "description": "Shown as the description for the modal that requests screen recording permissions"
-    },
-    "calling__presenting--permission-open": {
-        "message": "Open System Preferences",
-=======
         "message": "Necessária apresentação",
         "description": "Shown as the title for the modal that requests screen recording permissions"
     },
@@ -1586,7 +1511,6 @@
     },
     "calling__presenting--permission-open": {
         "message": "Abrir 'Definições do sistema'",
->>>>>>> 8a429ad5
         "description": "The button that opens your system preferences for the needs screen record permissions modal"
     },
     "calling__presenting--permission-cancel": {
@@ -1909,11 +1833,7 @@
     },
     "disappearingMessages": {
         "message": "Destruição de mensagens",
-<<<<<<< HEAD
-        "description": "Conversation menu option to enable disappearing messages"
-=======
         "description": "Conversation menu option to enable disappearing messages. Title of the settings section for Disappearing Messages"
->>>>>>> 8a429ad5
     },
     "disappearingMessagesDisabled": {
         "message": "Destruição de mensagens desativada",
@@ -3498,21 +3418,6 @@
         "description": "Title for hang up button"
     },
     "calling__SelectPresentingSourcesModal--title": {
-<<<<<<< HEAD
-        "message": "Share your screen",
-        "description": "Title for the select your screen sharing sources modal"
-    },
-    "calling__SelectPresentingSourcesModal--confirm": {
-        "message": "Share screen",
-        "description": "Confirm button for sharing screen modal"
-    },
-    "calling__SelectPresentingSourcesModal--entireScreen": {
-        "message": "Entire screen",
-        "description": "Title for the select your screen sharing sources modal"
-    },
-    "calling__SelectPresentingSourcesModal--window": {
-        "message": "A window",
-=======
         "message": "Partilhar o seu ecrã",
         "description": "Title for the select your screen sharing sources modal"
     },
@@ -3526,7 +3431,6 @@
     },
     "calling__SelectPresentingSourcesModal--window": {
         "message": "Uma janela",
->>>>>>> 8a429ad5
         "description": "Title for the select your screen sharing sources modal"
     },
     "callingDeviceSelection__label--video": {
@@ -4918,17 +4822,6 @@
         "description": "Aria label for file attachment button in composition area"
     },
     "CompositionArea--sms-only__title": {
-<<<<<<< HEAD
-        "message": "This person isn’t using Signal",
-        "description": "Title for the composition area for the SMS-only contact"
-    },
-    "CompositionArea--sms-only__body": {
-        "message": "Signal Desktop does not support messaging non-Signal contacts. Ask this person to install Signal for a more secure messaging experience.",
-        "description": "Body for the composition area for the SMS-only contact"
-    },
-    "CompositionArea--sms-only__spinner-label": {
-        "message": "Checking contact's registration status",
-=======
         "message": "Esta pessoa não está a utilizar o Signal",
         "description": "Title for the composition area for the SMS-only contact"
     },
@@ -4938,7 +4831,6 @@
     },
     "CompositionArea--sms-only__spinner-label": {
         "message": "A verificar o estado de registo do seu contacto",
->>>>>>> 8a429ad5
         "description": "Displayed while checking if the contact is SMS-only"
     },
     "countMutedConversationsDescription": {
@@ -5437,8 +5329,6 @@
             }
         }
     },
-<<<<<<< HEAD
-=======
     "ContactSpoofing__same-name-in-group": {
         "message": "$count$ membros do grupo tem o mesmo nome. $link$",
         "description": "Shown in the timeline warning when you multiple group members have the same name",
@@ -5453,18 +5343,14 @@
             }
         }
     },
->>>>>>> 8a429ad5
     "ContactSpoofing__same-name__link": {
         "message": "Rever pedido",
         "description": "Shown in the timeline warning when you have a message request from someone with the same name as someone else"
     },
-<<<<<<< HEAD
-=======
     "ContactSpoofing__same-name-in-group__link": {
         "message": "Clique para rever",
         "description": "Shown in the timeline warning when you multiple group members have the same name"
     },
->>>>>>> 8a429ad5
     "ContactSpoofingReviewDialog__title": {
         "message": "Rever pedido",
         "description": "Title for the contact name spoofing review dialog"
@@ -5481,8 +5367,6 @@
         "message": "O seu contacto",
         "description": "Header in the contact spoofing review dialog, shown above the \"safe\" user"
     },
-<<<<<<< HEAD
-=======
     "ContactSpoofingReviewDialog__group__title": {
         "message": "Rever membros",
         "description": "Title for the contact name spoofing review dialog in groups"
@@ -5523,7 +5407,6 @@
             }
         }
     },
->>>>>>> 8a429ad5
     "CaptchaDialog__title": {
         "message": "Verifique para continuar a conversar",
         "description": "Header in the captcha dialog"
@@ -5559,8 +5442,6 @@
     "deleteForEveryoneFailed": {
         "message": "Ocorreu um erro ao tentar eliminar a mensagem para todos. Por favor, tente mais tarde.",
         "description": "Displayed when delete-for-everyone has failed to send to all recepients"
-<<<<<<< HEAD
-=======
     },
     "ChatColorPicker__delete--title": {
         "message": "Eliminar cor",
@@ -5717,6 +5598,5 @@
     "ConversationDetailsHeader--add-group-description": {
         "message": "Adicionar descrição do grupo...",
         "description": "Placeholder text in the details header for those that can edit the group description"
->>>>>>> 8a429ad5
     }
 }