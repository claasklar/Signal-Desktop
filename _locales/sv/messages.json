--- conflicted
+++ resolved
@@ -1494,25 +1494,6 @@
         "description": "Shown as the title for the modal that requests screen recording permissions"
     },
     "calling__presenting--macos-permission-description": {
-<<<<<<< HEAD
-        "message": "På en Apple Mac-dator som använder macOS Catalina version 10.15 eller senare behöver Signal behörighet för att komma åt datorns skärminspelning.",
-        "description": "Shown as the description for the modal that requests screen recording permissions"
-    },
-    "calling__presenting--permission-instruction-step1": {
-        "message": "Gå till systeminställningar och klicka sedan på Säkerhet & integritet.",
-        "description": "Shown as the description for the modal that requests screen recording permissions"
-    },
-    "calling__presenting--permission-instruction-step2": {
-        "message": "Klicka på Integritet.",
-        "description": "Shown as the description for the modal that requests screen recording permissions"
-    },
-    "calling__presenting--permission-instruction-step3": {
-        "message": "Klicka på Skärminspelning till vänster.",
-        "description": "Shown as the description for the modal that requests screen recording permissions"
-    },
-    "calling__presenting--permission-instruction-step4": {
-        "message": "Markera rutan Signal till höger.",
-=======
         "message": "Signal needs permission to access your computer's screen recording.",
         "description": "Shown as the description for the modal that requests screen recording permissions"
     },
@@ -1526,7 +1507,6 @@
     },
     "calling__presenting--permission-instruction-step3": {
         "message": "On the right, check the box next to Signal. If you don’t see Signal in the list, click the + to add it.",
->>>>>>> 8a429ad5
         "description": "Shown as the description for the modal that requests screen recording permissions"
     },
     "calling__presenting--permission-open": {
