{
    "softwareAcknowledgments": {
        "message": "Software Acknowledgments",
        "description": "Shown in the about box for the link to software acknowledgments"
    },
    "privacyPolicy": {
        "message": "លក្ខខណ្ឌ និងគោលនយោបាយឯកជនភាព",
        "description": "Shown in the about box for the link to https://signal.org/legal"
    },
    "copyErrorAndQuit": {
        "message": "ចម្លងបញ្ហា និងចាកចេញ",
        "description": "Shown in the top-level error popup, allowing user to copy the error text and close the app"
    },
    "unknownContact": {
        "message": "Unknown contact",
        "description": "Shown as the name of a contact if we don't have any displayable information about them"
    },
    "unknownGroup": {
        "message": "ក្រុមមិនស្គាល់",
        "description": "Shown as the name of a group if we don't have any information about it"
    },
    "databaseError": {
        "message": "បញ្ហាទិន្នន័យ",
        "description": "Shown in a popup if the database cannot start up properly"
    },
    "deleteAndRestart": {
        "message": "លុបទិន្នន័យទាំងអស់ និងបើកឡើងវិញ",
        "description": "Shown in a popup if the database cannot start up properly; allows user to delete database and restart"
    },
    "mainMenuFile": {
        "message": "&ឯកសារ",
        "description": "The label that is used for the File menu in the program main menu. The '&' indicates that the following letter will be used as the keyboard 'shortcut letter' for accessing the menu with the Alt-<letter> combination."
    },
    "mainMenuCreateStickers": {
        "message": "បង្កើត/បញ្ជូនកញ្ចប់ស្ទីកគ័រ",
        "description": "The label that is used for the Create/upload sticker pack option in the File menu in the program main menu. The '&' indicates that the following letter will be used as the keyboard 'shortcut letter' for accessing the menu with the Alt-<letter> combination."
    },
    "mainMenuEdit": {
        "message": "&កែប្រែ",
        "description": "The label that is used for the Edit menu in the program main menu. The '&' indicates that the following letter will be used as the keyboard 'shortcut letter' for accessing the menu with the Alt-<letter> combination."
    },
    "mainMenuView": {
        "message": "&បង្ហាញ",
        "description": "The label that is used for the View menu in the program main menu. The '&' indicates that the following letter will be used as the keyboard 'shortcut letter' for accessing the menu with the Alt-<letter> combination."
    },
    "mainMenuWindow": {
        "message": "&ផ្ទាំងបង្អួច",
        "description": "The label that is used for the Window menu in the program main menu. The '&' indicates that the following letter will be used as the keyboard 'shortcut letter' for accessing the menu with the Alt-<letter> combination."
    },
    "mainMenuHelp": {
        "message": "&ជំនួយ",
        "description": "The label that is used for the Help menu in the program main menu. The '&' indicates that the following letter will be used as the keyboard 'shortcut letter' for accessing the menu with the Alt-<letter> combination."
    },
    "mainMenuSettings": {
        "message": "ចំណង់ចំណូលចិត្ត...",
        "description": "The label that is used for the Preferences menu in the program main menu. This should be consistent with the standard naming for ‘Preferences’ on the operating system."
    },
    "appMenuHide": {
        "message": "លាក់",
        "description": "Application menu command to hide the window"
    },
    "appMenuHideOthers": {
        "message": "លាក់ផ្សេងទៀត",
        "description": "Application menu command to hide all other windows"
    },
    "appMenuUnhide": {
        "message": "បង្ហាញទាំងអស់",
        "description": "Application menu command to show all application windows"
    },
    "appMenuQuit": {
        "message": "ចាកចេញពីSignal",
        "description": "Application menu command to close the application"
    },
    "editMenuUndo": {
        "message": "មិនធ្វើវិញ",
        "description": "Edit menu command to remove recently-typed text"
    },
    "editMenuRedo": {
        "message": "ធ្វើឡើងវិញ",
        "description": "Edit menu command to restore previously undone typed text"
    },
    "editMenuCut": {
        "message": "កាត់",
        "description": "Edit menu command to remove selected text and add it to clipboard"
    },
    "editMenuCopy": {
        "message": "ចម្លង",
        "description": "Edit menu command to add selected text to clipboard"
    },
    "editMenuPaste": {
        "message": "បិទភ្ជាប់",
        "description": "Edit menu command to insert text from clipboard at cursor location"
    },
    "editMenuPasteAndMatchStyle": {
        "message": "គំរូបិទភ្ជាប់ និងត្រូវគ្នា",
        "description": "Edit menu command to insert text from clipboard at cursor location, taking only text and not style information"
    },
    "editMenuDelete": {
        "message": "លុប",
        "description": "Edit menu command to remove the selected text"
    },
    "editMenuSelectAll": {
        "message": "ជ្រើសរើសទាំងអស់",
        "description": "Edit menu command to select all of the text in selected text box"
    },
    "editMenuStartSpeaking": {
        "message": "ចាប់ផ្តើមការនិយាយ",
        "description": "Edit menu item under 'speech' to start dictation"
    },
    "editMenuStopSpeaking": {
        "message": "បញ្ឈប់ការនិយាយ",
        "description": "Edit menu item under 'speech' to stop dictation"
    },
    "windowMenuClose": {
        "message": "បិទផ្ទាំង",
        "description": "Window menu command to close the current window"
    },
    "windowMenuMinimize": {
        "message": "បង្រួមតូច",
        "description": "Window menu command to minimize the current window"
    },
    "windowMenuZoom": {
        "message": "ពង្រីក",
        "description": "Window menu command to make the current window the size of the whole screen"
    },
    "windowMenuBringAllToFront": {
        "message": "នាំទាំងអស់ទៅកាន់ពុម្ពអក្សរ",
        "description": "Window menu command to bring all windows of current application to front"
    },
    "viewMenuResetZoom": {
        "message": "ទំហំជាក់ស្តែង",
        "description": "View menu command to go back to the default zoom"
    },
    "viewMenuZoomIn": {
        "message": "ពង្រីក",
        "description": "View menu command to make everything bigger"
    },
    "viewMenuZoomOut": {
        "message": "បង្រួម",
        "description": "View menu command to make everything smaller"
    },
    "viewMenuToggleFullScreen": {
        "message": "បិទបើកការបង្ហាញពេញអេក្រង់",
        "description": "View menu command to enter or leave Full Screen mode"
    },
    "viewMenuToggleDevTools": {
        "message": "បិទបើកមុខងារអ្នកអភិវឌ្ឍន៍",
        "description": "View menu command to show or hide the developer tools"
    },
    "menuSetupAsNewDevice": {
        "message": "ដំឡើង ជាឧបករណ៍ថ្មី",
        "description": "When the application is not yet set up, menu option to start up the set up as fresh device"
    },
    "menuSetupAsStandalone": {
        "message": "ដំឡើង ជាឧបករណ៍ដាច់ដោយឡែក",
        "description": "Only available on development modes, menu option to open up the standalone device setup sequence"
    },
    "messageContextMenuButton": {
        "message": "More actions",
        "description": "Label for context button next to each message"
    },
    "contextMenuCopyLink": {
        "message": "ថតចម្លងតំណភ្ជាប់",
        "description": "Shown in the context menu for a link to indicate that the user can copy the link"
    },
    "contextMenuCopyImage": {
        "message": "Copy Image",
        "description": "Shown in the context menu for an image to indicate that the user can copy the image"
    },
    "contextMenuNoSuggestions": {
        "message": "គ្មានការផ្តល់យោបល់ទេ",
        "description": "Shown in the context menu for a misspelled word to indicate that there are no suggestions to replace the misspelled word"
    },
    "avatarMenuViewArchive": {
        "message": "បង្ហាញបណ្ណាសារ",
        "description": "One of the menu options available in the Avatar Popup menu"
    },
    "avatarMenuChatColors": {
        "message": "Chat Color",
        "description": "One of the menu options available in the Avatar Popup menu"
    },
    "loading": {
        "message": "កំពុងផ្ទុក...",
        "description": "Message shown on the loading screen before we've loaded any messages"
    },
    "optimizingApplication": {
        "message": "ធ្វើឱ្យកម្មវិធីប្រសើរឡើង ...",
        "description": "Message shown on the loading screen while we are doing application optimizations"
    },
    "migratingToSQLCipher": {
        "message": "កំពុងរៀបចំសារ... $status$ រួចរាល់។",
        "description": "Message shown on the loading screen while we are doing application optimizations",
        "placeholders": {
            "status": {
                "content": "$1",
                "example": "45/200"
            }
        }
    },
    "archivedConversations": {
        "message": "បណ្ណសារសន្ទនា",
        "description": "Shown in place of the search box when showing archived conversation list"
    },
    "LeftPane--pinned": {
        "message": "Pinned",
        "description": "Shown as a header for pinned conversations in the left pane"
    },
    "LeftPane--chats": {
        "message": "ការជជែក",
        "description": "Shown as a header for non-pinned conversations in the left pane"
    },
    "archiveHelperText": {
        "message": "ការសន្ទនាទាំងនេះ នឹងត្រូវធ្វើបណ្ណសារ និងបង្ហាញក្នុងប្រអប់សំបុត្រតែប៉ុណ្ណោះ ប្រសិនបើទទួលបានសារថ្មី។",
        "description": "Shown at the top of the archived conversations list in the left pane"
    },
    "archiveConversation": {
        "message": "បណ្ណសារ",
        "description": "Shown in menu for conversation, and moves conversation out of main conversation list"
    },
    "markUnread": {
        "message": "ដាក់ថាមិនបានអាន",
        "description": "Shown in menu for conversation, and marks conversation as unread"
    },
    "moveConversationToInbox": {
        "message": "បិទបណ្ណសារ",
        "description": "Undoes Archive Conversation action, and moves archived conversation back to the main conversation list"
    },
    "pinConversation": {
        "message": "Pin Conversation",
        "description": "Shown in menu for conversation, and pins the conversation to the top of the conversation list"
    },
    "unpinConversation": {
        "message": "Unpin Conversation",
        "description": "Undoes Archive Conversation action, and unpins the conversation from the top of the conversation list"
    },
    "pinnedConversationsFull": {
        "message": "You can only pin up to 4 chats",
        "description": ""
    },
    "chooseDirectory": {
        "message": "ជ្រើសរើសទីតាំងផ្ទុក",
        "description": "Button to allow the user to find a folder on disk"
    },
    "chooseFile": {
        "message": "ជ្រើសរើសឯកសារ",
        "description": "Button to allow the user to find a file on disk"
    },
    "loadDataHeader": {
        "message": "ផ្ទុកទិន្នន័យរបស់អ្នក",
        "description": "Header shown on the first screen in the data import process"
    },
    "loadDataDescription": {
        "message": "អ្នកទើបឆ្លងកាត់ដំណើការនាំចេញ បញ្ជីទំនាក់ទំនង និងសាររបស់អ្នកគឺកំពុងរង់ចាំនៅលើម៉ាស៊ីនកុំព្យូទ័ររបស់អ្នក។ ជ្រើសរើស ថតផ្ទុកទិន្នន័យSignalរបស់អ្នក ដែលបានរក្សាទុក។",
        "description": "Introduction to the process of importing messages and contacts from disk"
    },
    "importChooserTitle": {
        "message": "ជ្រើសរើស ថតឯកសារ ជាមួយទិន្នន័យបាននាំចេញ",
        "description": "Title of the popup window used to select data previously exported"
    },
    "importErrorHeader": {
        "message": "មានបញ្ហាខុសប្រក្រតី!",
        "description": "Header of the error screen after a failed import"
    },
    "importingHeader": {
        "message": "កំពុងផ្ទុកបញ្ជីទំនាក់ទំនង និងសារ",
        "description": "Header of screen shown as data is import"
    },
    "importErrorFirst": {
        "message": "សូមប្រាកដថា អ្នកបានជ្រើសរើស កន្លែងត្រឹមត្រូវដែលផ្ទុកទិន្នន័យSignalរបស់អ្នក ដែលបានរក្សាទុក។ ឈ្មោះវា គួរតែចាប់ផ្តើមដោយ 'នាំចេញ Signal។' អ្នកអាចរក្សាទុកការចម្លងថ្មីមួយនៃទិន្នន័យរបស់អ្នក ពីកម្មវិធី Chrome ។",
        "description": "Message shown if the import went wrong; first paragraph"
    },
    "importErrorSecond": {
        "message": "បើសិនជំហានទាំងនេះ មិនកើតទេ សូមបញ្ជូន កំណត់ត្រាបញ្ហា (បង្ហាញ -> កំណត់ត្រាបញ្ហា) ដូចនេះ យើងអាចជួយអ្នកបាន!",
        "description": "Message shown if the import went wrong; second paragraph"
    },
    "importAgain": {
        "message": "ជ្រើសរើស កន្លែងផ្ទុក និងសាកល្បងម្តងទៀត",
        "description": "Button shown if the user runs into an error during import, allowing them to start over"
    },
    "importCompleteHeader": {
        "message": "ជោគជ័យ!",
        "description": "Header shown on the screen at the end of a successful import process"
    },
    "importCompleteStartButton": {
        "message": "ចាប់ផ្តើមប្រើប្រាស់ Signal Desktop",
        "description": "Button shown at end of successful import process, nothing left but a restart"
    },
    "importCompleteLinkButton": {
        "message": "តភ្ជាប់ឧបករណ៍នេះ ទៅកាន់ទូរស័ព្ទរបស់អ្នក",
        "description": "Button shown at end of successful 'light' import process, so the standard linking process still needs to happen"
    },
    "selectedLocation": {
        "message": "ទីតាំងអ្នកបានជ្រើសរើស",
        "description": "Message shown as the export location if we didn't capture the target directory"
    },
    "upgradingDatabase": {
        "message": "កំពុងដំឡើងទិន្នន័យ។ វាអាចចំណាយពេលខ្លះ...",
        "description": "Message shown on the loading screen when we're changing database structure on first run of a new version"
    },
    "loadingMessages": {
        "message": "កំពុងផ្ទុកសារ។ $count$ ឥឡូវនេះ...",
        "description": "Message shown on the loading screen when we're catching up on the backlog of messages",
        "placeholders": {
            "count": {
                "content": "$1",
                "example": "5"
            }
        }
    },
    "view": {
        "message": "បង្ហាញ",
        "description": "Used as a label on a button allowing user to see more information"
    },
    "youLeftTheGroup": {
        "message": "You are no longer a member of the group.",
        "description": "Displayed when a user can't send a message because they have left the group"
    },
    "invalidConversation": {
        "message": "This group is invalid. Please create a new group.",
        "description": "Displayed when a user can't send a message because something has gone wrong in the conversation."
    },
    "scrollDown": {
        "message": "រំកិលចុះក្រោមនៃការសន្ទនា",
        "description": "Alt text for button to take user down to bottom of conversation, shown when user scrolls up"
    },
    "messagesBelow": {
        "message": "សារថ្មីខាងក្រោម",
        "description": "Alt text for button to take user down to bottom of conversation with more than one message out of screen"
    },
    "unreadMessage": {
        "message": "សារមិនទាន់អាន 1 ",
        "description": "Text for unread message separator, just one message"
    },
    "unreadMessages": {
        "message": "$count$ សារមិនទាន់អាន",
        "description": "Text for unread message separator, with count",
        "placeholders": {
            "count": {
                "content": "$1",
                "example": "5"
            }
        }
    },
    "messageHistoryUnsynced": {
        "message": "សម្រាប់សុវត្ថិភាព ប្រវត្តិការសន្ទនាមិនត្រូវបានបញ្ជូនទៅឧបករណ៍តភ្ជាប់ថ្មីនោះទេ។",
        "description": "Shown in the conversation history when a user links a new device to explain what is not supported."
    },
    "youMarkedAsVerified": {
        "message": "អ្នកបានដាក់លេខសុវត្ថិភាពរបស់អ្នកជាមួយ $name$ថាបានផ្ទៀងផ្ទាត់",
        "description": "Shown in the conversation history when the user marks a contact as verified.",
        "placeholders": {
            "name": {
                "content": "$1",
                "example": "Bob"
            }
        }
    },
    "youMarkedAsNotVerified": {
        "message": "អ្នកបានដាក់លេខសុវត្ថិភាពរបស់អ្នកជាមួយ $name$ថាមិនបានផ្ទៀងផ្ទាត់",
        "description": "Shown in the conversation history when the user marks a contact as not verified, whether on the Safety Number screen or by dismissing a banner or dialog.",
        "placeholders": {
            "name": {
                "content": "$1",
                "example": "Bob"
            }
        }
    },
    "youMarkedAsVerifiedOtherDevice": {
        "message": "អ្នកបានដាក់លេខសុវត្ថិភាពរបស់អ្នកជាមួយ $name$ថាបានផ្ទៀងផ្ទាត់ពីឧបករណ៍ផ្សេង",
        "description": "Shown in the conversation history when we discover that the user marked a contact as verified on another device.",
        "placeholders": {
            "name": {
                "content": "$1",
                "example": "Bob"
            }
        }
    },
    "youMarkedAsNotVerifiedOtherDevice": {
        "message": "អ្នកបានដាក់លេខសុវត្ថិភាពរបស់អ្នកជាមួយ $name$ថាមិនបានផ្ទៀងផ្ទាត់ពីឧបករណ៍ផ្សេង",
        "description": "Shown in the conversation history when we discover that the user marked a contact as not verified on another device.",
        "placeholders": {
            "name": {
                "content": "$1",
                "example": "Bob"
            }
        }
    },
    "membersNeedingVerification": {
        "message": "លេខសុវត្ថិភាពរបស់អ្នក ជាមួយសមាជិកក្រុមច្រើន បានផ្លាស់ប្តូរ តាំងពីអ្នកបានផ្ទៀងផ្ទាត់លើកចុងក្រោយ។ ចុច លើសមាជិកក្រុមមួយ ដើម្បីមើលលេខសុវត្ថិភាពថ្មីជាមួយពួកគេ។",
        "description": "When there are multiple previously-verified group members with safety number changes, a banner will be shown. The list of contacts with safety number changes is shown, and this text introduces that list."
    },
    "changedRightAfterVerify": {
        "message": "The safety number you are trying to verify has changed. Please review your new safety number with $name1$. Remember, this change could mean that someone is trying to intercept your communication or that $name2$ has simply reinstalled Signal.",
        "description": "Shown on the safety number screen when the user has selected to verify/unverify a contact's safety number, and we immediately discover a safety number change",
        "placeholders": {
            "name1": {
                "content": "$1",
                "example": "Bob"
            },
            "name2": {
                "content": "$2",
                "example": "Bob"
            }
        }
    },
    "changedVerificationWarning": {
        "message": "The following people may have reinstalled or changed devices. Verify your safety number with them to ensure privacy.",
        "description": "Shown on confirmation dialog when user attempts to send a message"
    },
    "identityKeyErrorOnSend": {
        "message": "Your safety number with $name1$ has changed. This could either mean that someone is trying to intercept your communication or that $name2$ has simply reinstalled Signal. You may wish to verify your safety number with this contact.",
        "description": "Shown when user clicks on a failed recipient in the message detail view after an identity key change",
        "placeholders": {
            "name1": {
                "content": "$1",
                "example": "Bob"
            },
            "name2": {
                "content": "$2",
                "example": "Bob"
            }
        }
    },
    "sendAnyway": {
        "message": "ផ្ញើ ទោះយ៉ាងណាក៏ដោយ",
        "description": "Used on a warning dialog to make it clear that it might be risky to send the message."
    },
    "callAnyway": {
        "message": "ហៅ យ៉ាងណាក៏ដោយ",
        "description": "Used on a warning dialog to make it clear that it might be risky to call the conversation."
    },
    "continueCall": {
        "message": "Continue Call",
        "description": "Used on a warning dialog to make it clear that it might be risky to continue the group call."
    },
    "noLongerVerified": {
        "message": "លេខសុវត្ថិភាពរបស់អ្នកជាមួយ $name$ បានផ្លាស់ប្តូរ និងមិនត្រូវបានផ្ទៀងផ្ទាត់ឡើយ។ ចុច ដើម្បីបង្ហាញ។",
        "description": "Shown in conversation banner when user's safety number has changed, but they were previously verified.",
        "placeholders": {
            "name": {
                "content": "$1",
                "example": "Bob"
            }
        }
    },
    "multipleNoLongerVerified": {
        "message": "លេខសុវត្ថិភាពរបស់អ្នក ជាមួយសមាជិកច្រើន នៅក្រុមនេះ បានផ្លាស់ប្តូរ ​និងមិនមានការផ្ទៀងផ្ទាត់ឡើយ។ ចុច  ដើម្បីបង្ហាញ។",
        "description": "Shown in conversation banner when more than one group member's safety number has changed, but they were previously verified."
    },
    "debugLogExplanation": {
        "message": "កំណត់ត្រានេះ នឹងត្រូវបង្ហោះជាសាធារណៈតាមរយៈបណ្តាញ សម្រាប់អ្នកចូលរួមដើម្បីពិនិត្យមើល។ អ្នកអាចពិនិត្យ និងកែប្រែវាមុនពេលបញ្ជូន។",
        "description": ""
    },
    "debugLogError": {
        "message": "មានបញ្ហាក្នុងការផ្ទុក! សូមបន្ថែមក្នុងកំណត់ត្រា ដើម្បីកត់ត្រាបញ្ហាក្នុងឯកសារអ្នក។",
        "description": ""
    },
    "debugLogCopy": {
        "message": "ចម្លង",
        "description": "Shown as the text for the copy button on the debug log screen"
    },
    "debugLogCopyAlt": {
        "message": "ចម្លងតំណ ទៅកាន់ clipboard",
        "description": "Shown as the alt text for the copy button on the debug log screen"
    },
    "debugLogLinkCopied": {
        "message": "តំណត្រូវបានចម្លង ទៅកាន់ clipboard",
        "description": "Shown in a toast to let the user know that the link to the debug log has been copied to their clipboard"
    },
    "reportIssue": {
        "message": "រាយការណ៍បញ្ហាមួយ",
        "description": "Link to open the issue tracker"
    },
    "gotIt": {
        "message": "យល់ព្រម!",
        "description": "Label for a button that dismisses a dialog. The user clicks it to confirm that they understand the message in the dialog."
    },
    "submit": {
        "message": "បញ្ជូន",
        "description": ""
    },
    "acceptNewKey": {
        "message": "យល់ព្រម",
        "description": "Label for a button to accept a new safety number"
    },
    "verify": {
        "message": "ដាក់ថាបានផ្ទៀងផ្ទាត់",
        "description": ""
    },
    "unverify": {
        "message": "ដាក់ថាមិនបានផ្ទៀងផ្ទាត់",
        "description": ""
    },
    "isVerified": {
        "message": "អ្នកបានផ្ទៀងផ្ទាត់លេខសុវត្ថិភាពរបស់អ្នកជាមួយ $name$.",
        "description": "Summary state shown at top of the safety number screen if user has verified contact.",
        "placeholders": {
            "name": {
                "content": "$1",
                "example": "Bob"
            }
        }
    },
    "isNotVerified": {
        "message": "អ្នកមិនបានផ្ទៀងផ្ទាត់លេខសុវត្ថិភាពរបស់អ្នកជាមួយ $name$.",
        "description": "Summary state shown at top of the safety number screen if user has not verified contact.",
        "placeholders": {
            "name": {
                "content": "$1",
                "example": "Bob"
            }
        }
    },
    "verified": {
        "message": "បានផ្ទៀងផ្ទាត់",
        "description": ""
    },
    "newIdentity": {
        "message": "លេខសុវត្ថិភាពថ្មី",
        "description": "Header for a key change dialog"
    },
    "identityChanged": {
        "message": "លេខសុវត្ថិភាពរបស់អ្នក ជាមួយលេខទំនាក់ទំនងនេះបានផ្លាស់ប្តូរ។ នេះអាចមានន័យថា មានគេកំពុងព្យាយាមជ្រាតចូលការទំនាក់ទំនងរបស់អ្នក, ឬ លេខទំនាក់ទំនងនេះបានដំឡើង Signal ឡើងវិញ។ អ្នកអាចត្រូវផ្ទៀងផ្ទាត់លេខសុវត្ថិភាពខាងក្រោម។",
        "description": ""
    },
    "incomingError": {
        "message": "បញ្ហាទទួលសារផ្ញើចូល",
        "description": ""
    },
    "media": {
        "message": "ឯកសារមេឌា",
        "description": "Header of the default pane in the media gallery, showing images and videos"
    },
    "mediaEmptyState": {
        "message": "អ្នកមិនមានឯកសារមេឌា ក្នុងការសន្ទនានេះទេ",
        "description": "Message shown to user in the media gallery when there are no messages with media attachments (images or video)"
    },
    "allMedia": {
        "message": "ឯកសារមេឌាទាំងអស់",
        "description": "Header for the media gallery"
    },
    "documents": {
        "message": "ឯកសារ",
        "description": "Header of the secondary pane in the media gallery, showing every non-media attachment"
    },
    "documentsEmptyState": {
        "message": "អ្នកមិនមានឯកសារ ក្នុងការសន្ទនានេះទេ",
        "description": "Message shown to user in the media gallery when there are no messages with document attachments (anything other than images or video)"
    },
    "today": {
        "message": "ថ្ងៃនេះ",
        "description": "Section header in the media gallery"
    },
    "yesterday": {
        "message": "ម្សិលមិញ",
        "description": "Section header in the media gallery"
    },
    "thisWeek": {
        "message": "សប្តាហ៍នេះ",
        "description": "Section header in the media gallery"
    },
    "thisMonth": {
        "message": "ខែនេះ",
        "description": "Section header in the media gallery"
    },
    "unsupportedAttachment": {
        "message": "មិនគាំទ្រប្រភេទឯកសារភ្ជាប់។ ចុច ដើម្បីរក្សាទុក។",
        "description": "Displayed for incoming unsupported attachment"
    },
    "clickToSave": {
        "message": "ចុច ដើម្បីរក្សាទុក",
        "description": "Hover text for attachment filenames"
    },
    "unnamedFile": {
        "message": "ឯកសារគ្មានឈ្មោះ",
        "description": "Hover text for attachment filenames"
    },
    "voiceMessage": {
        "message": "សារសំឡេង",
        "description": "Name for a voice message attachment"
    },
    "dangerousFileType": {
        "message": "ប្រភេទឯកសារភ្ជាប់មិនអនុញ្ញាតសម្រាប់ហេតុផលសុវត្ថិភាព",
        "description": "Shown in toast when user attempts to send .exe file, for example"
    },
    "loadingPreview": {
        "message": "កំពុងផ្ទុកការមើល...",
        "description": "Shown while Signal Desktop is fetching metadata for a url in composition area"
    },
    "stagedPreviewThumbnail": {
        "message": "ការមើលតំណជារូបភាពតូចៗព្រាងសម្រាប់ $domain$",
        "description": "Shown while Signal Desktop is fetching metadata for a url in composition area",
        "placeholders": {
            "path": {
                "content": "$1",
                "example": "instagram.com"
            }
        }
    },
    "previewThumbnail": {
        "message": "ការមើលតំណជារូបភាពតូចៗសម្រាប់$domain$",
        "description": "Shown while Signal Desktop is fetching metadata for a url in composition area",
        "placeholders": {
            "path": {
                "content": "$1",
                "example": "instagram.com"
            }
        }
    },
    "stagedImageAttachment": {
        "message": "រូបភាពឯកសារភ្ជាប់ព្រាង៖ $path$",
        "description": "Alt text for staged attachments",
        "placeholders": {
            "path": {
                "content": "$1",
                "example": "dog.jpg"
            }
        }
    },
    "oneNonImageAtATimeToast": {
        "message": "ពេលបញ្ចូលឯកសារភ្ជាប់មិន-រូបភាពមួយ ការកំណត់គឺឯកសារភ្ជាប់មួយ សម្រាប់សារមួយ។",
        "description": "An error popup when the user has attempted to add an attachment"
    },
    "cannotMixImageAndNonImageAttachments": {
        "message": "អ្នកមិនអាចលាយឡំឯកសារភ្ជាប់ មិន-រូបភាព និងរូបភាព ក្នុងសារតែមួយទេ។",
        "description": "An error popup when the user has attempted to add an attachment"
    },
    "maximumAttachments": {
        "message": "អ្នកមិនអាចបន្ថែមឯកសារភ្ជាប់ទៅកាន់សារនេះទេ។",
        "description": "An error popup when the user has attempted to add an attachment"
    },
    "fileSizeWarning": {
        "message": "សុំទោស, ឯកសារដែលបានជ្រើសរើស លើសពីទំហំសារដែលបានកំណត់។",
        "description": ""
    },
    "unableToLoadAttachment": {
        "message": "មិនអាចផ្ទុកឯកសារភ្ជាប់ដែលបានជ្រើសរើស។",
        "description": ""
    },
    "disconnected": {
        "message": "បានផ្តាច់",
        "description": "Displayed when the desktop client cannot connect to the server."
    },
    "connecting": {
        "message": "កំពុងតភ្ជាប់",
        "description": "Displayed when the desktop client is currently connecting to the server."
    },
    "connect": {
        "message": "តភ្ជាប់",
        "description": "Shown to allow the user to manually attempt a reconnect."
    },
    "connectingHangOn": {
        "message": "មិនគួរយូរទេ...",
        "description": "Subtext description for when the client is connecting to the server."
    },
    "offline": {
        "message": "អហ្វឡាញ",
        "description": "Displayed when the desktop client has no network connection."
    },
    "checkNetworkConnection": {
        "message": "ត្រួតពិនិត្យការតភ្ជាប់បណ្តាញរបស់អ្នក។",
        "description": "Obvious instructions for when a user's computer loses its network connection"
    },
    "submitDebugLog": {
        "message": "កំណត់ត្រាបញ្ហា",
        "description": "Menu item and header text for debug log modal (sentence case)"
    },
    "debugLog": {
        "message": "កំណត់ត្រាបញ្ហា",
        "description": "View menu item to open the debug log (title case)"
    },
    "helpMenuShowKeyboardShortcuts": {
        "message": "បង្ហាញផ្លូវកាត់ក្តារចុច",
        "description": "Item under the help menu, pops up a screen showing the application's keyboard shortcuts"
    },
    "contactUs": {
        "message": "Contact Us",
        "description": "Item under the help menu, takes you to the contact us support page"
    },
    "goToReleaseNotes": {
        "message": "ចូលទៅកាន់កំណត់ចេញថ្មី",
        "description": "Item under the help menu, takes you to GitHub page for release notes"
    },
    "goToForums": {
        "message": "ចូលទៅកាន់ វេទិកា",
        "description": "Item under the Help menu, takes you to the forums"
    },
    "goToSupportPage": {
        "message": "ចូលទៅកាន់ទំព័រគាំទ្រ",
        "description": "Item under the Help menu, takes you to the support page"
    },
    "joinTheBeta": {
        "message": "Join the Beta",
        "description": "Item under the Help menu, takes you to an article describing how to install the beta release of Signal Desktop"
    },
    "signalDesktopPreferences": {
        "message": "ចំណង់ចំណូលចិត្តSignal Desktop ",
        "description": "Title of the window that pops up with Signal Desktop preferences in it"
    },
    "signalDesktopStickerCreator": {
        "message": "កម្មវិធីបង្កើតកញ្ចប់ស្ទីកគ័រ",
        "description": "Title of the window that pops up with Signal Desktop preferences in it"
    },
    "aboutSignalDesktop": {
        "message": "អំពី Signal Desktop",
        "description": "Item under the Help menu, which opens a small about window"
    },
    "screenShareWindow": {
        "message": "Sharing screen",
        "description": "Title for screen sharing window"
    },
    "speech": {
        "message": "សម្តី",
        "description": "Item under the Edit menu, with 'start/stop speaking' items below it"
    },
    "show": {
        "message": "បង្ហាញ",
        "description": "Command under Window menu, to show the window"
    },
    "hide": {
        "message": "លាក់",
        "description": "Command in the tray icon menu, to hide the window"
    },
    "quit": {
        "message": "ចាកចេញ",
        "description": "Command in the tray icon menu, to quit the application"
    },
    "signalDesktop": {
        "message": "Signal Desktop",
        "description": "Tooltip for the tray icon"
    },
    "search": {
        "message": "ស្វែងរក",
        "description": "Placeholder text in the search input"
    },
    "clearSearch": {
        "message": "Clear Search",
        "description": "Aria label for clear search button"
    },
    "searchIn": {
        "message": "ស្វែងរកក្នុង $conversationName$",
        "description": "Shown in the search box before text is entered when searching in a specific conversation",
        "placeholders": {
            "conversationName": {
                "content": "$1",
                "example": "Friends"
            }
        }
    },
    "noSearchResults": {
        "message": "គ្មានលទ្ធផលសម្រាប់ \"$searchTerm$\"",
        "description": "Shown in the search left pane when no results were found",
        "placeholders": {
            "searchTerm": {
                "content": "$1",
                "example": "dog"
            }
        }
    },
    "noSearchResults--sms-only": {
        "message": "SMS/MMS contacts are not available on Desktop.",
        "description": "Shown in the search left pane when no results were found and primary device has SMS/MMS handling enabled"
    },
    "noSearchResultsInConversation": {
        "message": "គ្មានលទ្ធផលសម្រាប់ \"$searchTerm$\" ក្នុង $conversationName$",
        "description": "Shown in the search left pane when no results were found",
        "placeholders": {
            "searchTerm": {
                "content": "$1",
                "example": "dog"
            },
            "conversationName": {
                "content": "$2",
                "example": "Friends"
            }
        }
    },
    "conversationsHeader": {
        "message": "ការសន្ទនា",
        "description": "Shown to separate the types of search results"
    },
    "contactsHeader": {
        "message": "បញ្ជីទំនាក់ទំនង",
        "description": "Shown to separate the types of search results"
    },
    "groupsHeader": {
        "message": "ក្រុម",
        "description": "Shown to separate the types of search results"
    },
    "messagesHeader": {
        "message": "សារ",
        "description": "Shown to separate the types of search results"
    },
    "welcomeToSignal": {
        "message": "ស្វាគមន៍មកកាន់ Signal",
        "description": ""
    },
    "selectAContact": {
        "message": "ជ្រើសរើសលេខទំនាក់ទំនងមួយ ឬក្រុម ដើម្បីចាប់ផ្តើមការសន្ទនា។",
        "description": ""
    },
    "typingAlt": {
        "message": "ការវាយចលនាសម្រាប់ការសន្ទនានេះ",
        "description": "Used as the 'title' attribute for the typing animation"
    },
    "contactInAddressBook": {
        "message": "This person is in your contacts.",
        "description": "Description of icon denoting that contact is from your address book"
    },
    "contactAvatarAlt": {
        "message": "រូបតំណាងសម្រាប់លេខទំនាក់ទំនង $name$",
        "description": "Used in the alt tag for the image avatar of a contact",
        "placeholders": {
            "name": {
                "content": "$1",
                "example": "John"
            }
        }
    },
    "sendMessageToContact": {
        "message": "ផ្ញើសារ",
        "description": "Shown when you are sent a contact and that contact has a signal account"
    },
    "home": {
        "message": "ផ្ទះ",
        "description": "Shown on contact detail screen as a label for an address/phone/email"
    },
    "work": {
        "message": "ការងារ",
        "description": "Shown on contact detail screen as a label for an address/phone/email"
    },
    "mobile": {
        "message": "ចល័ត",
        "description": "Shown on contact detail screen as a label for aa phone or email"
    },
    "email": {
        "message": "អ៊ីមែល",
        "description": "Generic label shown if contact email has custom type but no label"
    },
    "phone": {
        "message": "ទូរស័ព្ទ",
        "description": "Generic label shown if contact phone has custom type but no label"
    },
    "address": {
        "message": "អាសយដ្ឋាន",
        "description": "Generic label shown if contact address has custom type but no label"
    },
    "poBox": {
        "message": "ប្រអប់សំបុត្រ",
        "description": "When rendering an address, used to provide context to a post office box"
    },
    "downloading": {
        "message": "កំពុងទាញយក",
        "description": "Shown in the message bubble while a long message attachment is being downloaded"
    },
    "downloadAttachment": {
        "message": "ទាញយកឯកសារភ្ជាប់",
        "description": "Shown in a message's triple-dot menu if there isn't room for a dedicated download button"
    },
    "reactToMessage": {
        "message": "ប្រតិកម្មទៅសារ",
        "description": "Shown in triple-dot menu next to message to allow user to react to the associated message"
    },
    "replyToMessage": {
        "message": "ឆ្លើយតបសារ",
        "description": "Shown in triple-dot menu next to message to allow user to start crafting a message with a quotation"
    },
    "originalMessageNotFound": {
        "message": "រកមិនឃើញឯកសារដើម",
        "description": "Shown in quote if reference message was not found as message was initially downloaded and processed"
    },
    "originalMessageNotAvailable": {
        "message": "ឯកសារដើមលែងមានទៀតហើយ",
        "description": "Shown in toast if user clicks on quote that references message no longer in database"
    },
    "messageFoundButNotLoaded": {
        "message": "រកឃើញសារដើម ប៉ុន្តែមិនអាចផ្ទុក។ រំកិលចុះក្រោម ដើម្បីផ្ទុកវា។",
        "description": "Shown in toast if user clicks on quote references messages not loaded in view, but in database"
    },
    "voiceRecordingInterruptedMax": {
        "message": "ការថតសារជាសំឡេង ត្រូវបានបញ្ឈប់ ដោយសារវាលើសកាលកំណត់។",
        "description": "Confirmation dialog message for when the voice recording is interrupted due to max time limit"
    },
    "voiceRecordingInterruptedBlur": {
        "message": "ការថតសារជាសំឡេង ត្រូវបានបញ្ឈប់ ដោយសារអ្នកបានផ្លាស់ប្តូរទៅកម្មវិធីផ្សេង។",
        "description": "Confirmation dialog message for when the voice recording is interrupted due to app losing focus"
    },
    "voiceNoteLimit": {
        "message": "សារជាសំឡេង ត្រូវមានកំណត់ត្រឹម ៥ នាទី។ ការថត នឹងត្រូវបញ្ឈប់ បើអ្នកផ្លាស់ប្តូរទៅកម្មវិធីផ្សេង។",
        "description": "Shown in toast to warn user about limited time and that window must be in focus"
    },
    "voiceNoteMustBeOnlyAttachment": {
        "message": "សារជាសំឡេងមួយ ត្រូវមានឯកសារភ្ជាប់តែមួយ។",
        "description": "Shown in toast if tries to record a voice note with any staged attachments"
    },
    "attachmentSaved": {
        "message": "ឯកសារភ្ជាប់បានរក្សាទុក។ ចុច ដើម្បីបង្ហាញក្នុងថតឯកសារ។",
        "description": "Shown after user selects to save to downloads",
        "placeholders": {
            "name": {
                "content": "$1",
                "example": "proof.jpg"
            }
        }
    },
    "you": {
        "message": "អ្នក",
        "description": "Shown when the user represented is the current user."
    },
    "replyingTo": {
        "message": "កំពុងឆ្លើយតបទៅកាន់ $name$",
        "description": "Shown in iOS theme when you or someone quotes to a message which is not from you",
        "placeholders": {
            "name": {
                "content": "$1",
                "example": "John"
            }
        }
    },
    "audioPermissionNeeded": {
        "message": "ដើម្បីបញ្ជូនសារសំឡេង អនុញ្ញាតឲ្យSignal Desktop ចូលប្រើប្រាស់ម៉ៃក្រូហ្វូនរបស់អ្នក។",
        "description": "Shown if the user attempts to send an audio message without audio permissions turned on"
    },
    "audioCallingPermissionNeeded": {
        "message": "For calling, you must allow Signal Desktop to access your microphone.",
        "description": "Shown if the user attempts access the microphone for calling without audio permissions turned on"
    },
    "videoCallingPermissionNeeded": {
        "message": "For video calling, you must allow Signal Desktop to access your camera.",
        "description": "Shown if the user attempts access the camera for video calling without video permissions turned on"
    },
    "allowAccess": {
        "message": "អនុញ្ញាតចូលប្រើប្រាស់",
        "description": "Button shown in popup asking to enable microphone/video permissions to send audio messages"
    },
    "showSettings": {
        "message": "បង្ហាញការកំណត់",
        "description": "A button shown in dialog requesting the user to turn on audio permissions"
    },
    "audio": {
        "message": "សំឡេង",
        "description": "Shown in a quotation of a message containing an audio attachment if no text was originally provided with that attachment"
    },
    "video": {
        "message": "វីដេអូ",
        "description": "Shown in a quotation of a message containing a video if no text was originally provided with that video"
    },
    "photo": {
        "message": "រូបភាព",
        "description": "Shown in a quotation of a message containing a photo if no text was originally provided with that image"
    },
    "cannotUpdate": {
        "message": "មិនអាចធ្វើបច្ចុប្បន្នភាព",
        "description": "Shown as the title of our update error dialogs on windows"
    },
    "cannotUpdateDetail": {
        "message": "Signal Desktop បានបរាជ័យក្នុងការធ្វើបច្ចុប្បន្នភាព​ តែមានជំនាន់ថ្មីមួយ។ សូមចូលទៅកាន់​ $url$ និងដំឡើងជំនាន់ថ្មីដោយខ្លួនឯង បន្ទាប់មកទាក់ទងមកក្រុមការងារ​ ឬផ្ញើកំណត់ត្រាបញ្ហាអំពីបញ្ហានេះ។",
        "description": "Shown if a general error happened while trying to install update package",
        "placeholders": {
            "url": {
                "content": "$1",
                "example": "https://signal.org/download"
            }
        }
    },
    "readOnlyVolume": {
        "message": "Signal Desktop ហាក់ដូចជាត្រូវបានដាក់ដាច់គេនៅ macOS និងមិនអាចធ្វើបច្ចុប្បន្នភាពដោយស្វ័យប្រវត្តិបានទេ។​ សូមសាកល្បងផ្លាស់ប្តូរ $app$ ទៅ $folder$ ជាមួយ Finder។",
        "description": "Shown on MacOS if running on a read-only volume and we cannot update",
        "placeholders": {
            "app": {
                "content": "$1",
                "example": "Signal.app"
            },
            "folder": {
                "content": "$2",
                "example": "/Applications"
            }
        }
    },
    "ok": {
        "message": "យល់ព្រម",
        "description": ""
    },
    "cancel": {
        "message": "លះបង់",
        "description": ""
    },
    "discard": {
        "message": "បោះបង់",
        "description": ""
    },
    "failedToSend": {
        "message": "បរាជ័យក្នុងការផ្ញើទៅកាន់អ្នកទទួល។ ពិនិត្យការតភ្ជាប់បណ្តាញរបស់អ្នក។",
        "description": ""
    },
    "error": {
        "message": "បញ្ហា",
        "description": ""
    },
    "messageDetail": {
        "message": "សារលម្អិត",
        "description": ""
    },
    "delete": {
        "message": "លុប",
        "description": ""
    },
    "accept": {
        "message": "យល់ព្រម",
        "description": ""
    },
    "on": {
        "message": "បើក",
        "description": "Label for when something is turned on"
    },
    "off": {
        "message": "បិទ",
        "description": "Label for when something is turned off"
    },
    "deleteWarning": {
        "message": "This message will be deleted from this device.",
        "description": "Text shown in the confirmation dialog for deleting a message locally"
    },
    "deleteForEveryoneWarning": {
        "message": "This message will be deleted for everyone in the conversation if they’re on a recent version of Signal. They will be able to see that you deleted a message.",
        "description": "Text shown in the confirmation dialog for deleting a message for everyone"
    },
    "deleteThisMessage": {
        "message": "លុបសារនេះ",
        "description": ""
    },
    "from": {
        "message": "ពី",
        "description": "Label for the sender of a message"
    },
    "to": {
        "message": "ទៅ",
        "description": "Label for the receiver of a message"
    },
    "toJoiner": {
        "message": "ទៅ",
        "description": "Joiner for message search results - like 'Jon' to 'Friends Group'"
    },
    "sent": {
        "message": "បានផ្ញើ",
        "description": "Label for the time a message was sent"
    },
    "received": {
        "message": "បានទទួល",
        "description": "Label for the time a message was received"
    },
    "sendMessage": {
        "message": "ផ្ញើសារមួយ",
        "description": "Placeholder text in the message entry field"
    },
    "groupMembers": {
        "message": "សមាជិកក្រុម",
        "description": ""
    },
    "showMembers": {
        "message": "បង្ហាញសមាជិក",
        "description": ""
    },
    "resetSession": {
        "message": "កំណត់ការប្រើប្រាស់ឡើងវិញ",
        "description": "This is a menu item for resetting the session, using the imperative case, as in a command."
    },
    "showSafetyNumber": {
        "message": "បង្ហាញលេខសុវត្ថិភាព",
        "description": ""
    },
    "viewRecentMedia": {
        "message": "បង្ហាញឯកសារមេឌាថ្មីៗ",
        "description": "This is a menu item for viewing all media (images + video) in a conversation, using the imperative case, as in a command."
    },
    "verifyHelp": {
        "message": "បើសិនអ្នកចង់ផ្ទៀងផ្ទាត់សុវត្ថិភាព នៃកូដបនីយកម្មរបស់អ្នកជាមួយ $name$ សូមប្រៀបធៀបលេខខាងលើជាមួយលេខនៅលើឧបករណ៍របស់ពួកគេ។",
        "description": "",
        "placeholders": {
            "name": {
                "content": "$1",
                "example": "John"
            }
        }
    },
    "theirIdentityUnknown": {
        "message": "អ្នកមិនទាន់បានផ្តោះប្តូរសារណាមួយជាមួយលេខទំនាក់ទំនងនេះទេ។ លេខសុវត្ថិភាពរបស់អ្នកជាមួយគេ នឹងមានបន្ទាប់ពីផ្ញើសារដំបូង។",
        "description": ""
    },
    "back": {
        "message": "ត្រលប់ក្រោយ",
        "description": "Generic label for back"
    },
    "goBack": {
        "message": "Go back",
        "description": "Label for back button in a conversation"
    },
    "moreInfo": {
        "message": "ព័ត៌មានបន្ថែម",
        "description": "Shown on the drop-down menu for an individual message, takes you to message detail screen"
    },
    "retrySend": {
        "message": "ផ្ញើម្តងទៀត",
        "description": "Shown on the drop-down menu for an individual message, but only if it is an outgoing message that failed to send"
    },
    "forwardMessage": {
        "message": "បញ្ជូនសារបន្ត",
        "description": "Shown on the drop-down menu for an individual message, forwards a message"
    },
    "deleteMessage": {
        "message": "Delete message for me",
        "description": "Shown on the drop-down menu for an individual message, deletes single message"
    },
    "deleteMessageForEveryone": {
        "message": "Delete message for everyone",
        "description": "Shown on the drop-down menu for an individual message, deletes single message for everyone"
    },
    "deleteMessages": {
        "message": "លុប",
        "description": "Menu item for deleting messages, title case."
    },
    "deleteConversationConfirmation": {
        "message": "លុបការសន្ទនានេះចោលរហូត?",
        "description": "Confirmation dialog text that asks the user if they really wish to delete the conversation. Answer buttons use the strings 'ok' and 'cancel'. The deletion is permanent, i.e. it cannot be undone."
    },
    "sessionEnded": {
        "message": "កំណត់ការប្រើប្រាស់សុវត្ថិភាពឡើងវិញ",
        "description": "This is a past tense, informational message. In other words, your secure session has been reset."
    },
    "ChatRefresh--notification": {
        "message": "Chat session refreshed",
        "description": "Shown in timeline when a error happened, and the session was automatically reset."
    },
    "ChatRefresh--learnMore": {
        "message": "ស្វែងយល់បន្ថែម",
        "description": "Shown in timeline when session is automatically reset, to provide access to a popup info dialog"
    },
    "ChatRefresh--summary": {
        "message": "Signal uses end-to-end encryption and it may need to refresh your chat session sometimes. This doesn’t affect your chat’s security but you may have missed a message from this contact and you can ask them to resend it.",
        "description": "Shown on explainer dialog available from chat session refreshed timeline events"
    },
    "ChatRefresh--contactSupport": {
        "message": "ទាក់ទងជំនួយ",
        "description": "Shown on explainer dialog available from chat session refreshed timeline events"
    },
    "DeliveryIssue--preview": {
        "message": "Delivery issue",
        "description": "Shown in left pane preview when message delivery issue happens"
    },
    "DeliveryIssue--notification": {
        "message": "A message from $sender$ couldn’t be delivered",
        "description": "Shown in timeline when message delivery issue happens",
        "placeholders": {
            "name": {
                "content": "$1",
                "example": "Alice"
            }
        }
    },
    "DeliveryIssue--learnMore": {
        "message": "ស្វែងយល់បន្ថែម",
        "description": "Shown in timeline when message delivery issue happens, to provide access to a popup info dialog"
    },
    "DeliveryIssue--title": {
        "message": "Delivery Issue",
        "description": "Shown on explainer dialog available from delivery issue timeline events"
    },
    "DeliveryIssue--summary": {
        "message": "A message, sticker, reaction, read receipt or media couldn’t be delivered to you from $sender$. They may have tried sending it to you directly, or in a group.",
        "description": "Shown on explainer dialog available from delivery issue timeline events",
        "placeholders": {
            "name": {
                "content": "$1",
                "example": "Alice"
            }
        }
    },
    "quoteThumbnailAlt": {
        "message": "រូបភាពតូចៗនៃរូបភាពពីសារដែលបានដកស្រង់",
        "description": "Used in alt tag of thumbnail images inside of an embedded message quote"
    },
    "imageAttachmentAlt": {
        "message": "រូបភាពបានភ្ជាប់ទៅសារ",
        "description": "Used in alt tag of image attachment"
    },
    "videoAttachmentAlt": {
        "message": "រូបថតអេក្រង់នៃវីដេអូភ្ជាប់ទៅកាន់សារ",
        "description": "Used in alt tag of video attachment preview"
    },
    "lightboxImageAlt": {
        "message": "រូបភាពបានផ្ញើ ក្នុងការសន្ទនា",
        "description": "Used in the alt tag for the image shown in a full-screen lightbox view"
    },
    "imageCaptionIconAlt": {
        "message": "រូបតំណាងបង្ហាញថារូបភាពនេះមានចំណងជើង",
        "description": "Used for the icon layered on top of an image in message bubbles"
    },
    "addACaption": {
        "message": "ដាក់ចំណងជើង...",
        "description": "Used as the placeholder text in the caption editor text field"
    },
    "save": {
        "message": "រក្សាទុក",
        "description": "Used as a 'commit changes' button in the Caption Editor for outgoing image attachments"
    },
    "fileIconAlt": {
        "message": "រូបតំណាងឯកសារ",
        "description": "Used in the media gallery documents tab to visually represent a file"
    },
    "installWelcome": {
        "message": "ស្វាគមន៍មកកាន់ Signal Desktop",
        "description": "Welcome title on the install page"
    },
    "installTagline": {
        "message": "ភាពឯកជនគឺអាចធ្វើទៅបាន។ Signalធ្វើបានដោយងាយស្រួល។",
        "description": "Tagline displayed under 'installWelcome' string on the install page"
    },
    "linkYourPhone": {
        "message": "តភ្ជាប់ទូរស័ព្ទរបស់អ្នក ទៅកាន់ Signal Desktop",
        "description": "Shown on the front page when the application first starts, above the QR code"
    },
    "signalSettings": {
        "message": "ការកំណត់ Signal",
        "description": "Used in the guidance to help people find the 'link new device' area of their Signal mobile app"
    },
    "linkedDevices": {
        "message": "ឧបករណ៍បានតភ្ជាប់",
        "description": "Used in the guidance to help people find the 'link new device' area of their Signal mobile app"
    },
    "plusButton": {
        "message": "'+' ប៊ូតុង",
        "description": "The button used in Signal Android to add a new linked device"
    },
    "linkNewDevice": {
        "message": "តភ្ជាប់ឧបករណ៍ថ្មី",
        "description": "The menu option shown in Signal iOS to add a new linked device"
    },
    "deviceName": {
        "message": "ឈ្មោះឧបករណ៍",
        "description": "The label in settings panel shown for the user-provided name for this desktop instance"
    },
    "chooseDeviceName": {
        "message": "ជ្រើសរើសឈ្មោះឧបករណ៍នេះ",
        "description": "The header shown on the 'choose device name' screen in the device linking process"
    },
    "finishLinkingPhone": {
        "message": "បញ្ចប់ការតភ្ជាប់ទូរស័ព្ទ",
        "description": "The text on the button to finish the linking process, after choosing the device name"
    },
    "initialSync": {
        "message": "កំពុងចម្លងបញ្ជីទំនាក់ទំនង និងក្រុម",
        "description": "Shown during initial link while contacts and groups are being pulled from mobile device"
    },
    "installConnectionFailed": {
        "message": "បរាជ័យក្នុងការតភ្ជាប់ទៅកាន់ម៉ាស៊ីនមេ។",
        "description": "Displayed when we can't connect to the server."
    },
    "installTooManyDevices": {
        "message": "សុំទោស, អ្នកបានភ្ជាប់ឧបករណ៍ច្រើនរួចហើយ។ ព្យាយាមលុបចោលខ្លះ។",
        "description": ""
    },
    "installTooOld": {
        "message": "ធ្វើបច្ចុប្បន្នភាព Signal លើឧបករណ៍នេះ ដើម្បីតភ្ជាប់ទូរស័ព្ទរបស់អ្នក។",
        "description": ""
    },
    "installErrorHeader": {
        "message": "មានបញ្ហាខុសប្រក្រតី!",
        "description": ""
    },
    "installTryAgain": {
        "message": "ព្យាយាមម្តងទៀត",
        "description": ""
    },
    "theme": {
        "message": "រូបរាង",
        "description": "Header for theme settings"
    },
    "calling": {
        "message": "ការហៅ",
        "description": "Header for calling options on the settings screen"
    },
    "calling__start": {
        "message": "ចាប់ផ្តើមការហៅ",
        "description": "Button label in the call lobby for starting a call"
    },
    "calling__join": {
        "message": "ចូលរួមការហៅ",
        "description": "Button label in the call lobby for joining a call"
    },
    "calling__return": {
        "message": "Return to Call",
        "description": "Button label in the call lobby for returning to a call"
    },
    "calling__call-is-full": {
        "message": "ការហៅពេញ",
        "description": "Button label in the call lobby when you can't join because the call is full"
    },
    "calling__button--video-disabled": {
        "message": "Camera disabled",
        "description": "Button tooltip label when the camera is disabled"
    },
    "calling__button--video-off": {
        "message": "Turn off camera",
        "description": "Button tooltip label for turning off the camera"
    },
    "calling__button--video-on": {
        "message": "Turn on camera",
        "description": "Button tooltip label for turning on the camera"
    },
    "calling__button--audio-disabled": {
        "message": "Microphone disabled",
        "description": "Button tooltip label when the microphone is disabled"
    },
    "calling__button--audio-off": {
        "message": "Mute mic",
        "description": "Button tooltip label for turning off the microphone"
    },
    "calling__button--audio-on": {
        "message": "Unmute mic",
        "description": "Button tooltip label for turning on the microphone"
    },
    "calling__button--presenting-disabled": {
        "message": "Presenting disabled",
        "description": "Button tooltip label for when screen sharing is disabled"
    },
    "calling__button--presenting-on": {
        "message": "Start presenting",
        "description": "Button tooltip label for starting to share screen"
    },
    "calling__button--presenting-off": {
        "message": "Stop presenting",
        "description": "Button tooltip label for stopping screen sharing"
    },
    "calling__your-video-is-off": {
        "message": "Your camera is off",
        "description": "Label in the calling lobby indicating that your camera is off"
    },
    "calling__lobby-summary--zero": {
        "message": "គ្មាននរណាម្នាក់នៅទីនេះទេ",
        "description": "Shown in the calling lobby to describe who is in the call"
    },
    "calling__lobby-summary--single": {
        "message": "$first$ is in this call",
        "description": "Shown in the calling lobby to describe who is in the call",
        "placeholders": {
            "first": {
                "content": "$1",
                "example": "Sam"
            }
        }
    },
    "calling__lobby-summary--self": {
        "message": "One of your other devices is in this call",
        "description": "Shown in the calling lobby to describe when it is just you"
    },
    "calling__lobby-summary--double": {
        "message": "$first$ and $second$ are in this call",
        "description": "Shown in the calling lobby to describe who is in the call",
        "placeholders": {
            "first": {
                "content": "$1",
                "example": "Sam"
            },
            "second": {
                "content": "$2",
                "example": "Cayce"
            }
        }
    },
    "calling__lobby-summary--triple": {
        "message": "$first$, $second$, and $third$ are in this call",
        "description": "Shown in the calling lobby to describe who is in the call",
        "placeholders": {
            "first": {
                "content": "$1",
                "example": "Sam"
            },
            "second": {
                "content": "$2",
                "example": "Cayce"
            },
            "third": {
                "content": "$3",
                "example": "April"
            }
        }
    },
    "calling__lobby-summary--many": {
        "message": "$first$, $second$, and $others$ others are in this call",
        "description": "Shown in the calling lobby to describe who is in the call",
        "placeholders": {
            "first": {
                "content": "$1",
                "example": "Sam"
            },
            "second": {
                "content": "$2",
                "example": "Cayce"
            },
            "others": {
                "content": "$3",
                "example": "5"
            }
        }
    },
    "calling__in-this-call--zero": {
        "message": "គ្មាននរណាម្នាក់នៅទីនេះទេ",
        "description": "Shown in the participants list to describe how many people are in the call"
    },
    "calling__in-this-call--one": {
        "message": "In this call · 1 person",
        "description": "Shown in the participants list to describe how many people are in the call"
    },
    "calling__in-this-call--many": {
        "message": "In this call · $people$ people",
        "description": "Shown in the participants list to describe how many people are in the call",
        "placeholders": {
            "people": {
                "content": "$1",
                "example": "15"
            }
        }
    },
    "calling__you-have-blocked": {
        "message": "You have blocked $name$",
        "description": "when you block someone and cannot view their video",
        "placeholders": {
            "name": {
                "content": "$1",
                "example": "Henry Richard"
            }
        }
    },
    "calling__block-info": {
        "message": "អ្នកនឹងមិនទទួលបានសំឡេងឬវីដេអូរបស់ពួកគេទេ ហើយពួកគេនឹងមិនទទួលបានរបស់អ្នកដែរ។",
        "description": "Shown in the modal dialog to describe how blocking works in a gorup call"
    },
    "calling__overflow__scroll-up": {
        "message": "Scroll up",
        "description": "Label for the \"scroll up\" button in a call's overflow area"
    },
    "calling__overflow__scroll-down": {
        "message": "Scroll down",
        "description": "Label for the \"scroll down\" button in a call's overflow area"
    },
    "calling__presenting--notification-title": {
        "message": "You're presenting to everyone.",
        "description": "Title for the share screen notification"
    },
    "calling__presenting--notification-body": {
        "message": "Click here to return to the call when you're ready to stop presenting.",
        "description": "Body text for the share screen notification"
    },
    "calling__presenting--info": {
        "message": "Signal is sharing $window$.",
        "description": "Text that appears in the screen sharing controller to inform person that they are presenting",
        "placeholders": {
            "name": {
                "content": "$1",
                "example": "Application"
            }
        }
    },
    "calling__presenting--stop": {
        "message": "Stop sharing",
        "description": "Button for stopping screen sharing"
    },
    "calling__presenting--you-stopped": {
        "message": "You stopped presenting",
        "description": "Toast that appears when someone stops presenting"
    },
    "calling__presenting--person-ongoing": {
        "message": "$name$ is presenting",
        "description": "Title of call when someone is presenting",
        "placeholders": {
            "name": {
                "content": "$1",
                "example": "Maddie"
            }
        }
    },
    "calling__presenting--person-stopped": {
        "message": "$name$ stopped presenting",
        "description": "Toast that appears when someone stops presenting",
        "placeholders": {
            "name": {
                "content": "$1",
                "example": "Maddie"
            }
        }
    },
    "calling__presenting--permission-title": {
        "message": "Permission needed",
        "description": "Shown as the title for the modal that requests screen recording permissions"
    },
    "calling__presenting--macos-permission-description": {
<<<<<<< HEAD
        "message": "On an Apple Mac computer using macOS Catalina version 10.15 or later, Signal needs permission to access your computer's screen recording.",
        "description": "Shown as the description for the modal that requests screen recording permissions"
    },
    "calling__presenting--permission-instruction-step1": {
        "message": "Go to System Preferences and then click Security & Privacy.",
        "description": "Shown as the description for the modal that requests screen recording permissions"
    },
    "calling__presenting--permission-instruction-step2": {
        "message": "Click Privacy.",
        "description": "Shown as the description for the modal that requests screen recording permissions"
    },
    "calling__presenting--permission-instruction-step3": {
        "message": "On the left, click Screen Recording.",
        "description": "Shown as the description for the modal that requests screen recording permissions"
    },
    "calling__presenting--permission-instruction-step4": {
        "message": "On the right, check the Signal box.",
=======
        "message": "Signal needs permission to access your computer's screen recording.",
        "description": "Shown as the description for the modal that requests screen recording permissions"
    },
    "calling__presenting--permission-instruction-step1": {
        "message": "Go to System Preferences.",
        "description": "Shown as the description for the modal that requests screen recording permissions"
    },
    "calling__presenting--permission-instruction-step2": {
        "message": "Click on the lock icon on the bottom left and enter your computer’s password.",
        "description": "Shown as the description for the modal that requests screen recording permissions"
    },
    "calling__presenting--permission-instruction-step3": {
        "message": "On the right, check the box next to Signal. If you don’t see Signal in the list, click the + to add it.",
>>>>>>> 8a429ad5
        "description": "Shown as the description for the modal that requests screen recording permissions"
    },
    "calling__presenting--permission-open": {
        "message": "Open System Preferences",
        "description": "The button that opens your system preferences for the needs screen record permissions modal"
    },
    "calling__presenting--permission-cancel": {
        "message": "ច្រានចោល",
        "description": "The cancel button for the needs screen record permissions modal"
    },
    "alwaysRelayCallsDescription": {
        "message": "តែងតែបញ្ជូនការហៅចេញ",
        "description": "Description of the always relay calls setting"
    },
    "alwaysRelayCallsDetail": {
        "message": "បញ្ជូនការហៅទាំងអស់តាមរយៈម៉ាស៊ីនមេ Signal ដើម្បីជៀសវាងការបង្ហាញអាសយដ្ឋាន អាយភី របស់អ្នក ទៅកាន់លេខទំនាក់ទំនងរបស់អ្នក។ ការអនុញ្ញាតនេះនឹងកាត់បន្ថយគុណភាពការហៅ។",
        "description": "Details describing the always relay calls setting"
    },
    "permissions": {
        "message": "ការអនុញ្ញាត",
        "description": "Header for permissions section of settings"
    },
    "mediaPermissionsDescription": {
        "message": "Allow access to the microphone",
        "description": "Description of the media permission description"
    },
    "mediaCameraPermissionsDescription": {
        "message": "Allow access to the camera",
        "description": "Description of the media permission description"
    },
    "general": {
        "message": "ទូទៅ",
        "description": "Header for general options on the settings screen"
    },
    "spellCheckDescription": {
        "message": "Enable spell check",
        "description": "Description of the spell check setting"
    },
    "spellCheckWillBeEnabled": {
        "message": "ការត្រួតពិនិត្យអក្ខាវិរុទ្ធ នឹងត្រូវបើកនៅពេល Signal ដំណើរការលើកក្រោយ។",
        "description": "Shown when the user enables spellcheck to indicate that they must restart Signal."
    },
    "spellCheckWillBeDisabled": {
        "message": "ការត្រួតពិនិត្យអក្ខាវិរុទ្ធ នឹងត្រូវបិទនៅពេល Signal ដំណើរការលើកក្រោយ។",
        "description": "Shown when the user disables spellcheck to indicate that they must restart Signal."
    },
    "autoLaunchDescription": {
        "message": "Open at computer login",
        "description": "Description for the automatic launch setting"
    },
    "clearDataHeader": {
        "message": "សំអាតទិន្នន័យ",
        "description": "Header in the settings dialog for the section dealing with data deletion"
    },
    "clearDataExplanation": {
        "message": "វានឹងសំអាតទិន្នន័យទាំងអស់ក្នុងកម្មវិធី, នឹងលុបចោលសារទាំងអស់ និងព័ត៌មានគណនីដែលបានរក្សាទុក។",
        "description": "Text describing what the clear data button will do."
    },
    "clearDataButton": {
        "message": "សំអាតទិន្នន័យ",
        "description": "Button in the settings dialog starting process to delete all data"
    },
    "deleteAllDataHeader": {
        "message": "លុបចោលទិន្នន័យទាំងអស់?",
        "description": "Header of the full-screen delete data confirmation screen"
    },
    "deleteAllDataBody": {
        "message": "អ្នករៀបនឹងលុបព័ត៌មានគណនី ដែលបានរក្សាទុកទាំងអស់​របស់កម្មវិធីនេះ រួមទាំង បញ្ជីទំនាក់ទំនងនិងសារទាំងអស់។ អ្នកតែងតែអាចភ្ជាប់ជាមួយឧបករណ៍ចល័តរបស់អ្នកម្ដងទៀត ប៉ុន្តែវានឹងមិនអាចស្តារសារដែលបានលុបនោះទេ។",
        "description": "Text describing what exactly will happen if the user clicks the button to delete all data"
    },
    "deleteAllDataButton": {
        "message": "លុបចោលទិន្នន័យទាំងអស់",
        "description": "Text of the button that deletes all data"
    },
    "deleteAllDataProgress": {
        "message": "កំពុងផ្តាច់ និងលុបចោលទិន្នន័យទាំងអស់",
        "description": "Message shown to user when app is disconnected and data deleted"
    },
    "deleteOldIndexedDBData": {
        "message": "អ្នកមានទិន្នន័យដែលលែងប្រើពីការតំឡើង Signal Desktop ពីមុន។ ប្រសិនបើអ្នកជ្រើសរើសបន្តវានឹងត្រូវលុបចោល ហើយអ្នកនឹងចាប់ផ្តើមពីដំបូង។",
        "description": "Shown if user last ran Signal Desktop before October 2018"
    },
    "deleteOldData": {
        "message": "លុបទិន្នន័យចាស់ៗ",
        "description": "Button to make the delete happen"
    },
    "notifications": {
        "message": "ការជូនដំណឹង",
        "description": "Header for notification settings"
    },
    "notificationSettingsDialog": {
        "message": "ពេលទទួលសារ បង្ហាញការជូនដំណឹងដែលមាន៖",
        "description": "Explain the purpose of the notification settings"
    },
    "disableNotifications": {
        "message": "បិទការជូនដំណឹង",
        "description": "Label for disabling notifications"
    },
    "nameAndMessage": {
        "message": "Name, content, and actions",
        "description": "Label for setting notifications to display name and message text"
    },
    "noNameOrMessage": {
        "message": "No name or content",
        "description": "Label for setting notifications to display no name and no message text"
    },
    "nameOnly": {
        "message": "ឈ្មោះតែប៉ុណ្ណោះ",
        "description": "Label for setting notifications to display sender name only"
    },
    "newMessage": {
        "message": "សារថ្មី",
        "description": "Displayed in notifications for only 1 message"
    },
    "notificationSenderInGroup": {
        "message": "$sender$ in $group$",
        "description": "Displayed in notifications for messages in a group",
        "placeholders": {
            "sender": {
                "content": "$1",
                "example": "John"
            },
            "group": {
                "content": "$1",
                "example": "NYC Rock Climbers"
            }
        }
    },
    "notificationReaction": {
        "message": "$sender$ បានប្រតិកម្ម  $emoji$ ទៅសាររបស់អ្នក",
        "description": "",
        "placeholders": {
            "sender": {
                "content": "$1",
                "example": "John"
            },
            "emoji": {
                "content": "$2",
                "example": "👍"
            }
        }
    },
    "notificationReactionMessage": {
        "message": "$sender$ បានប្រតិកម្ម  $emoji$ ទៅ៖ $message$",
        "description": "",
        "placeholders": {
            "sender": {
                "content": "$1",
                "example": "John"
            },
            "emoji": {
                "content": "$2",
                "example": "👍"
            },
            "message": {
                "content": "$3",
                "example": "Sounds good."
            }
        }
    },
    "sendFailed": {
        "message": "ផ្ញើបរាជ័យ",
        "description": "Shown on outgoing message if it fails to send"
    },
    "sendPaused": {
        "message": "ការផ្ញើបានផ្អាក",
        "description": "Shown on outgoing message if it cannot be sent immediately"
    },
    "partiallySent": {
        "message": "Partially sent, click for details",
        "description": "Shown on outgoing message if it is partially sent"
    },
    "showMore": {
        "message": "លម្អិត",
        "description": "Displays the details of a key change"
    },
    "showLess": {
        "message": "លាក់ ខ្លឹមសារលម្អិត",
        "description": "Hides the details of a key change"
    },
    "learnMore": {
        "message": "ស្វែងយល់បន្ថែមពីការផ្ទៀងផ្ទាត់លេខសុវត្ថិភាព",
        "description": "Text that links to a support article on verifying safety numbers"
    },
    "expiredWarning": {
        "message": "ជំនាន់ Signal Desktop នេះ បានហួសសុពលភាព។ សូមដំឡើងទីកាន់ជំនាន់ចុងក្រោយ ដើម្បីបន្តការផ្ញើសារ។",
        "description": "Warning notification that this version of the app has expired"
    },
    "upgrade": {
        "message": "ដំឡើង",
        "description": "Label text for button to upgrade the app to the latest version"
    },
    "mediaMessage": {
        "message": "សារមេឌា",
        "description": "Description of a message that has an attachment and no text, displayed in the conversation list as a preview."
    },
    "unregisteredUser": {
        "message": "លេខ មិនបានចុះឈ្មោះ",
        "description": "Error message displayed when sending to an unregistered user."
    },
    "sync": {
        "message": "បញ្ជីទំនាក់ទំនង",
        "description": "Label for contact and group sync settings"
    },
    "syncExplanation": {
        "message": "នាំចូលក្រុម និងបញ្ជីទំនាក់ទំនង Signalទាំងអស់ ពីទូរស័ព្ទរបស់អ្នក។",
        "description": "Explanatory text for sync settings"
    },
    "lastSynced": {
        "message": "នាំចូលចុងក្រោយនៅ",
        "description": "Label for date and time of last sync operation"
    },
    "syncNow": {
        "message": "នាំចូលឥឡូវ",
        "description": "Label for a button that syncs contacts and groups from your phone"
    },
    "syncing": {
        "message": "កំពុងនាំចូល...",
        "description": "Label for a disabled sync button while sync is in progress."
    },
    "syncFailed": {
        "message": "ការនាំចូលបរាជ័យ។ ត្រូវប្រាកដថាកុំព្យូទ័រ និងទូរស័ព្ទរបស់អ្នកបានតភ្ជាប់ទៅកាន់អ៊ិនធឺណិត។",
        "description": "Informational text displayed if a sync operation times out."
    },
    "timestamp_s": {
        "message": "ឥឡូវ",
        "description": "Brief timestamp for messages sent less than a minute ago. Displayed in the conversation list and message bubble."
    },
    "timestamp_m": {
        "message": "1ន",
        "description": "Brief timestamp for messages sent about one minute ago. Displayed in the conversation list and message bubble."
    },
    "timestamp_h": {
        "message": "1ម",
        "description": "Brief timestamp for messages sent about one hour ago. Displayed in the conversation list and message bubble."
    },
    "hoursAgo": {
        "message": "$hours$ម៉",
        "description": "Contracted form of 'X hours ago' which works both for singular and plural",
        "placeholders": {
            "hours": {
                "content": "$1",
                "example": "2"
            }
        }
    },
    "minutesAgo": {
        "message": "$minutes$ន",
        "description": "Contracted form of 'X minutes ago' which works both for singular and plural",
        "placeholders": {
            "minutes": {
                "content": "$1",
                "example": "10"
            }
        }
    },
    "justNow": {
        "message": "ឥឡូវ",
        "description": "Shown if a message is very recent, less than 60 seconds old"
    },
    "timestampFormat_M": {
        "message": "ខែ ថ្ងៃ",
        "description": "Timestamp format string for displaying month and day (but not the year) of a date within the current year, ex: use 'MMM D' for 'Aug 8', or 'D MMM' for '8 Aug'."
    },
    "messageBodyTooLong": {
        "message": "សារតួសេចក្តីវែងពេក។",
        "description": "Shown if the user tries to send more than 64kb of text"
    },
    "unblockToSend": {
        "message": "ដោះការហាមឃាត់លេខទំនាក់ទំនងនេះ ដើម្បីផ្ញើសារ។",
        "description": "Brief message shown when trying to message a blocked number"
    },
    "unblockGroupToSend": {
        "message": "មិនការទប់ស្កាត់ក្រុមនេះ ដើម្បីផ្ញើសារ។",
        "description": "Brief message shown when trying to message a blocked group"
    },
    "youChangedTheTimer": {
        "message": "You set the disappearing message time to $time$.",
        "description": "Message displayed when you change the message expiration timer in a conversation.",
        "placeholders": {
            "time": {
                "content": "$1",
                "example": "10m"
            }
        }
    },
    "timerSetOnSync": {
        "message": "Updated the disappearing message time to $time$.",
        "description": "Message displayed when timer is set on initial link of desktop device.",
        "placeholders": {
            "time": {
                "content": "$1",
                "example": "10m"
            }
        }
    },
    "timerSetByMember": {
        "message": "A member set the disappearing message time to $time$.",
        "description": "Message displayed when timer is by an unknown group member.",
        "placeholders": {
            "time": {
                "content": "$1",
                "example": "10m"
            }
        }
    },
    "theyChangedTheTimer": {
        "message": "$name$ set the disappearing message time to $time$.",
        "description": "Message displayed when someone else changes the message expiration timer in a conversation.",
        "placeholders": {
            "name": {
                "content": "$1",
                "example": "Bob"
            },
            "time": {
                "content": "$2",
                "example": "10m"
            }
        }
    },
    "disappearingMessages__off": {
        "message": "បិទ",
        "description": "Label for option to turn off message expiration in the timer menu"
    },
    "disappearingMessages": {
        "message": "សារបាត់ទៅវិញ",
        "description": "Conversation menu option to enable disappearing messages. Title of the settings section for Disappearing Messages"
    },
    "disappearingMessagesDisabled": {
        "message": "សារបាត់ទៅវិញបានបិទ",
        "description": "Displayed in the left pane when the timer is turned off"
    },
    "disappearingMessagesDisabledByMember": {
        "message": "A member disabled disappearing messages.",
        "description": "Displayed in the left pane when the timer is turned off"
    },
    "disabledDisappearingMessages": {
        "message": "$name$ disabled disappearing messages.",
        "description": "Displayed in the conversation list when the timer is turned off",
        "placeholders": {
            "name": {
                "content": "$1",
                "example": "John"
            }
        }
    },
    "youDisabledDisappearingMessages": {
        "message": "អ្នកបានបិទសារបាត់ទៅវិញ។",
        "description": "Displayed in the conversation list when the timer is turned off"
    },
    "timerSetTo": {
        "message": "រយៈពេលបានកំណត់$time$",
        "description": "Displayed in the conversation list when the timer is updated by some automatic action, or in the left pane",
        "placeholders": {
            "time": {
                "content": "$1",
                "example": "1w"
            }
        }
    },
    "audioNotificationDescription": {
        "message": "លេងសំឡេងជូនដំណឹង",
        "description": "Description for audio notification setting"
    },
    "callRingtoneNotificationDescription": {
        "message": "Play calling sounds",
        "description": "Description for call ringtone notification setting"
    },
    "callSystemNotificationDescription": {
        "message": "Show notifications for calls",
        "description": "Description for call notification setting"
    },
    "incomingCallNotificationDescription": {
        "message": "Enable incoming calls",
        "description": "Description for incoming calls setting"
    },
    "contactChangedProfileName": {
        "message": "$sender$ changed their profile name from $oldProfile$ to $newProfile$.",
        "description": "Description for incoming calls setting",
        "placeholders": {
            "sender": {
                "content": "$1",
                "example": "Bob"
            },
            "oldProfile": {
                "content": "$2",
                "example": ".x8Skillz8x."
            },
            "newProfile": {
                "content": "$3",
                "example": "Bob Smith"
            }
        }
    },
    "changedProfileName": {
        "message": "$oldProfile$ changed their profile name to $newProfile$.",
        "description": "Shown when a contact not in your address book changes their profile name",
        "placeholders": {
            "oldProfile": {
                "content": "$2",
                "example": ".x8Skillz8x."
            },
            "newProfile": {
                "content": "$3",
                "example": "Bob Smith"
            }
        }
    },
    "safetyNumberChanged": {
        "message": "លេខសុវត្ថិភាពបានផ្លាស់ប្តូរ",
        "description": "A notification shown in the conversation when a contact reinstalls"
    },
    "safetyNumberChanges": {
        "message": "Safety Number Changes",
        "description": "Title for safety number changed modal"
    },
    "safetyNumberChangedGroup": {
        "message": "លេខសុវត្ថិភាពជាមួយ$name$ បានផ្លាស់ប្តូរ",
        "description": "A notification shown in a group conversation when a contact reinstalls, showing the contact name",
        "placeholders": {
            "name": {
                "content": "$1",
                "example": "John"
            }
        }
    },
    "verifyNewNumber": {
        "message": "ផ្ទៀងផ្ទាត់លេខសុវត្ថិភាព",
        "description": "Label on button included with safety number change notification in the conversation"
    },
    "cannotGenerateSafetyNumber": {
        "message": "អ្នកប្រើប្រាស់នេះមិនអាចផ្ទៀងផ្ទាត់បានទេ ទាល់តែអ្នកបានផ្លាស់ប្តូរសារជាមួយពួកគេ។",
        "description": "Shown on the safety number screen if you have never exchanged messages with that contact"
    },
    "yourSafetyNumberWith": {
        "message": "Your safety number with $name1$:",
        "description": "Heading for safety number view",
        "placeholders": {
            "name1": {
                "content": "$1",
                "example": "John"
            }
        }
    },
    "themeLight": {
        "message": "ភ្លឺ",
        "description": "Label text for light theme (normal)"
    },
    "themeDark": {
        "message": "ងងឹត",
        "description": "Label text for dark theme"
    },
    "themeSystem": {
        "message": "ប្រព័ន្ធ",
        "description": "Label text for system theme"
    },
    "noteToSelf": {
        "message": "កំណត់ចំណាំ",
        "description": "Name for the conversation with your own phone number"
    },
    "noteToSelfHero": {
        "message": "អ្នកនៅតែអាចបន្ថែមកំណត់ត្រាសម្រាប់ខ្លួនអ្នកក្នុងការសន្ទនានេះ។ បើគណនីរបស់អ្នក មានឧបករណ៍ច្រើនបានតភ្ជាប់ កំណត់ត្រាថ្មីនឹងត្រូវធ្វើសមកាលកម្មផងដែរ។",
        "description": "Description for the Note to Self conversation"
    },
    "notificationDrawAttention": {
        "message": "Draw attention to this window when a notification arrives",
        "description": "Label text for the setting that controls whether new notifications draw attention to the window"
    },
    "hideMenuBar": {
        "message": "លាក់របារម៉ឺនុយ",
        "description": "Label text for menu bar visibility setting"
    },
    "startConversation": {
        "message": "ចាប់ផ្តើមការសន្ទនាថ្មី...",
        "description": "Label underneath number a user enters that is not an existing contact"
    },
    "newConversation": {
        "message": "ការសន្ទនាថ្មី",
        "description": "Label for header when starting a new conversation"
    },
    "contactSearchPlaceholder": {
        "message": "Search by name or phone number",
        "description": "Placeholder to use when searching for contacts in the composer"
    },
    "noContactsFound": {
        "message": "No contacts found",
        "description": "Label shown when there are no contacts to compose to"
    },
    "noConversationsFound": {
        "message": "No conversations found",
        "description": "Label shown when there are no conversations to compose to"
    },
    "chooseGroupMembers__title": {
        "message": "Choose members",
        "description": "The title for the 'choose group members' left pane screen"
    },
    "chooseGroupMembers__back-button": {
        "message": "ត្រលប់ក្រោយ",
        "description": "Used as alt-text of the back button on the 'choose group members' left pane screen"
    },
    "chooseGroupMembers__skip": {
        "message": "រំលង",
        "description": "The 'skip' button text in the 'choose group members' left pane screen"
    },
    "chooseGroupMembers__next": {
        "message": "បន្ទាប់",
        "description": "The 'next' button text in the 'choose group members' left pane screen"
    },
    "chooseGroupMembers__maximum-group-size__title": {
        "message": "Maximum group size reached",
        "description": "Shown in the alert when you add the maximum number of group members"
    },
    "chooseGroupMembers__maximum-group-size__body": {
        "message": "Signal groups can have a maximum of $max$ members.",
        "description": "Shown in the alert when you add the maximum number of group members",
        "placeholders": {
            "max": {
                "content": "$1",
                "example": "1000"
            }
        }
    },
    "chooseGroupMembers__maximum-recommended-group-size__title": {
        "message": "Recommended member limit reached",
        "description": "Shown in the alert when you add the maximum recommended number of group members"
    },
    "chooseGroupMembers__maximum-recommended-group-size__body": {
        "message": "Signal groups perform best with $max$ members or less. Adding more members will cause delays sending and receiving messages.",
        "description": "Shown in the alert when you add the maximum recommended number of group members",
        "placeholders": {
            "max": {
                "content": "$1",
                "example": "150"
            }
        }
    },
    "chooseGroupMembers__cant-add-member__title": {
        "message": "Can’t add member",
        "description": "Shown in the alert when you try to add someone who can't be added to a group"
    },
    "chooseGroupMembers__cant-add-member__body": {
        "message": "\"$name$\" can’t be added to the group because they’re using an old version of Signal. You can add them to the group after they’ve updated Signal.",
        "description": "Shown in the alert when you try to add someone who can't be added to a group",
        "placeholders": {
            "max": {
                "content": "$1",
                "example": "Jane Doe"
            }
        }
    },
    "setGroupMetadata__title": {
        "message": "ដាក់ឈ្មោះក្រុមនេះ",
        "description": "The title for the 'set group metadata' left pane screen"
    },
    "setGroupMetadata__back-button": {
        "message": "Back to member selection",
        "description": "Used as alt-text of the back button on the 'set group metadata' left pane screen"
    },
    "setGroupMetadata__group-name-placeholder": {
        "message": "ឈ្មោះក្រុម (ចាំបាច់)",
        "description": "The placeholder for the group name placeholder"
    },
    "setGroupMetadata__group-description-placeholder": {
        "message": "Description",
        "description": "The placeholder for the group description"
    },
    "setGroupMetadata__create-group": {
        "message": "បង្កើត",
        "description": "The 'create group' button text in the 'set group metadata' left pane screen"
    },
    "setGroupMetadata__members-header": {
        "message": "សមាជិក",
        "description": "The header for the members list in the 'set group metadata' left pane screen"
    },
    "setGroupMetadata__error-message": {
        "message": "This group couldn’t be created. Check your connection and try again.",
        "description": "Shown in the modal when we can't create a group"
    },
    "updateGroupAttributes__title": {
        "message": "កែប្រែក្រុម",
        "description": "Shown in the modal when we want to update a group"
    },
    "updateGroupAttributes__error-message": {
        "message": "Failed to update the group. Check your connection and try again.",
        "description": "Shown in the modal when we can't update a group"
    },
    "notSupportedSMS": {
        "message": "សារ SMS/MMS មិនគាំទ្រទេ។",
        "description": "Label underneath number informing user that SMS is not supported on desktop"
    },
    "newPhoneNumber": {
        "message": "បញ្ចូលលេខទូរស័ព្ទ ដើម្បីបន្ថែមលេខទំនាក់ទំនង។",
        "description": "Placeholder for adding a new number to a contact"
    },
    "invalidNumberError": {
        "message": "លេខមិនត្រឹមត្រូវ",
        "description": "When a person inputs a number that is invalid"
    },
    "unlinkedWarning": {
        "message": "តភ្ជាប់ Signal Desktop ទៅកាន់ទូរស័ព្ទរបស់អ្នកឡើងវិញ ដើម្បីបន្តការផ្ញើសារ។",
        "description": ""
    },
    "unlinked": {
        "message": "បានផ្តាច់",
        "description": ""
    },
    "relink": {
        "message": "តភ្ជាប់ឡើងវិញ",
        "description": ""
    },
    "autoUpdateNewVersionTitle": {
        "message": "មានបច្ចុប្បន្នភាព Signal",
        "description": ""
    },
    "autoUpdateNewVersionMessage": {
        "message": "មានSignalជំនាន់ថ្មី",
        "description": ""
    },
    "autoUpdateNewVersionInstructions": {
        "message": "ចុច បើក Signalឡើងវិញ ដើម្បីដំណើការបច្ចុប្បន្នភាព។",
        "description": ""
    },
    "autoUpdateRestartButtonLabel": {
        "message": "បើកSignal ឡើងវិញ",
        "description": ""
    },
    "autoUpdateLaterButtonLabel": {
        "message": "លើកក្រោយ",
        "description": ""
    },
    "leftTheGroup": {
        "message": "$name$ បានចាកចេញពីក្រុម។",
        "description": "Shown in the conversation history when a single person leaves the group",
        "placeholders": {
            "name": {
                "content": "$1",
                "example": "Bob"
            }
        }
    },
    "multipleLeftTheGroup": {
        "message": "$name$ បានចាកចេញពីក្រុម។",
        "description": "Shown in the conversation history when multiple people leave the group",
        "placeholders": {
            "name": {
                "content": "$1",
                "example": "Alice, Bob"
            }
        }
    },
    "updatedTheGroup": {
        "message": "$name$ បានធ្វើបច្ចុប្បន្នភាពក្រុម។",
        "description": "Shown in the conversation history when someone updates the group",
        "placeholders": {
            "name": {
                "content": "$1",
                "example": "Alice"
            }
        }
    },
    "youUpdatedTheGroup": {
        "message": "អ្នកបានធ្វើបច្ចុប្បន្នភាពក្រុម។",
        "description": "Shown in the conversation history when you update a group"
    },
    "updatedGroupAvatar": {
        "message": "រូបតំណាងក្រុមត្រូវបានធ្វើបច្ចុប្បន្នភាព។",
        "description": "Shown in the conversation history when someone updates the group"
    },
    "titleIsNow": {
        "message": "ឈ្មោះក្រុមឥឡូវគឺ '$name$'។",
        "description": "Shown in the conversation history when someone changes the title of the group",
        "placeholders": {
            "name": {
                "content": "$1",
                "example": "Book Club"
            }
        }
    },
    "youJoinedTheGroup": {
        "message": "អ្នកបានចូលក្រុមនេះ។",
        "description": "Shown in the conversation history when you are added to a group."
    },
    "joinedTheGroup": {
        "message": "$name$ បានចាកចេញពីក្រុម។",
        "description": "Shown in the conversation history when a single person joins the group",
        "placeholders": {
            "name": {
                "content": "$1",
                "example": "Alice"
            }
        }
    },
    "multipleJoinedTheGroup": {
        "message": "$names$បានចូលក្រុម។",
        "description": "Shown in the conversation history when more than one person joins the group",
        "placeholders": {
            "names": {
                "content": "$1",
                "example": "Alice, Bob"
            }
        }
    },
    "ConversationListItem--message-request": {
        "message": "សារស្នើសុំ",
        "description": "Preview shown for conversation if the user has not yet accepted an incoming message request"
    },
    "ConversationListItem--draft-prefix": {
        "message": "ព្រាង៖",
        "description": "Prefix shown in italic in conversation view when a draft is saved"
    },
    "message--getNotificationText--gif": {
        "message": "GIF",
        "description": "Shown in notifications and in the left pane when a GIF is received."
    },
    "message--getNotificationText--photo": {
        "message": "រូបភាព",
        "description": "Shown in notifications and in the left pane when a photo is received."
    },
    "message--getNotificationText--video": {
        "message": "វីដេអូ",
        "description": "Shown in notifications and in the left pane when a video is received."
    },
    "message--getNotificationText--voice-message": {
        "message": "សារជាសំឡេង",
        "description": "Shown in notifications and in the left pane when a voice message is received."
    },
    "message--getNotificationText--audio-message": {
        "message": "សារសំឡេង",
        "description": "Shown in notifications and in the left pane when an audio message is received."
    },
    "message--getNotificationText--file": {
        "message": "ឯកសារ",
        "description": "Shown in notifications and in the left pane when a generic file is received."
    },
    "message--getNotificationText--stickers": {
        "message": "សារស្ទីកគ័រ",
        "description": "Shown in notifications and in the left pane instead of sticker image."
    },
    "message--getNotificationText--text-with-emoji": {
        "message": "$emoji$ $text$",
        "description": "Shown in notifications and in the left pane when text has an emoji. Probably always [emoji] [text] on LTR languages and [text] [emoji] on RTL languages.",
        "placeholders": {
            "emoji": {
                "content": "$1",
                "example": "📷"
            },
            "text": {
                "content": "$2",
                "example": "Photo"
            }
        }
    },
    "message--getDescription--unsupported-message": {
        "message": "មិនគាំទ្រសារ",
        "description": "Shown in notifications and in the left pane when a message has features too new for this signal install."
    },
    "message--getDescription--disappearing-media": {
        "message": "មេឌាមើលម្តង",
        "description": "Shown in notifications and in the left pane after view-once message is deleted."
    },
    "message--getDescription--disappearing-photo": {
        "message": "រូបភាពមើលម្តង",
        "description": "Shown in notifications and in the left pane when a message is a view once photo."
    },
    "message--getDescription--disappearing-video": {
        "message": "វីដេអូមើលម្តង",
        "description": "Shown in notifications and in the left pane when a message is a view once video."
    },
    "message--deletedForEveryone": {
        "message": "សារនេះត្រូវបានលុប។",
        "description": "Shown in a message's bubble when the message has been deleted for everyone."
    },
    "stickers--toast--InstallFailed": {
        "message": "កញ្ចប់ស្ទីកគ័រមិនអាចដំឡើងបាន",
        "description": "Shown in a toast if the user attempts to install a sticker pack and it fails"
    },
    "stickers--StickerManager--InstalledPacks": {
        "message": "ស្ទីកគ័របានដំឡើង",
        "description": "Shown in the sticker pack manager above your installed sticker packs."
    },
    "stickers--StickerManager--InstalledPacks--Empty": {
        "message": "ពុំមានស្ទីកគ័រដំឡើងទេ",
        "description": "Shown in the sticker pack manager when you don't have any installed sticker packs."
    },
    "stickers--StickerManager--BlessedPacks": {
        "message": "សេ៊រីសិល្បករ Signal",
        "description": "Shown in the sticker pack manager above the default sticker packs."
    },
    "stickers--StickerManager--BlessedPacks--Empty": {
        "message": "ពុំមានស្ទីកគ័រសិល្បករ Signal ទេ",
        "description": "Shown in the sticker pack manager when there are no blessed sticker packs available."
    },
    "stickers--StickerManager--ReceivedPacks": {
        "message": "ស្ទីកគ័រដែលអ្នកបានទទួល",
        "description": "Shown in the sticker pack manager above sticker packs which you have received in messages."
    },
    "stickers--StickerManager--ReceivedPacks--Empty": {
        "message": "ស្ទីកគ័រពីសារដែលចូលមកនឹងបង្ហាញទីនេះ",
        "description": "Shown in the sticker pack manager when you have not received any sticker packs in messages."
    },
    "stickers--StickerManager--Install": {
        "message": "ដំឡើង",
        "description": "Shown in the sticker pack manager next to sticker packs which can be installed."
    },
    "stickers--StickerManager--Uninstall": {
        "message": "លុបចេញ",
        "description": "Shown in the sticker pack manager next to sticker packs which are already installed."
    },
    "stickers--StickerManager--UninstallWarning": {
        "message": "អ្នកប្រហែលមិនអាចដំឡើងកញ្ចប់ស្ទីកគ័រនេះឡើងវិញ ប្រសិនបើអ្នកមិនមានសារដើម។",
        "description": "Shown in the sticker pack manager next to sticker packs which are already installed."
    },
    "stickers--StickerManager--Introduction--Image": {
        "message": "ការណែនាំ ស្ទីកគ័រ៖ សត្វឆ្មាមេចោរ",
        "description": "Alt text on a tooltip image when the user upgrades to a version of Signal supporting stickers."
    },
    "stickers--StickerManager--Introduction--Title": {
        "message": "ការណែនាំ ស្ទីកគ័រ",
        "description": "Shown as the title on a tooltip when the user upgrades to a version of Signal supporting stickers."
    },
    "stickers--StickerManager--Introduction--Body": {
        "message": "ហេតុអ្វីបានជាប្រើប្រាស់ពាក្យ នៅពេលអ្នកអាចប្រើប្រាស់ស្ទីកគ័រ?",
        "description": "Shown as the body on a tooltip when the user upgrades to a version of Signal supporting stickers."
    },
    "stickers--StickerPicker--Open": {
        "message": "Open the sticker picker",
        "description": "Label for the open button for the sticker picker"
    },
    "stickers--StickerPicker--AddPack": {
        "message": "Add a sticker pack",
        "description": "Label for the add pack button in the sticker picker"
    },
    "stickers--StickerPicker--NextPage": {
        "message": "Next Page",
        "description": "Label for the next page button in the sticker picker"
    },
    "stickers--StickerPicker--PrevPage": {
        "message": "Previous Page",
        "description": "Label for the previous page button in the sticker picker"
    },
    "stickers--StickerPicker--Recents": {
        "message": "Recent Sticker",
        "description": "Label for the recent stickers button in the sticker picker"
    },
    "stickers--StickerPicker--DownloadError": {
        "message": "ស្ទីកគ័រមួយចំនួនមិនអាចទាញយកបាន។",
        "description": "Shown in the sticker picker when one or more stickers could not be downloaded."
    },
    "stickers--StickerPicker--DownloadPending": {
        "message": "កំពុងដំឡើងកញ្ចប់ស្ទីកគ័រ...",
        "description": "Shown in the sticker picker when one or more stickers are still downloading."
    },
    "stickers--StickerPicker--Empty": {
        "message": "ពុំមានស្ទីកគ័រ",
        "description": "Shown in the sticker picker when there are no stickers to show."
    },
    "stickers--StickerPicker--Hint": {
        "message": "មានកញ្ចប់ស្ទីកគ័រថ្មីពីសាររបស់អ្នក សម្រាប់ដំឡើង",
        "description": "Shown in the sticker picker the first time you have received new packs you can install."
    },
    "stickers--StickerPicker--NoPacks": {
        "message": "ពុំមានកញ្ចប់ស្ទីកគ័រ",
        "description": "Shown in the sticker picker when there are no installed sticker packs."
    },
    "stickers--StickerPicker--NoRecents": {
        "message": "ស្ទីកគ័រដែលបានប្រើប្រស់ថ្មីៗ នឹងបង្ហាញទីនេះ។",
        "description": "Shown in the sticker picker when there are no recent stickers to show."
    },
    "stickers--StickerPreview--Title": {
        "message": "កញ្ចប់ស្ទីកគ័រ",
        "description": "The title that appears in the sticker pack preview modal."
    },
    "stickers--StickerPreview--Error": {
        "message": "បញ្ហាក្នុងការបើកកញ្ចប់ស្ទីកគ័រ។ សូមពិនិត្យការតភ្ជាប់បណ្តាញ ហើយព្យាយាមម្តងទៀត។",
        "description": "The message that appears in the sticker preview modal when there is an error."
    },
    "EmojiPicker--empty": {
        "message": "ពុំមាន emoji",
        "description": "Shown in the emoji picker when a search yields 0 results."
    },
    "EmojiPicker--search-placeholder": {
        "message": "ស្វែងរកEmoji",
        "description": "Shown as a placeholder inside the emoji picker search field."
    },
    "EmojiPicker--skin-tone": {
        "message": "ពណ៌ស្បែក $tone$",
        "description": "Shown as a tooltip over the emoji tone buttons.",
        "placeholders": {
            "status": {
                "content": "$1",
                "example": "2"
            }
        }
    },
    "EmojiPicker__button--recents": {
        "message": "ថ្មីៗ",
        "description": "Label for recents emoji picker button"
    },
    "EmojiPicker__button--emoji": {
        "message": "Emoji",
        "description": "Label for emoji emoji picker button"
    },
    "EmojiPicker__button--animal": {
        "message": "Animal",
        "description": "Label for animal emoji picker button"
    },
    "EmojiPicker__button--food": {
        "message": "អាហារ",
        "description": "Label for food emoji picker button"
    },
    "EmojiPicker__button--activity": {
        "message": "Activity",
        "description": "Label for activity emoji picker button"
    },
    "EmojiPicker__button--travel": {
        "message": "Travel",
        "description": "Label for travel emoji picker button"
    },
    "EmojiPicker__button--object": {
        "message": "Object",
        "description": "Label for object emoji picker button"
    },
    "EmojiPicker__button--symbol": {
        "message": "Symbol",
        "description": "Label for symbol emoji picker button"
    },
    "EmojiPicker__button--flag": {
        "message": "Flag",
        "description": "Label for flag emoji picker button"
    },
    "confirmation-dialog--Cancel": {
        "message": "បោះបង់",
        "description": "Appears on the cancel button in confirmation dialogs."
    },
    "Message--unsupported-message": {
        "message": "$contact$ បានផ្ញើសារមួយ ដែលមិនអាចដំណើរការ ឬបង្ហាញ ព្រោះវាប្រើប្រាស់មុខងារថ្មីរបស់ Signal។",
        "description": "",
        "placeholders": {
            "contact": {
                "content": "$1",
                "example": "Alice"
            }
        }
    },
    "Message--unsupported-message-ask-to-resend": {
        "message": "អ្នកអាចស្នើ $contact$ ដើម្បីផ្ញើសារនេះម្តងទៀត ថាអ្នកកំពុងប្រើប្រាស់ជំនាន់ Signal ចុងក្រោយ។",
        "description": "",
        "placeholders": {
            "contact": {
                "content": "$1",
                "example": "Alice"
            }
        }
    },
    "Message--from-me-unsupported-message": {
        "message": "ឧបករណ៍មួយរបស់អ្នក បានផ្ញើសារមួយ ដែលមិនអាចដំណើរការ ឬបង្ហាញនៅទីនេះ ដោយសារវាប្រើប្រាស់មុខងារថ្មីរបស់ Signal។",
        "description": ""
    },
    "Message--from-me-unsupported-message-ask-to-resend": {
        "message": "សារអនាគតបែបនេះ នឹងត្រូវធ្វើសមកាលកម្មឥឡូវនេះ ដោយអ្នកកំពុងប្រើប្រាស់ Signal ជំនាន់ចុងក្រោយ។",
        "description": ""
    },
    "Message--update-signal": {
        "message": "ដំឡើង Signal",
        "description": "Text for a button which will take user to Signal download page"
    },
    "Message--tap-to-view-expired": {
        "message": "បានបើកមើល",
        "description": "Text shown on messages with with individual timers, after user has viewed it"
    },
    "Message--tap-to-view--outgoing": {
        "message": "ព័ត៌មាន",
        "description": "Text shown on outgoing messages with with individual timers (inaccessible)"
    },
    "Message--tap-to-view--incoming--expired-toast": {
        "message": "អ្នកបានមើលសារនេះហើយ។",
        "description": "Shown when user clicks on an expired incoming view-once bubble"
    },
    "Message--tap-to-view--outgoing--expired-toast": {
        "message": "សារមើលម្តង មិនរក្សាទុកក្នុងប្រវត្តិកិច្ចសន្ទនាទេ។",
        "description": "Shown when user clicks on an expired outgoing view-once bubble"
    },
    "Message--tap-to-view--incoming": {
        "message": "បើកមើលរូបភាព",
        "description": "Text shown on photo messages with with individual timers, before user has viewed it"
    },
    "Message--tap-to-view--incoming-video": {
        "message": "បង្ហាញវីដេអូ",
        "description": "Text shown on video messages with with individual timers, before user has viewed it"
    },
    "Conversation--getDraftPreview--attachment": {
        "message": "(ឯកសារភ្ជាប់)",
        "description": "Text shown in left pane as preview for conversation with saved a saved draft message"
    },
    "Conversation--getDraftPreview--quote": {
        "message": "(ដកស្រង់)",
        "description": "Text shown in left pane as preview for conversation with saved a saved draft message"
    },
    "Conversation--getDraftPreview--draft": {
        "message": "(ព្រាង)",
        "description": "Text shown in left pane as preview for conversation with saved a saved draft message"
    },
    "Keyboard--navigate-by-section": {
        "message": "រុករកតាមផ្នែក",
        "description": "Shown in the shortcuts guide"
    },
    "Keyboard--previous-conversation": {
        "message": "ការសន្ទនាពីមុន",
        "description": "Shown in the shortcuts guide"
    },
    "Keyboard--next-conversation": {
        "message": "ការសន្ទនាបន្ទាប់",
        "description": "Shown in the shortcuts guide"
    },
    "Keyboard--previous-unread-conversation": {
        "message": "ការសន្ទនាមិនទាន់អានពីមុន",
        "description": "Shown in the shortcuts guide"
    },
    "Keyboard--next-unread-conversation": {
        "message": "ការសន្ទនាមិនបានអានបន្ទាប់",
        "description": "Shown in the shortcuts guide"
    },
    "Keyboard--preferences": {
        "message": "ចំណង់ចំណូលចិត្ត",
        "description": "Shown in the shortcuts guide"
    },
    "Keyboard--open-conversation-menu": {
        "message": "បើកបញ្ជីការសន្ទនា",
        "description": "Shown in the shortcuts guide"
    },
    "Keyboard--new-conversation": {
        "message": "Start new conversation",
        "description": "Shown in the shortcuts guide"
    },
    "Keyboard--archive-conversation": {
        "message": "សន្ទនាក្នុងបណ្ណសារ",
        "description": "Shown in the shortcuts guide"
    },
    "Keyboard--unarchive-conversation": {
        "message": "មិនប័ណ្ណសារ ការសន្ទនា",
        "description": "Shown in the shortcuts guide"
    },
    "Keyboard--search": {
        "message": "ស្វែងរក",
        "description": "Shown in the shortcuts guide"
    },
    "Keyboard--search-in-conversation": {
        "message": "ស្វែងរកក្នុងការសន្ទនា",
        "description": "Shown in the shortcuts guide"
    },
    "Keyboard--focus-composer": {
        "message": "ផ្តោតការសរសេរ",
        "description": "Shown in the shortcuts guide"
    },
    "Keyboard--open-all-media-view": {
        "message": "បើកការមើលឯកសារមេឌាទាំងអស់",
        "description": "Shown in the shortcuts guide"
    },
    "Keyboard--open-emoji-chooser": {
        "message": "បើកការជ្រើសរើស emoji",
        "description": "Shown in the shortcuts guide"
    },
    "Keyboard--open-sticker-chooser": {
        "message": "បើកការជ្រើសរើស ស្ទីកគ័រ",
        "description": "Shown in the shortcuts guide"
    },
    "Keyboard--begin-recording-voice-note": {
        "message": "ចាប់ផ្តើមការថតកំណត់ត្រាសំឡេង",
        "description": "Shown in the shortcuts guide"
    },
    "Keyboard--default-message-action": {
        "message": "សកម្មភាពលំនាំដើមសម្រាប់សារដែលបានជ្រើសរើស",
        "description": "Shown in the shortcuts guide"
    },
    "Keyboard--view-details-for-selected-message": {
        "message": "មើលព័ត៌មានលម្អិតនៃសារដែលបានជ្រើសរើស",
        "description": "Shown in the shortcuts guide"
    },
    "Keyboard--toggle-reply": {
        "message": "បិទ / បើកការឆ្លើយតបទៅសារដែលបានជ្រើសរើស",
        "description": "Shown in the shortcuts guide"
    },
    "Keyboard--toggle-reaction-picker": {
        "message": "Toggle emoji-reaction picker for selected message",
        "description": "Shown in the shortcuts guide"
    },
    "Keyboard--save-attachment": {
        "message": "រក្សាទុកឯកសារភ្ជាប់ពីសារដែលបានជ្រើសរើស",
        "description": "Shown in the shortcuts guide"
    },
    "Keyboard--delete-message": {
        "message": "លុបសារដែលបានជ្រើសរើស",
        "description": "Shown in the shortcuts guide"
    },
    "Keyboard--add-newline": {
        "message": "បន្ថែមបន្ទាត់ថ្មីទៅកាន់សារ",
        "description": "Shown in the shortcuts guide"
    },
    "Keyboard--expand-composer": {
        "message": "ពង្រីកកម្មវិធីសរសេរ",
        "description": "Shown in the shortcuts guide"
    },
    "Keyboard--send-in-expanded-composer": {
        "message": "ផ្ញើ (នៅក្នុងកម្មវិធីសរសេរ)",
        "description": "Shown in the shortcuts guide"
    },
    "Keyboard--attach-file": {
        "message": "ភ្ជាប់ឯកសារ",
        "description": "Shown in the shortcuts guide"
    },
    "Keyboard--remove-draft-link-preview": {
        "message": "យកការមើលតំណភ្ជាប់ព្រាងចេញ",
        "description": "Shown in the shortcuts guide"
    },
    "Keyboard--remove-draft-attachments": {
        "message": "លុបចោលឯកសារភ្ជាប់ព្រាងទាំងអស់",
        "description": "Shown in the shortcuts guide"
    },
    "Keyboard--conversation-by-index": {
        "message": "លោតទៅការសន្ទនា",
        "description": "A shortcut allowing direct navigation to conversations 1 to 9 in list"
    },
    "Keyboard--Key--ctrl": {
        "message": "Ctrl",
        "description": "Key shown in shortcut combination in shortcuts guide"
    },
    "Keyboard--Key--option": {
        "message": "Option",
        "description": "Key shown in shortcut combination in shortcuts guide"
    },
    "Keyboard--Key--alt": {
        "message": "Alt",
        "description": "Key shown in shortcut combination in shortcuts guide"
    },
    "Keyboard--Key--shift": {
        "message": "Shift",
        "description": "Key shown in shortcut combination in shortcuts guide"
    },
    "Keyboard--Key--enter": {
        "message": "Enter",
        "description": "Key shown in shortcut combination in shortcuts guide"
    },
    "Keyboard--Key--tab": {
        "message": "ចុច",
        "description": "Key shown in shortcut combination in shortcuts guide"
    },
    "Keyboard--Key--one-to-nine-range": {
        "message": "1 ទៅ 9",
        "description": "Expresses that 1, 2, 3, up to 9 are available shortcut keys"
    },
    "Keyboard--header": {
        "message": "ផ្លូវកាត់ក្តារចុច",
        "description": "Title header of the keyboard shortcuts guide"
    },
    "Keyboard--navigation-header": {
        "message": "ការរុករក",
        "description": "Header of the keyboard shortcuts guide - navigation section"
    },
    "Keyboard--messages-header": {
        "message": "សារ",
        "description": "Header of the keyboard shortcuts guide - messages section"
    },
    "Keyboard--composer-header": {
        "message": "កម្មវិធីសរសេរ",
        "description": "Header of the keyboard shortcuts guide - composer section"
    },
    "Keyboard--scroll-to-top": {
        "message": "រំកិលទៅខាងលើនៃបញ្ជី",
        "description": "Shown in the shortcuts guide"
    },
    "Keyboard--scroll-to-bottom": {
        "message": "រំកិលទៅខាងក្រោមបញ្ជី",
        "description": "Shown in the shortcuts guide"
    },
    "Keyboard--close-curent-conversation": {
        "message": "បិទការសន្ទនាបច្ចុប្បន្ន",
        "description": "Shown in the shortcuts guide"
    },
    "Keyboard--calling-header": {
        "message": "ការហៅ",
        "description": "Header of the keyboard shortcuts guide - calling section"
    },
    "Keyboard--toggle-audio": {
        "message": "Toggle mute on and off",
        "description": "Shown in the shortcuts guide"
    },
    "Keyboard--toggle-video": {
        "message": "Toggle video on and off",
        "description": "Shown in the shortcuts guide"
    },
    "close-popup": {
        "message": "បិទ ផ្ទាំងលោតឡើង",
        "description": "Used as alt text for any button closing a popup"
    },
    "add-image-attachment": {
        "message": "បន្ថែមឯកសារភ្ជាប់រូបភាព",
        "description": "Used in draft attachment list for the big 'add new attachment' button"
    },
    "remove-attachment": {
        "message": "លុបចោលឯកសារភ្ជាប់",
        "description": "Used in draft attachment list to remove an individual attachment"
    },
    "backToInbox": {
        "message": "ត្រឡប់ទៅប្រអប់សារ",
        "description": "Used as alt-text of button on archived conversations screen"
    },
    "conversationArchived": {
        "message": "ការសន្ទនារក្សាទុកក្នុងបណ្ណាសារ",
        "description": "A toast that shows up when user archives a conversation"
    },
    "conversationReturnedToInbox": {
        "message": "ការសន្ទនាដែលបានត្រឡប់ទៅកាន់ប្រអប់សារ",
        "description": "A toast that shows up when the user unarchives a conversation"
    },
    "conversationMarkedUnread": {
        "message": "Conversation marked unread",
        "description": "A toast that shows up when user marks a conversation as unread"
    },
    "StickerCreator--title": {
        "message": "កម្មវិធីបង្កើតកញ្ចប់ស្ទីកគ័រ",
        "description": "The title of the Sticker Pack Creator window"
    },
    "StickerCreator--DropZone--staticText": {
        "message": "ចុច ដើម្បីបន្ថែម ឬទម្លាក់រូបភាពនៅទីនេះ",
        "description": "Text which appears on the Sticker Creator drop zone when there is no active drag"
    },
    "StickerCreator--DropZone--activeText": {
        "message": "ទម្លាក់រូបភាពនៅទីនេះ",
        "description": "Text which appears on the Sticker Creator drop zone when there is an active drag"
    },
    "StickerCreator--Preview--title": {
        "message": "កញ្ចប់ស្ទីកគ័រ",
        "description": "The 'title' of the sticker pack preview 'modal'"
    },
    "StickerCreator--ConfirmDialog--cancel": {
        "message": "បោះបង់",
        "description": "The default text for the confirm dialog cancel button"
    },
    "StickerCreator--CopyText--button": {
        "message": "ចម្លង",
        "description": "The text which appears on the copy button for the sticker creator share screen"
    },
    "StickerCreator--ShareButtons--facebook": {
        "message": "Facebook",
        "description": "Title for Facebook button"
    },
    "StickerCreator--ShareButtons--twitter": {
        "message": "Twitter",
        "description": "Title for Twitter button"
    },
    "StickerCreator--ShareButtons--pinterest": {
        "message": "Pinterest",
        "description": "Title for Pinterest button"
    },
    "StickerCreator--ShareButtons--whatsapp": {
        "message": "WhatsApp",
        "description": "Title for WhatsApp button"
    },
    "StickerCreator--AppStage--next": {
        "message": "បន្ទាប់",
        "description": "Default text for the next button on all stages of the sticker creator"
    },
    "StickerCreator--AppStage--prev": {
        "message": "ត្រលប់ក្រោយ",
        "description": "Default text for the previous button on all stages of the sticker creator"
    },
    "StickerCreator--DropStage--title": {
        "message": "បន្ថែមស្ទីកគ័ររបស់អ្នក",
        "description": "Title for the drop stage of the sticker creator"
    },
    "StickerCreator--DropStage--help": {
        "message": "Stickers must be in PNG, APNG, or WebP format with a transparent background and 512x512 pixels. Recommended margin is 16px.",
        "description": "Help text for the drop stage of the sticker creator"
    },
    "StickerCreator--DropStage--showMargins": {
        "message": "បង្ហាញគែម",
        "description": "Text for the show margins toggle on the drop stage of the sticker creator"
    },
    "StickerCreator--DropStage--addMore": {
        "message": "បន្ថែម $count$ ឬច្រើន",
        "description": "Text to show user how many more stickers they must add",
        "placeholders": {
            "hashtag": {
                "content": "$1",
                "example": "4"
            }
        }
    },
    "StickerCreator--EmojiStage--title": {
        "message": "បន្ថែម emoji ទៅស្ទីកគ័រនីមួយៗ",
        "description": "Title for the drop stage of the sticker creator"
    },
    "StickerCreator--EmojiStage--help": {
        "message": "វានឹងអនុញ្ញាតឲ្យយើង ណែនាំស្ទីកគ័រទៅកាន់អ្នក នៅពេលអ្នកកំពុងផ្ញើសារ។",
        "description": "Help text for the drop stage of the sticker creator"
    },
    "StickerCreator--MetaStage--title": {
        "message": "គ្រាន់តែព័ត៌មានលំអិតពីរបីទៀតប៉ុណ្ណោះ…",
        "description": "Title for the meta stage of the sticker creator"
    },
    "StickerCreator--MetaStage--Field--title": {
        "message": "ចំណងជើង",
        "description": "Label for the title input of the meta stage of the sticker creator"
    },
    "StickerCreator--MetaStage--Field--author": {
        "message": "អ្នកនិពន្ធ",
        "description": "Label for the author input of the meta stage of the sticker creator"
    },
    "StickerCreator--MetaStage--Field--cover": {
        "message": "គម្របរូបភាព",
        "description": "Label for the cover image picker of the meta stage of the sticker creator"
    },
    "StickerCreator--MetaStage--Field--cover--help": {
        "message": "នេះគឺជារូបភាពដែលនឹងបង្ហាញនៅពេលអ្នកចែកចាយកញ្ចប់ស្ទីកគ័ររបស់អ្នក",
        "description": "Help text for the cover image picker of the meta stage of the sticker creator"
    },
    "StickerCreator--MetaStage--ConfirmDialog--title": {
        "message": "តើអ្នកច្បាស់ថាចង់បញ្ជូនកញ្ចប់ស្ទីកគ័ររបស់អ្នក?",
        "description": "Title for the confirm dialog on the meta stage of the sticker creator"
    },
    "StickerCreator--MetaStage--ConfirmDialog--confirm": {
        "message": "បញ្ជូន",
        "description": "Text for the upload button in the confirmation dialog on the meta stage of the sticker creator"
    },
    "StickerCreator--MetaStage--ConfirmDialog--text": {
        "message": "អ្នកនឹងមិនអាចកែប្រែ ឬលុបចោល បន្ទាប់ពីបង្កើតកញ្ចប់ស្ទីកគ័រហើយ។",
        "description": "The text inside the confirmation dialog on the meta stage of the sticker creator"
    },
    "StickerCreator--UploadStage--title": {
        "message": "ការបង្កើតកញ្ចប់ស្ទីកគ័ររបស់អ្នក",
        "description": "Title for the upload stage of the sticker creator"
    },
    "StickerCreator--UploadStage-uploaded": {
        "message": "$count$ នៃ $total$ បានបញ្ជូន",
        "description": "Title for the upload stage of the sticker creator",
        "placeholders": {
            "count": {
                "content": "$1",
                "example": "3"
            },
            "total": {
                "content": "$2",
                "example": "20"
            }
        }
    },
    "StickerCreator--ShareStage--title": {
        "message": "អបអរសាទរ! អ្នកបានបង្កើតកញ្ចប់ស្ទីកគ័រមួយ។",
        "description": "Title for the share stage of the sticker creator"
    },
    "StickerCreator--ShareStage--help": {
        "message": "ចូលប្រើប្រាស់ស្ទីកគ័រថ្មីរបស់អ្នក តាមរយៈរូបតំណាងស្ទីកគ័រ ឬចែករំលែកជាមួយមិត្តភក្តិរបស់អ្នក ដោយប្រើប្រាស់តំណខាងក្រោម។",
        "description": "Help text for the share stage of the sticker creator"
    },
    "StickerCreator--ShareStage--callToAction": {
        "message": "ប្រើប្រាស់ hashtag $hashtag$ ដើម្បីជួយអ្នកដទៃស្វែងរក URLs សម្រាប់កញ្ចប់ស្ទីកគ័រណាមួយ ដែលអ្នកចង់ដាក់ឲ្យ​ប្រើប្រាស់ជាសាធារណៈ។",
        "description": "Call to action text for the share stage of the sticker creator",
        "placeholders": {
            "hashtag": {
                "content": "$1",
                "example": "<strong>#makeprivacystick</strong>"
            }
        }
    },
    "StickerCreator--ShareStage--copyTitle": {
        "message": "កញ្ចប់ស្ទីកគ័រ URL",
        "description": "Title for the copy button on the share stage of the sticker creator"
    },
    "StickerCreator--ShareStage--close": {
        "message": "បិទ",
        "description": "Text for the close button on the share stage of the sticker creator"
    },
    "StickerCreator--ShareStage--createAnother": {
        "message": "បង្កើតកញ្ចប់ស្ទីកគ័រមួយផ្សេងទៀត",
        "description": "Text for the create another sticker pack button on the share stage of the sticker creator"
    },
    "StickerCreator--ShareStage--socialMessage": {
        "message": "ឆែកមើលកញ្ចប់ស្ទីកគ័រថ្មីនេះ ដែលខ្ញុំបានបង្កើតសម្រាប់ Signal ។ #makeprivacystick",
        "description": "Text which is shared to social media platforms for sticker packs"
    },
    "StickerCreator--Toasts--imagesAdded": {
        "message": "$count$ រូបភាព បានបន្ថែម",
        "description": "Text for the toast when images are added to the sticker creator",
        "placeholders": {
            "count": {
                "content": "$1",
                "example": "3"
            }
        }
    },
    "StickerCreator--Toasts--animated": {
        "message": "ស្ទីកគ័រជីវចល មិនទាន់គាំទ្រទេ",
        "description": "Text for the toast when an image that is animated was dropped on the sticker creator"
    },
    "StickerCreator--Toasts--tooLarge": {
        "message": "រូបភាពដែលបានទម្លាក់ធំពេក",
        "description": "Text for the toast when an image that is too large was dropped on the sticker creator"
    },
    "StickerCreator--Toasts--errorProcessing": {
        "message": "បញ្ហាដំណើរការរូបភាព",
        "description": "Text for the toast when an image cannot be processed was dropped on the sticker creator with a generic error"
    },
    "StickerCreator--Toasts--APNG--notSquare": {
        "message": "Animated PNG stickers must be square",
        "description": "Text for the toast when someone tries to upload a non-square APNG"
    },
    "StickerCreator--Toasts--mustLoopForever": {
        "message": "Animated stickers must loop forever",
        "description": "Text for the toast when an image in the sticker creator does not animate forever"
    },
    "StickerCreator--Toasts--APNG--dimensionsTooLarge": {
        "message": "Animated PNG sticker dimensions are too large",
        "description": "Text for the toast when an APNG image in the sticker creator is too large"
    },
    "StickerCreator--Toasts--APNG--dimensionsTooSmall": {
        "message": "Animated PNG sticker dimensions are too small",
        "description": "Text for the toast when an APNG image in the sticker creator is too small"
    },
    "StickerCreator--Toasts--errorUploading": {
        "message": "បញ្ហាការបញ្ជូនស្ទីកគ័រ៖  $message$",
        "description": "Text for the toast when a sticker pack cannot be uploaded",
        "placeholders": {
            "message": {
                "content": "$1",
                "example": "Not connected"
            }
        }
    },
    "StickerCreator--Toasts--linkedCopied": {
        "message": "បានចម្លងតំណ",
        "description": "Text for the toast when a link for sharing is copied from the Sticker Creator"
    },
    "StickerCreator--StickerPreview--light": {
        "message": "ស្ទីកគ័ររបស់ខ្ញុំក្នុងទម្រង់ភ្លឺ",
        "description": "Text for the sticker preview for the light theme"
    },
    "StickerCreator--StickerPreview--dark": {
        "message": "ស្ទីកគ័ររបស់ខ្ញុំក្នុងទម្រង់ងងឹត",
        "description": "Text for the sticker preview for the dark theme"
    },
    "StickerCreator--Authentication--error": {
        "message": "សូមដំឡើង Signal នៅលើទូរស័ព្ទរបស់អ្នក និងកុំព្យូទ័រ ដើម្បីប្រើប្រាស់កម្មវិធីបង្កើតកញ្ចប់ស្ទីកគ័រ",
        "description": "The error message which appears when the user has not linked their account and attempts to use the Sticker Creator"
    },
    "Reactions--error": {
        "message": "បរាជ័យក្នុងការផ្ញើប្រតិកម្ម។ សូមសាកល្បងម្តងទៀត។",
        "description": "Shown when a reaction fails to send"
    },
    "ReactionsViewer--more": {
        "message": "បន្ថែម",
        "description": "Use in the reaction picker as the alt text for the 'more' button"
    },
    "ReactionsViewer--all": {
        "message": "ទាំងអស់",
        "description": "Shown in reaction viewer as the title for the 'all' category"
    },
    "MessageRequests--message-direct": {
        "message": "Let $name$ message you and share your name and photo with them? They won’t know you’ve seen their messages until you accept.",
        "description": "Shown as the message for a message request in a direct message",
        "placeholders": {
            "name": {
                "content": "$1",
                "example": "Cayce"
            }
        }
    },
    "MessageRequests--message-direct-blocked": {
        "message": "Let $name$ message you and share your name and photo with them? You won't receive any messages until you unblock them.",
        "description": "Shown as the message for a message request in a direct message with a blocked account",
        "placeholders": {
            "name": {
                "content": "$1",
                "example": "Cayce"
            }
        }
    },
    "MessageRequests--message-group": {
        "message": "ចូលក្រុមនេះ និងចែករំលែកឈ្មោះ និងរូបថតអ្នក ជាមួយសមាជិកក្រុម? ពួកគេនឹងមិនដឹងថាអ្នកបានឃើញសាររបស់ពួកគេ រហូតអ្នកយល់ព្រមទទួល។",
        "description": "Shown as the message for a message request in a group",
        "placeholders": {
            "name": {
                "content": "$1",
                "example": "Cayce Pollard"
            }
        }
    },
    "MessageRequests--message-group-blocked": {
        "message": "លែងហាមឃាត់ក្រុមនេះ និងចែករំលែកឈ្មោះ និងរូបភាពរបស់អ្នកជាមួយសមាជិកក្រុម? អ្នកនឹងមិនទទួលសារណាមួយឡើយ រហូតអ្នកលែងហាមឃាត់ពួកគេ។",
        "description": "Shown as the message for a message request in a blocked group"
    },
    "MessageRequests--block": {
        "message": "រារាំង",
        "description": "Shown as a button to let the user block a message request"
    },
    "MessageRequests--unblock": {
        "message": "បើកវិញ",
        "description": "Shown as a button to let the user unblock a message request"
    },
    "MessageRequests--unblock-confirm-title": {
        "message": "Unblock $name$?",
        "description": "Shown as a button to let the user unblock a message request",
        "placeholders": {
            "name": {
                "content": "$1",
                "example": "Cayce Pollard"
            }
        }
    },
    "MessageRequests--unblock-direct-confirm-body": {
        "message": "អ្នកនិងអាចផ្ញើសារនិងហៅចេញទៅវិញទៅមក។",
        "description": "Shown as the body in the confirmation modal for unblocking a private message request",
        "placeholders": {
            "name": {
                "content": "$1",
                "example": "Cayce Pollard"
            }
        }
    },
    "MessageRequests--unblock-group-confirm-body": {
        "message": "សមាជិកនឹងអាចដាក់អ្នកចូលក្នុងក្រុមនេះបានម្តងទៀត។",
        "description": "Shown as the body in the confirmation modal for unblocking a group message request",
        "placeholders": {
            "name": {
                "content": "$1",
                "example": "Cayce Pollard"
            }
        }
    },
    "MessageRequests--block-and-report-spam": {
        "message": "Report Spam and Block",
        "description": "Shown as a button to let the user block a message request and report spam"
    },
    "MessageRequests--block-and-report-spam-success-toast": {
        "message": "Reported as spam and blocked.",
        "description": "Shown in a toast when you successfully block a user and report them as spam"
    },
    "MessageRequests--block-direct-confirm-title": {
        "message": "Block $name$?",
        "description": "Shown as the title in the confirmation modal for blocking a private message request",
        "placeholders": {
            "name": {
                "content": "$1",
                "example": "Cayce Pollard"
            }
        }
    },
    "MessageRequests--block-direct-confirm-body": {
        "message": "មនុស្សដែលបានហាមឃាត់ នឹងមិនអាចហៅមកអ្នក ឬផ្ញើសារបានទេ។",
        "description": "Shown as the body in the confirmation modal for blocking a private message request"
    },
    "MessageRequests--block-group-confirm-title": {
        "message": "Block and Leave $group$?",
        "description": "Shown as the title in the confirmation modal for blocking a group message request",
        "placeholders": {
            "group": {
                "content": "$1",
                "example": "Friends 🌿"
            }
        }
    },
    "MessageRequests--block-group-confirm-body": {
        "message": "You will no longer receive messages or updates from this group and members won't be able to add you to this group again.",
        "description": "Shown as the body in the confirmation modal for blocking a group message request"
    },
    "MessageRequests--delete": {
        "message": "លុប",
        "description": "Shown as a button to let the user delete any message request"
    },
    "MessageRequests--delete-direct-confirm-title": {
        "message": "លុបការសន្ទនា?",
        "description": "Shown as the title in the confirmation modal for deleting a private message request"
    },
    "MessageRequests--delete-direct-confirm-body": {
        "message": "ការសន្ទនានេះនឹងត្រូវលុបពីឧបករណ៍របស់អ្នកទាំងអស់។",
        "description": "Shown as the body in the confirmation modal for deleting a private message request"
    },
    "MessageRequests--delete-group-confirm-title": {
        "message": "Delete and Leave $group$?",
        "description": "Shown as the title in the confirmation modal for deleting a group message request",
        "placeholders": {
            "group": {
                "content": "$1",
                "example": "Friends 🌿"
            }
        }
    },
    "MessageRequests--delete-direct": {
        "message": "លុប",
        "description": "Shown as a button to let the user delete a direct message request"
    },
    "MessageRequests--delete-group": {
        "message": "លុបចោល និង​ចាកចេញ",
        "description": "Shown as a button to let the user delete a group message request"
    },
    "MessageRequests--delete-group-confirm-body": {
        "message": "អ្នកនឹងចាកចេញពីក្រុមនេះ និងលុបចេញពីឧបករណ៍របស់អ្នកទាំងអស់។",
        "description": "Shown as the body in the confirmation modal for deleting a group message request"
    },
    "MessageRequests--accept": {
        "message": "យល់ព្រម",
        "description": "Shown as a button to let the user accept a message request"
    },
    "MessageRequests--continue": {
        "message": "បន្ត",
        "description": "Shown as a button to share your profile, necessary to continue messaging in a conversation"
    },
    "MessageRequests--profile-sharing--group": {
        "message": "Continue your conversation with this group and share your name and photo with its members? $learnMore$",
        "description": "Shown when user hasn't shared their profile in a group yet",
        "placeholders": {
            "learnMore": {
                "content": "$1",
                "example": "Learn More."
            }
        }
    },
    "MessageRequests--profile-sharing--direct": {
        "message": "Continue this conversation with $firstName$ and share your name and photo with them? $learnMore$",
        "description": "Shown when user hasn't shared their profile in a 1:1 conversation yet",
        "placeholders": {
            "firstName": {
                "content": "$1",
                "example": "Alice"
            },
            "learnMore": {
                "content": "$2",
                "example": "Learn More."
            }
        }
    },
    "MessageRequests--learn-more": {
        "message": "Learn more.",
        "description": "Shown at the end of profile sharing messages as a link."
    },
    "ConversationHero--members": {
        "message": "$count$ members",
        "description": "Specifies the number of members in a group conversation",
        "placeholders": {
            "count": {
                "content": "$1",
                "example": "22"
            }
        }
    },
    "ConversationHero--members-1": {
        "message": "សមាជិក 1",
        "description": "Specifies the number of members in a group conversation when there is one member",
        "placeholders": {
            "count": {
                "content": "$1",
                "example": "22"
            }
        }
    },
    "member-of-1-group": {
        "message": "សមាជិកនៃ $group$",
        "description": "Shown in the conversation hero to indicate this user is a member of a mutual group",
        "placeholders": {
            "group": {
                "content": "$1",
                "example": "NYC Rock Climbers"
            }
        }
    },
    "member-of-2-groups": {
        "message": "សមាជិកនៃ $group1$ និង$group2$",
        "description": "Shown in the conversation hero to indicate this user is a member of at least two mutual groups",
        "placeholders": {
            "group1": {
                "content": "$1",
                "example": "NYC Rock Climbers"
            },
            "group2": {
                "content": "$2",
                "example": "Dinner Party"
            }
        }
    },
    "member-of-3-groups": {
        "message": "សមាជិកនៃ $group1$, $group2$, និង$group3$",
        "description": "Shown in the conversation hero to indicate this user is a member of at least three mutual groups",
        "placeholders": {
            "group1": {
                "content": "$1",
                "example": "NYC Rock Climbers"
            },
            "group2": {
                "content": "$2",
                "example": "Dinner Party"
            },
            "group3": {
                "content": "$3",
                "example": "Friends 🌿"
            }
        }
    },
    "member-of-more-than-3-groups": {
        "message": "Member of $group1$, $group2$, $group3$ and $remainingCount$ more",
        "description": "Shown in the conversation hero to indicate this user is a member of at least three mutual groups",
        "placeholders": {
            "group1": {
                "content": "$1",
                "example": "NYC Rock Climbers"
            },
            "group2": {
                "content": "$2",
                "example": "Dinner Party"
            },
            "group3": {
                "content": "$3",
                "example": "Friends 🌿"
            },
            "remainingCount": {
                "content": "$4",
                "example": "3"
            }
        }
    },
    "ConversationHero--membership-added": {
        "message": "$name$ added you to the group.",
        "description": "Shown Indicates that you were added to a group by a given individual.",
        "placeholders": {
            "name": {
                "content": "$1",
                "example": "Jeff Smith"
            }
        }
    },
    "no-groups-in-common": {
        "message": "គ្មានក្រុមរួម",
        "description": "Shown to indicate this user is not a member of any groups"
    },
    "no-groups-in-common-warning": {
        "message": "No groups in common. Review requests carefully.",
        "description": "When a user has no common groups, show this warning"
    },
    "acceptCall": {
        "message": "ឆ្លើយតប",
        "description": "Shown in tooltip for the button to accept a call (audio or video)"
    },
    "acceptCallWithoutVideo": {
        "message": "ឆ្លើយដោយគ្មានវីដេអូ",
        "description": "Shown in tooltip for the button to accept a video call without video"
    },
    "declineCall": {
        "message": "បដិសេធ",
        "description": "Shown in tooltip for the button to decline a call (audio or video)"
    },
    "declinedIncomingAudioCall": {
        "message": "You declined an audio call",
        "description": "Shown in conversation history when you declined an incoming audio call"
    },
    "declinedIncomingVideoCall": {
        "message": "You declined a video call",
        "description": "Shown in conversation history when you declined an incoming video call"
    },
    "acceptedIncomingAudioCall": {
        "message": "Incoming audio call",
        "description": "Shown in conversation history when you accepted an incoming audio call"
    },
    "acceptedIncomingVideoCall": {
        "message": "Incoming video call",
        "description": "Shown in conversation history when you accepted an incoming video call"
    },
    "missedIncomingAudioCall": {
        "message": "Missed audio call",
        "description": "Shown in conversation history when you missed an incoming audio call"
    },
    "missedIncomingVideoCall": {
        "message": "Missed video call",
        "description": "Shown in conversation history when you missed an incoming video call"
    },
    "acceptedOutgoingAudioCall": {
        "message": "Outgoing audio call",
        "description": "Shown in conversation history when you made an outgoing audio call"
    },
    "acceptedOutgoingVideoCall": {
        "message": "Outgoing video call",
        "description": "Shown in conversation history when you made an outgoing video call"
    },
    "missedOrDeclinedOutgoingAudioCall": {
        "message": "Unanswered audio call",
        "description": "Shown in conversation history when your audio call is missed or declined"
    },
    "missedOrDeclinedOutgoingVideoCall": {
        "message": "Unanswered video call",
        "description": "Shown in conversation history when your video call is missed or declined"
    },
    "incomingAudioCall": {
        "message": "Incoming audio call...",
        "description": "Shown in both the incoming call bar and notification for an incoming audio call"
    },
    "incomingVideoCall": {
        "message": "Incoming video call...",
        "description": "Shown in both the incoming call bar and notification for an incoming video call"
    },
    "outgoingCallPrering": {
        "message": "កំពុងហៅ...",
        "description": "Shown in the call screen when placing an outgoing call that isn't ringing yet"
    },
    "outgoingCallRinging": {
        "message": "Ringing...",
        "description": "Shown in the call screen when placing an outgoing call that is now ringing"
    },
    "makeOutgoingCall": {
        "message": "Start a call",
        "description": "Title for the call button in a conversation"
    },
    "makeOutgoingVideoCall": {
        "message": "Start a video call",
        "description": "Title for the video call button in a conversation"
    },
    "joinOngoingCall": {
        "message": "ចូលរួម",
        "description": "Text that appears in a group when a call is active"
    },
    "callNeedPermission": {
        "message": "$title$ will get a message request from you. You can call once your message request has been accepted.",
        "description": "Shown when a call is rejected because the other party hasn't approved the message/call request",
        "placeholders": {
            "title": {
                "content": "$1",
                "example": "Alice"
            }
        }
    },
    "callReconnecting": {
        "message": "Reconnecting...",
        "description": "Shown in the call screen when the call is reconnecting due to network issues"
    },
    "callDuration": {
        "message": "Signal $duration$",
        "description": "Shown in the call screen to indicate how long the call has been connected",
        "placeholders": {
            "duration": {
                "content": "$1",
                "example": "00:01"
            }
        }
    },
    "callingDeviceSelection__settings": {
        "message": "ការកំណត់",
        "description": "Title for device selection settings"
    },
    "calling__participants": {
        "message": "$people$ in call",
        "description": "Title for participants list toggle",
        "placeholders": {
            "people": {
                "content": "$1",
                "example": "16"
            }
        }
    },
    "calling__call-notification__ended": {
        "message": "The group call has ended",
        "description": "Notification message when a group call has ended"
    },
    "calling__call-notification__started-by-someone": {
        "message": "A group call was started",
        "description": "Notification message when a group call has started, but we don't know who started it"
    },
    "calling__call-notification__started-by-you": {
        "message": "You started a group call",
        "description": "Notification message when a group call has started by you"
    },
    "calling__call-notification__started": {
        "message": "$name$ started a group call",
        "description": "Notification message when a group call has started",
        "placeholders": {
            "name": {
                "content": "$1",
                "example": "Alice"
            }
        }
    },
    "calling__call-notification__button__in-another-call-tooltip": {
        "message": "You are already in a call",
        "description": "Tooltip in disabled notification button when you're on another call"
    },
    "calling__call-notification__button__call-full-tooltip": {
        "message": "Call has reached capacity of $max$ participants",
        "description": "Tooltip in disabled notification button when the call is full",
        "placeholders": {
            "max": {
                "content": "$1",
                "example": "5"
            }
        }
    },
    "calling__pip--on": {
        "message": "Minimize call",
        "description": "Title for picture-in-picture toggle"
    },
    "calling__pip--off": {
        "message": "Fullscreen call",
        "description": "Title for picture-in-picture toggle"
    },
    "calling__switch-view--to-grid": {
        "message": "Switch to grid view",
        "description": "Title for grid/speaker view toggle when on a call"
    },
    "calling__switch-view--to-speaker": {
        "message": "Switch to speaker view",
        "description": "Title for grid/speaker view toggle when on a call"
    },
    "calling__hangup": {
        "message": "Leave call",
        "description": "Title for hang up button"
    },
    "calling__SelectPresentingSourcesModal--title": {
        "message": "Share your screen",
        "description": "Title for the select your screen sharing sources modal"
    },
    "calling__SelectPresentingSourcesModal--confirm": {
        "message": "Share screen",
        "description": "Confirm button for sharing screen modal"
    },
    "calling__SelectPresentingSourcesModal--entireScreen": {
        "message": "Entire screen",
        "description": "Title for the select your screen sharing sources modal"
    },
    "calling__SelectPresentingSourcesModal--window": {
        "message": "A window",
        "description": "Title for the select your screen sharing sources modal"
    },
    "callingDeviceSelection__label--video": {
        "message": "វីដេអូ",
        "description": "Label for video input selector"
    },
    "callingDeviceSelection__label--audio-input": {
        "message": "Microphone",
        "description": "Label for audio input selector"
    },
    "callingDeviceSelection__label--audio-output": {
        "message": "Speakers",
        "description": "Label for audio output selector"
    },
    "callingDeviceSelection__select--no-device": {
        "message": "No devices available",
        "description": "Message for when there are no available devices to select for input/output audio or video"
    },
    "callingDeviceSelection__select--default": {
        "message": "លំនាំដើម",
        "description": "Shown when the device is the default device"
    },
    "muteNotificationsTitle": {
        "message": "បិទសំឡេងសារជូនដំណឹង",
        "description": "Label for the mute notifications drop-down selector"
    },
    "muteHour": {
        "message": "បិទសំឡេងរយៈពេលមួយម៉ោង",
        "description": "Label for muting the conversation"
    },
    "muteEightHours": {
        "message": "Mute for eight hours",
        "description": "Label for muting the conversation"
    },
    "muteDay": {
        "message": "បិទសំឡេងរយៈពេលមួយថ្ងៃ",
        "description": "Label for muting the conversation"
    },
    "muteWeek": {
        "message": "បិទសំឡេងរយៈពេលមួយសប្តាហ៍",
        "description": "Label for muting the conversation"
    },
    "muteAlways": {
        "message": "Mute always",
        "description": "Label for muting the conversation"
    },
    "unmute": {
        "message": "បើកសំឡេង",
        "description": "Label for unmuting the conversation"
    },
    "muteExpirationLabelAlways": {
        "message": "Muted always",
        "description": "Shown in the mute notifications submenu whenever a conversation has been muted"
    },
    "muteExpirationLabel": {
        "message": "Muted until $duration$",
        "description": "Shown in the mute notifications submenu whenever a conversation has been muted",
        "placeholders": {
            "duration": {
                "content": "$1",
                "example": "10/23/2023, 7:10 PM"
            }
        }
    },
    "EmojiButton__label": {
        "message": "Emoji",
        "description": "Label for emoji button"
    },
    "ErrorModal--title": {
        "message": "មានបញ្ហាខុសប្រក្រតី!",
        "description": "Title of pop-up dialog when user-initiated task has gone wrong"
    },
    "ErrorModal--description": {
        "message": "Please try again or contact support.",
        "description": "Description text in pop-up dialog when user-initiated task has gone wrong"
    },
    "Confirmation--confirm": {
        "message": "យល់ព្រម",
        "description": "Button to dismiss pop-up dialog when user-initiated task has gone wrong"
    },
    "unknown-sgnl-link": {
        "message": "Sorry, that sgnl:// link didn't make sense!",
        "description": "Shown if you click on a sgnl:// link not currently supported by Desktop"
    },
    "GroupV2--join--invalid-link--title": {
        "message": "Invalid Link",
        "description": "Shown if we are unable to parse a group link"
    },
    "GroupV2--join--invalid-link": {
        "message": "This is not a valid group link. Make sure the entire link is intact and correct before attempting to join.",
        "description": "Shown if we are unable to parse a group link"
    },
    "GroupV2--join--prompt": {
        "message": "តើអ្នកចង់ចូលរួមក្រុមនេះ និងចែករំលែកឈ្មោះអ្នក និងរូបភាពជាមួយសមាជិកក្រុម?",
        "description": "Shown when you click on a group link to confirm"
    },
    "GroupV2--join--already-in-group": {
        "message": "You're already in this group.",
        "description": "Shown if you click a group link for a group where you're already a member"
    },
    "GroupV2--join--already-awaiting-approval": {
        "message": "You have already requested approval to join this group.",
        "description": "Shown if you click a group link for a group where you've already requested approval'"
    },
    "GroupV2--join--unknown-link-version--title": {
        "message": "Unknown link version",
        "description": "This group link is no longer valid."
    },
    "GroupV2--join--unknown-link-version": {
        "message": "This link is not supported by this version of Signal Desktop.",
        "description": "Shown if you click a group link and we can't get information about it"
    },
    "GroupV2--join--link-revoked--title": {
        "message": "Can’t Join Group",
        "description": "Shown if you click a group link and we can't get information about it"
    },
    "GroupV2--join--link-revoked": {
        "message": "This group link is no longer valid.",
        "description": "Shown if you click a group link and we can't get information about it"
    },
    "GroupV2--join--prompt-with-approval": {
        "message": "An admin of this group must approve your request before you can join this group. If approved, your name and photo will be shared with its members.",
        "description": "Shown when you click on a group link to confirm, if it requires admin approval"
    },
    "GroupV2--join--join-button": {
        "message": "ចូលរួម",
        "description": "The button to join the group"
    },
    "GroupV2--join--request-to-join-button": {
        "message": "Request to Join",
        "description": "The button to join the group, if approval is required"
    },
    "GroupV2--join--cancel-request-to-join": {
        "message": "បោះបង់ការស្នើសុំ",
        "description": "The button to cancel request to join the group"
    },
    "GroupV2--join--cancel-request-to-join--confirmation": {
        "message": "Cancel your request to join this group?",
        "description": "A confirmation message that shows after you click the button"
    },
    "GroupV2--join--cancel-request-to-join--yes": {
        "message": "មែន",
        "description": "Choosing to continue in the cancel join confirmation dialog"
    },
    "GroupV2--join--cancel-request-to-join--no": {
        "message": "ទេ",
        "description": "Choosing not to continue in the cancel join confirmation dialog"
    },
    "GroupV2--join--member-count--single": {
        "message": "សមាជិក 1",
        "description": "Shown in the metadata section if group has just one member"
    },
    "GroupV2--join--member-count--multiple": {
        "message": "$count$ members",
        "description": "Shown in the metadata section if group has more than one member",
        "placeholders": {
            "count": {
                "content": "$1",
                "example": "12"
            }
        }
    },
    "GroupV2--join--group-metadata": {
        "message": "Group · $memberCount$",
        "description": "A holder for two pieces of information - the type of conversation, and the member count",
        "placeholders": {
            "memberCount": {
                "content": "$1",
                "example": "12 members"
            }
        }
    },
    "GroupV2--join--requested": {
        "message": "Your request to join has been sent to the group admin. You’ll be notified when they take action.",
        "description": "Shown in composition area when you've requested to join a group"
    },
    "GroupV2--join--general-join-failure--title": {
        "message": "Link Error",
        "description": "Shown if something went wrong when you try to join via a group link"
    },
    "GroupV2--join--general-join-failure": {
        "message": "Joining via this link failed. Try joining again later.",
        "description": "Shown if something went wrong when you try to join via a group link"
    },
    "GroupV2--admin": {
        "message": "អ្នកគ្រប់គ្រង",
        "description": "Label for a group administrator"
    },
    "GroupV2--only-admins": {
        "message": "មានតែអ្នកគ្រប់គ្រង",
        "description": "Label for group administrators -- used in drop-downs to select permissions that apply to admins"
    },
    "GroupV2--all-members": {
        "message": "សមាជិកទាំងអស់",
        "description": "Label for describing the general non-privileged members of a group"
    },
    "updating": {
        "message": "Updating...",
        "description": "Shown along with a spinner when an update operation takes longer than one second"
    },
    "GroupV2--create--you": {
        "message": "អ្នកបានបង្កើតក្រុមនេះ។",
        "description": "Shown in timeline or conversation preview when v2 group changes"
    },
    "GroupV2--create--other": {
        "message": "$memberName$ created the group.",
        "description": "Shown in timeline or conversation preview when v2 group changes",
        "placeholders": {
            "memberName": {
                "content": "$1",
                "example": "Bob"
            }
        }
    },
    "GroupV2--create--unknown": {
        "message": "The group was created.",
        "description": "Shown in timeline or conversation preview when v2 group changes"
    },
    "GroupV2--title--change--other": {
        "message": "$memberName$ changed the group name to \"$newTitle$\".",
        "description": "Shown in timeline or conversation preview when v2 group changes",
        "placeholders": {
            "memberName": {
                "content": "$1",
                "example": "Bob"
            },
            "newTitle": {
                "content": "$2",
                "example": "Saturday Hiking"
            }
        }
    },
    "GroupV2--title--change--you": {
        "message": "You changed the group name to \"$newTitle$\".",
        "description": "Shown in timeline or conversation preview when v2 group changes",
        "placeholders": {
            "newTitle": {
                "content": "$1",
                "example": "Saturday Hiking"
            }
        }
    },
    "GroupV2--title--change--unknown": {
        "message": "A member changed the group name to \"$newTitle$\".",
        "description": "Shown in timeline or conversation preview when v2 group changes",
        "placeholders": {
            "newTitle": {
                "content": "$1",
                "example": "Saturday Hiking"
            }
        }
    },
    "GroupV2--title--remove--other": {
        "message": "$memberName$ removed the group name.",
        "description": "Shown in timeline or conversation preview when v2 group changes",
        "placeholders": {
            "memberName": {
                "content": "$1",
                "example": "Bob"
            }
        }
    },
    "GroupV2--title--remove--you": {
        "message": "អ្នកបានលុបឈ្មោះក្រុម។",
        "description": "Shown in timeline or conversation preview when v2 group changes"
    },
    "GroupV2--title--remove--unknown": {
        "message": "A member removed the group name.",
        "description": "Shown in timeline or conversation preview when v2 group changes"
    },
    "GroupV2--avatar--change--other": {
        "message": "$memberName$ changed the group avatar.",
        "description": "Shown in timeline or conversation preview when v2 group changes",
        "placeholders": {
            "memberName": {
                "content": "$1",
                "example": "Bob"
            }
        }
    },
    "GroupV2--avatar--change--you": {
        "message": "អ្នកបានផ្លាស់ប្តូររូបតំណាងក្រុម។",
        "description": "Shown in timeline or conversation preview when v2 group changes"
    },
    "GroupV2--avatar--change--unknown": {
        "message": "A member changed the group avatar.",
        "description": "Shown in timeline or conversation preview when v2 group changes"
    },
    "GroupV2--avatar--remove--other": {
        "message": "$memberName$ removed the group avatar.",
        "description": "Shown in timeline or conversation preview when v2 group changes",
        "placeholders": {
            "memberName": {
                "content": "$1",
                "example": "Bob"
            }
        }
    },
    "GroupV2--avatar--remove--you": {
        "message": "You removed the group avatar.",
        "description": "Shown in timeline or conversation preview when v2 group changes"
    },
    "GroupV2--avatar--remove--unknown": {
        "message": "A member removed the group avatar.",
        "description": "Shown in timeline or conversation preview when v2 group changes"
    },
    "GroupV2--access-attributes--admins--other": {
        "message": "$adminName$ changed who can edit group info to \"Only admins.\"",
        "description": "Shown in timeline or conversation preview when v2 group changes",
        "placeholders": {
            "adminName": {
                "content": "$1",
                "example": "Bob"
            }
        }
    },
    "GroupV2--access-attributes--admins--you": {
        "message": "You changed who can edit group info to \"Only admins.\"",
        "description": "Shown in timeline or conversation preview when v2 group changes"
    },
    "GroupV2--access-attributes--admins--unknown": {
        "message": "An admin changed who can edit group info to \"Only admins.\"",
        "description": "Shown in timeline or conversation preview when v2 group changes"
    },
    "GroupV2--access-attributes--all--other": {
        "message": "$adminName$ changed who can edit group info to \"All members.\"",
        "description": "Shown in timeline or conversation preview when v2 group changes",
        "placeholders": {
            "adminName": {
                "content": "$1",
                "example": "Bob"
            }
        }
    },
    "GroupV2--access-attributes--all--you": {
        "message": "You changed who can edit group info to \"All members.\"",
        "description": "Shown in timeline or conversation preview when v2 group changes"
    },
    "GroupV2--access-attributes--all--unknown": {
        "message": "An admin changed who can edit group info to \"All members.\"",
        "description": "Shown in timeline or conversation preview when v2 group changes"
    },
    "GroupV2--access-members--admins--other": {
        "message": "$adminName$ changed who can edit group membership to \"Only admins.\"",
        "description": "Shown in timeline or conversation preview when v2 group changes",
        "placeholders": {
            "adminName": {
                "content": "$1",
                "example": "Bob"
            }
        }
    },
    "GroupV2--access-members--admins--you": {
        "message": "You changed who can edit group membership to \"Only admins.\"",
        "description": "Shown in timeline or conversation preview when v2 group changes"
    },
    "GroupV2--access-members--admins--unknown": {
        "message": "An admin changed who can edit group membership to \"Only admins.\"",
        "description": "Shown in timeline or conversation preview when v2 group changes"
    },
    "GroupV2--access-members--all--other": {
        "message": "$adminName$ changed who can edit group membership to \"All members.\"",
        "description": "Shown in timeline or conversation preview when v2 group changes",
        "placeholders": {
            "adminName": {
                "content": "$1",
                "example": "Bob"
            }
        }
    },
    "GroupV2--access-members--all--you": {
        "message": "You changed who can edit group membership to \"All members.\"",
        "description": "Shown in timeline or conversation preview when v2 group changes"
    },
    "GroupV2--access-members--all--unknown": {
        "message": "An admin changed who can edit group membership to \"All members.\"",
        "description": "Shown in timeline or conversation preview when v2 group changes"
    },
    "GroupV2--access-invite-link--disabled--you": {
        "message": "You disabled admin approval for the group link.",
        "description": "Shown in timeline or conversation preview when v2 group changes"
    },
    "GroupV2--access-invite-link--disabled--other": {
        "message": "$adminName$ disabled admin approval for the group link.",
        "description": "Shown in timeline or conversation preview when v2 group changes",
        "placeholders": {
            "adminName": {
                "content": "$1",
                "example": "Alice"
            }
        }
    },
    "GroupV2--access-invite-link--disabled--unknown": {
        "message": "Admin approval for the group link has been disabled.",
        "description": "Shown in timeline or conversation preview when v2 group changes"
    },
    "GroupV2--access-invite-link--enabled--you": {
        "message": "You enabled admin approval for the group link.",
        "description": "Shown in timeline or conversation preview when v2 group changes"
    },
    "GroupV2--access-invite-link--enabled--other": {
        "message": "$adminName$ enabled admin approval for the group link.",
        "description": "Shown in timeline or conversation preview when v2 group changes",
        "placeholders": {
            "adminName": {
                "content": "$1",
                "example": "Alice"
            }
        }
    },
    "GroupV2--access-invite-link--enabled--unknown": {
        "message": "Admin approval for the group link has been enabled.",
        "description": "Shown in timeline or conversation preview when v2 group changes"
    },
    "GroupV2--member-add--invited--you": {
        "message": "You added invited member $inviteeName$.",
        "description": "Shown in timeline or conversation preview when v2 group changes",
        "placeholders": {
            "inviteeName": {
                "content": "$1",
                "example": "Alice"
            }
        }
    },
    "GroupV2--member-add--invited--other": {
        "message": "$memberName$ added invited member $inviteeName$.",
        "description": "Shown in timeline or conversation preview when v2 group changes",
        "placeholders": {
            "memberName": {
                "content": "$1",
                "example": "Alice"
            },
            "inviteeName": {
                "content": "$2",
                "example": "Bob"
            }
        }
    },
    "GroupV2--member-add--invited--unknown": {
        "message": "A member added invited member $inviteeName$.",
        "description": "Shown in timeline or conversation preview when v2 group changes",
        "placeholders": {
            "inviteeName": {
                "content": "$1",
                "example": "Alice"
            }
        }
    },
    "GroupV2--member-add--from-invite--other": {
        "message": "$inviteeName$ accepted an invitation to the group from $inviterName$.",
        "description": "Shown in timeline or conversation preview when v2 group changes",
        "placeholders": {
            "inviteeName": {
                "content": "$1",
                "example": "Alice"
            },
            "inviterName": {
                "content": "$2",
                "example": "Bob"
            }
        }
    },
    "GroupV2--member-add--from-invite--other-no-from": {
        "message": "$inviteeName$ accepted an invitation to the group.",
        "description": "Shown in timeline or conversation preview when v2 group changes",
        "placeholders": {
            "inviteeName": {
                "content": "$1",
                "example": "Alice"
            }
        }
    },
    "GroupV2--member-add--from-invite--you": {
        "message": "You accepted an invitation to the group from $inviterName$.",
        "description": "Shown in timeline or conversation preview when v2 group changes",
        "placeholders": {
            "inviterName": {
                "content": "$1",
                "example": "Bob"
            }
        }
    },
    "GroupV2--member-add--from-invite--you-no-from": {
        "message": "អ្នកបានយល់ព្រមការអញ្ជើញទៅក្រុម។",
        "description": "Shown in timeline or conversation preview when v2 group changes"
    },
    "GroupV2--member-add--from-invite--from-you": {
        "message": "$inviteeName$ accepted your invitation to the group.",
        "description": "Shown in timeline or conversation preview when v2 group changes",
        "placeholders": {
            "inviteeName": {
                "content": "$1",
                "example": "Bob"
            }
        }
    },
    "GroupV2--member-add--other--other": {
        "message": "$adderName$ added $addeeName$.",
        "description": "Shown in timeline or conversation preview when v2 group changes",
        "placeholders": {
            "adderName": {
                "content": "$1",
                "example": "Bob"
            },
            "addeeName": {
                "content": "$2",
                "example": "Alice"
            }
        }
    },
    "GroupV2--member-add--other--you": {
        "message": "You added $memberName$.",
        "description": "Shown in timeline or conversation preview when v2 group changes",
        "placeholders": {
            "memberName": {
                "content": "$1",
                "example": "Bob"
            }
        }
    },
    "GroupV2--member-add--other--unknown": {
        "message": "A member added $memberName$.",
        "description": "Shown in timeline or conversation preview when v2 group changes",
        "placeholders": {
            "memberName": {
                "content": "$1",
                "example": "Bob"
            }
        }
    },
    "GroupV2--member-add--you--other": {
        "message": "$memberName$ added you to the group.",
        "description": "Shown in timeline or conversation preview when v2 group changes",
        "placeholders": {
            "memberName": {
                "content": "$1",
                "example": "Bob"
            }
        }
    },
    "GroupV2--member-add--you--you": {
        "message": "អ្នកបានចូលក្រុមនេះ។",
        "description": "Shown in timeline or conversation preview when v2 group changes"
    },
    "GroupV2--member-add--you--unknown": {
        "message": "You were added to the group.",
        "description": "Shown in timeline or conversation preview when v2 group changes"
    },
    "GroupV2--member-add-from-link--you--you": {
        "message": "You joined the group via the group link.",
        "description": "Shown in timeline or conversation preview when v2 group changes"
    },
    "GroupV2--member-add-from-link--other": {
        "message": "$memberName$ joined the group via the group link.",
        "description": "Shown in timeline or conversation preview when v2 group changes",
        "placeholders": {
            "memberName": {
                "content": "$1",
                "example": "Alice"
            }
        }
    },
    "GroupV2--member-add-from-admin-approval--you--other": {
        "message": "$adminName$ approved your request to join the group.",
        "description": "Shown in timeline or conversation preview when v2 group changes",
        "placeholders": {
            "adminName": {
                "content": "$1",
                "example": "Alice"
            }
        }
    },
    "GroupV2--member-add-from-admin-approval--you--unknown": {
        "message": "Your request to join the group has been approved.",
        "description": "Shown in timeline or conversation preview when v2 group changes"
    },
    "GroupV2--member-add-from-admin-approval--other--you": {
        "message": "You approved a request to join the group from $joinerName$.",
        "description": "Shown in timeline or conversation preview when v2 group changes",
        "placeholders": {
            "joinerName": {
                "content": "$1",
                "example": "Alice"
            }
        }
    },
    "GroupV2--member-add-from-admin-approval--other--other": {
        "message": "$adminName$ approved a request to join the group from $joinerName$.",
        "description": "Shown in timeline or conversation preview when v2 group changes",
        "placeholders": {
            "adminName": {
                "content": "$1",
                "example": "Bob"
            },
            "joinerName": {
                "content": "$1",
                "example": "Alice"
            }
        }
    },
    "GroupV2--member-add-from-admin-approval--other--unknown": {
        "message": "A request to join the group from $joinerName$ has been approved.",
        "description": "Shown in timeline or conversation preview when v2 group changes",
        "placeholders": {
            "joinerName": {
                "content": "$1",
                "example": "Alice"
            }
        }
    },
    "GroupV2--member-remove--other--other": {
        "message": "$adminName$ removed $memberName$.",
        "description": "Shown in timeline or conversation preview when v2 group changes",
        "placeholders": {
            "adminName": {
                "content": "$1",
                "example": "Bob"
            },
            "memberName": {
                "content": "$2",
                "example": "Alice"
            }
        }
    },
    "GroupV2--member-remove--other--self": {
        "message": "$memberName$ left the group.",
        "description": "Shown in timeline or conversation preview when v2 group changes",
        "placeholders": {
            "memberName": {
                "content": "$1",
                "example": "Bob"
            }
        }
    },
    "GroupV2--member-remove--other--you": {
        "message": "You removed $memberName$.",
        "description": "Shown in timeline or conversation preview when v2 group changes",
        "placeholders": {
            "memberName": {
                "content": "$1",
                "example": "Bob"
            }
        }
    },
    "GroupV2--member-remove--other--unknown": {
        "message": "A member removed $memberName$.",
        "description": "Shown in timeline or conversation preview when v2 group changes",
        "placeholders": {
            "memberName": {
                "content": "$1",
                "example": "Bob"
            }
        }
    },
    "GroupV2--member-remove--you--other": {
        "message": "$adminName$ removed you.",
        "description": "Shown in timeline or conversation preview when v2 group changes",
        "placeholders": {
            "adminName": {
                "content": "$1",
                "example": "Bob"
            }
        }
    },
    "GroupV2--member-remove--you--you": {
        "message": "អ្នកបានចាកចេញពីក្រុម។",
        "description": "Shown in timeline or conversation preview when v2 group changes"
    },
    "GroupV2--member-remove--you--unknown": {
        "message": "អ្នកត្រូវបានលុបចេញពីក្រុម។",
        "description": "Shown in timeline or conversation preview when v2 group changes"
    },
    "GroupV2--member-privilege--promote--other--other": {
        "message": "$adminName$ made $memberName$ an admin.",
        "description": "Shown in timeline or conversation preview when v2 group changes",
        "placeholders": {
            "adminName": {
                "content": "$1",
                "example": "Bob"
            },
            "memberName": {
                "content": "$2",
                "example": "Alice"
            }
        }
    },
    "GroupV2--member-privilege--promote--other--you": {
        "message": "You made $memberName$ an admin.",
        "description": "Shown in timeline or conversation preview when v2 group changes",
        "placeholders": {
            "memberName": {
                "content": "$1",
                "example": "Bob"
            }
        }
    },
    "GroupV2--member-privilege--promote--other--unknown": {
        "message": "An admin made $memberName$ an admin.",
        "description": "Shown in timeline or conversation preview when v2 group changes",
        "placeholders": {
            "memberName": {
                "content": "$1",
                "example": "Bob"
            }
        }
    },
    "GroupV2--member-privilege--promote--you--other": {
        "message": "$adminName$ made you an admin.",
        "description": "Shown in timeline or conversation preview when v2 group changes",
        "placeholders": {
            "adminName": {
                "content": "$1",
                "example": "Bob"
            }
        }
    },
    "GroupV2--member-privilege--promote--you--unknown": {
        "message": "An admin made you an admin.",
        "description": "Shown in timeline or conversation preview when v2 group changes"
    },
    "GroupV2--member-privilege--demote--other--other": {
        "message": "$adminName$ revoked admin privileges from $memberName$.",
        "description": "Shown in timeline or conversation preview when v2 group changes",
        "placeholders": {
            "adminName": {
                "content": "$1",
                "example": "Bob"
            },
            "memberName": {
                "content": "$2",
                "example": "Alice"
            }
        }
    },
    "GroupV2--member-privilege--demote--other--you": {
        "message": "You revoked admin privileges from $memberName$.",
        "description": "Shown in timeline or conversation preview when v2 group changes",
        "placeholders": {
            "memberName": {
                "content": "$1",
                "example": "Bob"
            }
        }
    },
    "GroupV2--member-privilege--demote--other--unknown": {
        "message": "An admin revoked admin privileges from $memberName$.",
        "description": "Shown in timeline or conversation preview when v2 group changes"
    },
    "GroupV2--member-privilege--demote--you--other": {
        "message": "$adminName$ revoked your admin privileges.",
        "description": "Shown in timeline or conversation preview when v2 group changes",
        "placeholders": {
            "adminName": {
                "content": "$1",
                "example": "Bob"
            }
        }
    },
    "GroupV2--member-privilege--demote--you--unknown": {
        "message": "An admin revoked your admin privileges.",
        "description": "Shown in timeline or conversation preview when v2 group changes"
    },
    "GroupV2--pending-add--one--other--other": {
        "message": "$memberName$ invited 1 person to the group.",
        "description": "Shown in timeline or conversation preview when v2 group changes",
        "placeholders": {
            "memberName": {
                "content": "$1",
                "example": "Bob"
            }
        }
    },
    "GroupV2--pending-add--one--other--you": {
        "message": "You invited $inviteeName$ to the group.",
        "description": "Shown in timeline or conversation preview when v2 group changes",
        "placeholders": {
            "inviteeName": {
                "content": "$1",
                "example": "Bob"
            }
        }
    },
    "GroupV2--pending-add--one--other--unknown": {
        "message": "One person was invited to the group.",
        "description": "Shown in timeline or conversation preview when v2 group changes",
        "placeholders": {
            "inviteeName": {
                "content": "$1",
                "example": "Bob"
            }
        }
    },
    "GroupV2--pending-add--one--you--other": {
        "message": "$memberName$ invited you to the group.",
        "description": "Shown in timeline or conversation preview when v2 group changes",
        "placeholders": {
            "memberName": {
                "content": "$1",
                "example": "Bob"
            }
        }
    },
    "GroupV2--pending-add--one--you--unknown": {
        "message": "អ្នកត្រូវបានអញ្ជើញទៅក្រុម។",
        "description": "Shown in timeline or conversation preview when v2 group changes"
    },
    "GroupV2--pending-add--many--other": {
        "message": "$memberName$ invited $count$ people to the group.",
        "description": "Shown in timeline or conversation preview when v2 group changes",
        "placeholders": {
            "memberName": {
                "content": "$1",
                "example": "Bob"
            },
            "count": {
                "content": "$2",
                "example": "5"
            }
        }
    },
    "GroupV2--pending-add--many--you": {
        "message": "You invited $count$ people to the group.",
        "description": "Shown in timeline or conversation preview when v2 group changes",
        "placeholders": {
            "count": {
                "content": "$1",
                "example": "5"
            }
        }
    },
    "GroupV2--pending-add--many--unknown": {
        "message": "$count$ people were invited to the group.",
        "description": "Shown in timeline or conversation preview when v2 group changes",
        "placeholders": {
            "count": {
                "content": "$1",
                "example": "5"
            }
        }
    },
    "GroupV2--pending-remove--decline--other": {
        "message": "1 person invited by $memberName$ declined the invitation to the group.",
        "description": "Shown in timeline or conversation preview when v2 group changes",
        "placeholders": {
            "memberName": {
                "content": "$1",
                "example": "Bob"
            }
        }
    },
    "GroupV2--pending-remove--decline--you": {
        "message": "$inviteeName$ declined your invitation to the group.",
        "description": "Shown in timeline or conversation preview when v2 group changes",
        "placeholders": {
            "inviteeName": {
                "content": "$1",
                "example": "Bob"
            }
        }
    },
    "GroupV2--pending-remove--decline--from-you": {
        "message": "អ្នកបានបដិសេធការអញ្ជើញទៅក្រុមនេះ។",
        "description": "Shown in timeline or conversation preview when v2 group changes"
    },
    "GroupV2--pending-remove--decline--unknown": {
        "message": "1 person declined their invitation to the group.",
        "description": "Shown in timeline or conversation preview when v2 group changes"
    },
    "GroupV2--pending-remove--revoke--one--other": {
        "message": "$memberName$ revoked an invitation to the group for 1 person.",
        "description": "Shown in timeline or conversation preview when v2 group changes",
        "placeholders": {
            "memberName": {
                "content": "$1",
                "example": "Bob"
            }
        }
    },
    "GroupV2--pending-remove--revoke--one--you": {
        "message": "You revoked an invitation to the group for 1 person.",
        "description": "Shown in timeline or conversation preview when v2 group changes",
        "placeholders": {
            "inviteeName": {
                "content": "$1",
                "example": "Bob"
            }
        }
    },
    "GroupV2--pending-remove--revoke-own--to-you": {
        "message": "$inviterName$ revoked their invitation to you.",
        "description": "Shown in timeline or conversation preview when v2 group changes",
        "placeholders": {
            "inviterName": {
                "content": "$1",
                "example": "Bob"
            }
        }
    },
    "GroupV2--pending-remove--revoke-own--unknown": {
        "message": "$inviterName$ revoked their invitation to 1 person.",
        "description": "Shown in timeline or conversation preview when v2 group changes",
        "placeholders": {
            "inviterName": {
                "content": "$1",
                "example": "Bob"
            }
        }
    },
    "GroupV2--pending-remove--revoke--one--unknown": {
        "message": "An admin revoked an invitation to the group for 1 person.",
        "description": "Shown in timeline or conversation preview when v2 group changes",
        "placeholders": {
            "inviteeName": {
                "content": "$1",
                "example": "Bob"
            }
        }
    },
    "GroupV2--pending-remove--revoke--many--other": {
        "message": "$memberName$ revoked invitations to the group for $count$ people.",
        "description": "Shown in timeline or conversation preview when v2 group changes",
        "placeholders": {
            "inviteeName": {
                "content": "$1",
                "example": "Bob"
            },
            "count": {
                "content": "$2",
                "example": "5"
            }
        }
    },
    "GroupV2--pending-remove--revoke--many--you": {
        "message": "You revoked invitations to the group for $count$ people.",
        "description": "Shown in timeline or conversation preview when v2 group changes",
        "placeholders": {
            "count": {
                "content": "$1",
                "example": "5"
            }
        }
    },
    "GroupV2--pending-remove--revoke--many--unknown": {
        "message": "An admin revoked invitations to the group for $count$ people.",
        "description": "Shown in timeline or conversation preview when v2 group changes",
        "placeholders": {
            "count": {
                "content": "$1",
                "example": "5"
            }
        }
    },
    "GroupV2--pending-remove--revoke-invite-from--one--other": {
        "message": "$adminName$ revoked an invitation to the group for 1 person invited by $memberName$.",
        "description": "Shown in timeline or conversation preview when v2 group changes",
        "placeholders": {
            "adminName": {
                "content": "$1",
                "example": "Bob"
            },
            "memberName": {
                "content": "$2",
                "example": "Alice"
            }
        }
    },
    "GroupV2--pending-remove--revoke-invite-from--one--you": {
        "message": "You revoked an invitation to the group for 1 person invited by $memberName$.",
        "description": "Shown in timeline or conversation preview when v2 group changes",
        "placeholders": {
            "memberName": {
                "content": "$1",
                "example": "Bob"
            }
        }
    },
    "GroupV2--pending-remove--revoke-invite-from--one--unknown": {
        "message": "An admin revoked an invitation to the group for 1 person invited by $memberName$.",
        "description": "Shown in timeline or conversation preview when v2 group changes",
        "placeholders": {
            "memberName": {
                "content": "$1",
                "example": "Bob"
            }
        }
    },
    "GroupV2--pending-remove--revoke-invite-from-you--one--other": {
        "message": "$adminName$ revoked the invitation to the group you sent to $inviteeName$.",
        "description": "Shown in timeline or conversation preview when v2 group changes",
        "placeholders": {
            "adminName": {
                "content": "$1",
                "example": "Bob"
            }
        }
    },
    "GroupV2--pending-remove--revoke-invite-from-you--one--you": {
        "message": "You rescinded your invitation to $inviteeName$.",
        "description": "Shown in timeline or conversation preview when v2 group changes",
        "placeholders": {
            "inviteeName": {
                "content": "$1",
                "example": "Bob"
            }
        }
    },
    "GroupV2--pending-remove--revoke-invite-from-you--one--unknown": {
        "message": "An admin revoked the invitation to the group you sent to $inviteeName$.",
        "description": "Shown in timeline or conversation preview when v2 group changes",
        "placeholders": {
            "inviteeName": {
                "content": "$1",
                "example": "Bob"
            }
        }
    },
    "GroupV2--pending-remove--revoke-invite-from--many--other": {
        "message": "$adminName$ revoked invitations to the group for $count$ people invited by $memberName$.",
        "description": "Shown in timeline or conversation preview when v2 group changes",
        "placeholders": {
            "adminName": {
                "content": "$1",
                "example": "Bob"
            },
            "memberName": {
                "content": "$2",
                "example": "Alice"
            }
        }
    },
    "GroupV2--pending-remove--revoke-invite-from--many--you": {
        "message": "You revoked invitations to the group for $count$ people invited by $memberName$.",
        "description": "Shown in timeline or conversation preview when v2 group changes",
        "placeholders": {
            "count": {
                "content": "$1",
                "example": "5"
            },
            "memberName": {
                "content": "$2",
                "example": "Bob"
            }
        }
    },
    "GroupV2--pending-remove--revoke-invite-from--many--unknown": {
        "message": "An admin revoked invitations to the group for $count$ people invited by $memberName$.",
        "description": "Shown in timeline or conversation preview when v2 group changes",
        "placeholders": {
            "count": {
                "content": "$1",
                "example": "5"
            },
            "memberName": {
                "content": "$2",
                "example": "Bob"
            }
        }
    },
    "GroupV2--pending-remove--revoke-invite-from-you--many--other": {
        "message": "$adminName$ revoked the invitations to the group you sent to $count$ people.",
        "description": "Shown in timeline or conversation preview when v2 group changes",
        "placeholders": {
            "adminName": {
                "content": "$1",
                "example": "Bob"
            },
            "count": {
                "content": "$2",
                "example": "5"
            }
        }
    },
    "GroupV2--pending-remove--revoke-invite-from-you--many--you": {
        "message": "You rescinded your invitation to $count$ people.",
        "description": "Shown in timeline or conversation preview when v2 group changes",
        "placeholders": {
            "count": {
                "content": "$1",
                "example": "5"
            }
        }
    },
    "GroupV2--pending-remove--revoke-invite-from-you--many--unknown": {
        "message": "An admin revoked the invitations to the group you sent to $count$ people.",
        "description": "Shown in timeline or conversation preview when v2 group changes",
        "placeholders": {
            "count": {
                "content": "$1",
                "example": "5"
            }
        }
    },
    "GroupV2--admin-approval-add-one--you": {
        "message": "You sent a request to join the group.",
        "description": "Shown in timeline or conversation preview when v2 group changes"
    },
    "GroupV2--admin-approval-add-one--other": {
        "message": "$joinerName$ requested to join via the group link.",
        "description": "Shown in timeline or conversation preview when v2 group changes",
        "placeholders": {
            "joinerName": {
                "content": "$1",
                "example": "Alice"
            }
        }
    },
    "GroupV2--admin-approval-remove-one--you--you": {
        "message": "You canceled your request to join the group.",
        "description": "Shown in timeline or conversation preview when v2 group changes"
    },
    "GroupV2--admin-approval-remove-one--you--unknown": {
        "message": "Your request to join the group has been denied by an admin.",
        "description": "Shown in timeline or conversation preview when v2 group changes"
    },
    "GroupV2--admin-approval-remove-one--other--you": {
        "message": "You denied a request to join the group from $joinerName$.",
        "description": "Shown in timeline or conversation preview when v2 group changes",
        "placeholders": {
            "joinerName": {
                "content": "$1",
                "example": "Alice"
            }
        }
    },
    "GroupV2--admin-approval-remove-one--other--own": {
        "message": "$joinerName$ canceled their request to join the group.",
        "description": "Shown in timeline or conversation preview when v2 group changes",
        "placeholders": {
            "joinerName": {
                "content": "$1",
                "example": "Alice"
            }
        }
    },
    "GroupV2--admin-approval-remove-one--other--other": {
        "message": "$adminName$ denied a request to join the group from $joinerName$.",
        "description": "Shown in timeline or conversation preview when v2 group changes",
        "placeholders": {
            "adminName": {
                "content": "$1",
                "example": "Bob"
            },
            "joinerName": {
                "content": "$2",
                "example": "Alice"
            }
        }
    },
    "GroupV2--group-link-add--disabled--you": {
        "message": "You turned on the group link with admin approval disabled.",
        "description": "Shown in timeline or conversation preview when v2 group changes"
    },
    "GroupV2--group-link-add--disabled--other": {
        "message": "$adminName$ turned on the group link with admin approval disabled.",
        "description": "Shown in timeline or conversation preview when v2 group changes",
        "placeholders": {
            "adminName": {
                "content": "$1",
                "example": "Alice"
            }
        }
    },
    "GroupV2--group-link-add--disabled--unknown": {
        "message": "The group link has been turned on with admin approval disabled.",
        "description": "Shown in timeline or conversation preview when v2 group changes"
    },
    "GroupV2--group-link-add--enabled--you": {
        "message": "You turned on the group link with admin approval enabled.",
        "description": "Shown in timeline or conversation preview when v2 group changes"
    },
    "GroupV2--group-link-add--enabled--other": {
        "message": "$adminName$ turned on the group link with admin approval enabled.",
        "description": "Shown in timeline or conversation preview when v2 group changes",
        "placeholders": {
            "adminName": {
                "content": "$1",
                "example": "Alice"
            }
        }
    },
    "GroupV2--group-link-add--enabled--unknown": {
        "message": "The group link has been turned on with admin approval enabled.",
        "description": "Shown in timeline or conversation preview when v2 group changes"
    },
    "GroupV2--group-link-remove--you": {
        "message": "អ្នកបានបិទតំណភ្ជាប់ក្រុម។",
        "description": "Shown in timeline or conversation preview when v2 group changes"
    },
    "GroupV2--group-link-remove--other": {
        "message": "$adminName$ turned off the group link.",
        "description": "Shown in timeline or conversation preview when v2 group changes",
        "placeholders": {
            "adminName": {
                "content": "$1",
                "example": "Alice"
            }
        }
    },
    "GroupV2--group-link-remove--unknown": {
        "message": "The group link has been turned off.",
        "description": "Shown in timeline or conversation preview when v2 group changes"
    },
    "GroupV2--group-link-reset--you": {
        "message": "អ្នកបានកំណត់តំណភ្ជាប់សារឡើងវិញ",
        "description": "Shown in timeline or conversation preview when v2 group changes"
    },
    "GroupV2--group-link-reset--other": {
        "message": "$adminName$ reset the group link.",
        "description": "Shown in timeline or conversation preview when v2 group changes",
        "placeholders": {
            "adminName": {
                "content": "$1",
                "example": "Alice"
            }
        }
    },
    "GroupV2--group-link-reset--unknown": {
        "message": "The group link has been reset.",
        "description": "Shown in timeline or conversation preview when v2 group changes"
    },
    "GroupV2--description--remove--you": {
        "message": "You removed the group description.",
        "description": "Shown in timeline or conversation preview when v2 group changes"
    },
    "GroupV2--description--remove--other": {
        "message": "$memberName$ removed the group description.",
        "description": "Shown in timeline or conversation preview when v2 group changes",
        "placeholders": {
            "adminName": {
                "content": "$1",
                "example": "Alice"
            }
        }
    },
    "GroupV2--description--remove--unknown": {
        "message": "The group description was removed.",
        "description": "Shown in timeline or conversation preview when v2 group changes"
    },
    "GroupV2--description--change--you": {
        "message": "អ្នកបានផ្លាស់ប្តូរការពណ៌នាក្រុម។",
        "description": "Shown in timeline or conversation preview when v2 group changes"
    },
    "GroupV2--description--change--other": {
        "message": "$memberName$ changed the group description.",
        "description": "Shown in timeline or conversation preview when v2 group changes",
        "placeholders": {
            "adminName": {
                "content": "$1",
                "example": "Alice"
            }
        }
    },
    "GroupV2--description--change--unknown": {
        "message": "The group description was changed.",
        "description": "Shown in timeline or conversation preview when v2 group changes"
    },
    "GroupV1--Migration--disabled": {
        "message": "Upgrade this group to activate new features like @mentions and admins. Members who have not shared their name or photo in this group will be invited to join. $learnMore$",
        "description": "Shown instead of composition area when user is forced to migrate a legacy group (GV1).",
        "placeholders": {
            "learnMore": {
                "content": "$1",
                "example": "Learn more."
            }
        }
    },
    "GroupV1--Migration--was-upgraded": {
        "message": "This group was upgraded to a New Group.",
        "description": "Shown in timeline when a legacy group (GV1) is upgraded to a new group (GV2)"
    },
    "GroupV1--Migration--learn-more": {
        "message": "ស្វែងយល់បន្ថែម",
        "description": "Shown on a bubble below a 'group was migrated' timeline notification, or as button on Migrate dialog"
    },
    "GroupV1--Migration--migrate": {
        "message": "ដំឡើង",
        "description": "Shown on Migrate dialog to kick off the process"
    },
    "GroupV1--Migration--info--title": {
        "message": "What are New Groups?",
        "description": "Shown on Learn More popup after GV1 migration"
    },
    "GroupV1--Migration--migrate--title": {
        "message": "Upgrade to New Group",
        "description": "Shown on Migration popup after choosing to migrate group"
    },
    "GroupV1--Migration--info--summary": {
        "message": "New Groups have features like @mentions and group admins, and will support more features in the future.",
        "description": "Shown on Learn More popup after or Migration popup before GV1 migration"
    },
    "GroupV1--Migration--info--keep-history": {
        "message": "All message history and media has been kept from before the upgrade.",
        "description": "Shown on Learn More popup after GV1 migration"
    },
    "GroupV1--Migration--migrate--keep-history": {
        "message": "All message history and media will be kept from before the upgrade.",
        "description": "Shown on Migration popup before GV1 migration"
    },
    "GroupV1--Migration--info--invited--you": {
        "message": "You will need to accept an invite to join this group again, and will not receive group messages until you accept.",
        "description": "Shown on Learn More popup after GV1 migration"
    },
    "GroupV1--Migration--info--invited--many": {
        "message": "These members will need to accept an invite to join this group again, and will not receive group messages until they accept:",
        "description": "Shown on Learn More popup after or Migration popup before GV1 migration"
    },
    "GroupV1--Migration--info--invited--one": {
        "message": "This member will need to accept an invite to join this group again, and will not receive group messages until they accept:",
        "description": "Shown on Learn More popup after or Migration popup before GV1 migration"
    },
    "GroupV1--Migration--info--removed--before--many": {
        "message": "These members are not capable of joining New Groups, and will be removed from the group:",
        "description": "Shown on Learn More popup after or Migration popup before GV1 migration"
    },
    "GroupV1--Migration--info--removed--before--one": {
        "message": "This member is not capable of joining New Groups, and will be removed from the group:",
        "description": "Shown on Learn More popup after or Migration popup before GV1 migration"
    },
    "GroupV1--Migration--info--removed--after--many": {
        "message": "These members were not capable of joining New Groups, and were removed from the group:",
        "description": "Shown on Learn More popup after or Migration popup before GV1 migration"
    },
    "GroupV1--Migration--info--removed--after--one": {
        "message": "This member was not capable of joining New Groups, and was removed from the group:",
        "description": "Shown on Learn More popup after or Migration popup before GV1 migration"
    },
    "GroupV1--Migration--invited--you": {
        "message": "អ្នកមិនអាចបន្ថែមចូលក្រុមថ្មី និងត្រូវបានអញ្ជើញចូលរួម។",
        "description": "Shown in timeline when a group is upgraded and you were invited instead of added"
    },
    "GroupV1--Migration--invited--one": {
        "message": "$contact$ couldn’t be added to the New Group and has been invited to join.",
        "description": "Shown in timeline when a group is upgraded and one person was invited, instead of added",
        "placeholders": {
            "contact": {
                "content": "$1",
                "example": "5"
            }
        }
    },
    "GroupV1--Migration--invited--many": {
        "message": "$count$ members couldn’t be added to the New Group and have been invited to join.",
        "description": "Shown in timeline when a group is upgraded and some people were invited, instead of added",
        "placeholders": {
            "contact": {
                "content": "$1",
                "example": "5"
            }
        }
    },
    "GroupV1--Migration--removed--one": {
        "message": "$contact$ was removed from the group.",
        "description": "Shown in timeline when a group is upgraded and one person was removed entirely during the upgrade",
        "placeholders": {
            "contact": {
                "content": "$1",
                "example": "5"
            }
        }
    },
    "GroupV1--Migration--removed--many": {
        "message": "$count$ members were removed from the group.",
        "description": "Shown in timeline when a group is upgraded and some people were removed entirely during the upgrade",
        "placeholders": {
            "contact": {
                "content": "$1",
                "example": "5"
            }
        }
    },
    "close": {
        "message": "បិទ",
        "description": "Generic close label"
    },
    "previous": {
        "message": "previous",
        "description": "Generic previous label"
    },
    "next": {
        "message": "next",
        "description": "Generic next label"
    },
    "CompositionArea--expand": {
        "message": "Expand",
        "description": "Aria label for expanding composition area"
    },
    "CompositionArea--attach-file": {
        "message": "ភ្ជាប់ឯកសារ",
        "description": "Aria label for file attachment button in composition area"
    },
    "CompositionArea--sms-only__title": {
        "message": "This person isn’t using Signal",
        "description": "Title for the composition area for the SMS-only contact"
    },
    "CompositionArea--sms-only__body": {
        "message": "Signal Desktop does not support messaging non-Signal contacts. Ask this person to install Signal for a more secure messaging experience.",
        "description": "Body for the composition area for the SMS-only contact"
    },
    "CompositionArea--sms-only__spinner-label": {
        "message": "Checking contact's registration status",
        "description": "Displayed while checking if the contact is SMS-only"
    },
    "countMutedConversationsDescription": {
        "message": "Count muted conversations in badge count",
        "description": "Description for counting muted conversations in badge setting"
    },
    "ContactModal--message": {
        "message": "សារ",
        "description": "Button text for send message button in Group Contact Details modal"
    },
    "ContactModal--rm-admin": {
        "message": "លុបអ្នកគ្រប់គ្រង",
        "description": "Button text for removing as admin button in Group Contact Details modal"
    },
    "ContactModal--make-admin": {
        "message": "Make admin",
        "description": "Button text for make admin button in Group Contact Details modal"
    },
    "ContactModal--make-admin-info": {
        "message": "$contact$ will be able to edit this group and its members.",
        "description": "Shown in a confirmation dialog when you are about to grant admin privileges to someone",
        "placeholders": {
            "contact": {
                "content": "$1",
                "example": "Homer"
            }
        }
    },
    "ContactModal--rm-admin-info": {
        "message": "Remove $contact$ as group admin",
        "description": "Shown in a confirmation dialog when you are about to remove admin privileges from someone",
        "placeholders": {
            "contact": {
                "content": "$1",
                "example": "Homer"
            }
        }
    },
    "ContactModal--remove-from-group": {
        "message": "លុបចេញពីក្រុម",
        "description": "Button text for remove from group button in Group Contact Details modal"
    },
    "showChatColorEditor": {
        "message": "ពណ៌ការជជែក",
        "description": "This is a button in the conversation context menu to show the chat color editor"
    },
    "showConversationDetails": {
        "message": "ការកំណត់ក្រុម",
        "description": "This is a button in the conversation context menu to show group settings"
    },
    "ConversationDetails--group-link": {
        "message": "តំណក្រុម",
        "description": "This is the label for the group link management panel"
    },
    "ConversationDetails--disappearing-messages-label": {
        "message": "សារបាត់ទៅវិញ",
        "description": "This is the label for the disappearing messages setting panel"
    },
    "ConversationDetails--disappearing-messages-info": {
        "message": "When enabled, messages sent and received in this group will disappear after they've been seen.",
        "description": "This is the info about the disappearing messages setting"
    },
    "ConversationDetails--group-info-label": {
        "message": "នរណាអាចកែប្រែព័ត៌មានក្រុម",
        "description": "This is the label for the 'who can edit the group' panel"
    },
    "ConversationDetails--group-info-info": {
        "message": "Choose who can edit group name, photo, description, and disappearing messages timer.",
        "description": "This is the additional info for the 'who can edit the group' panel"
    },
    "ConversationDetails--add-members-label": {
        "message": "Who can add members",
        "description": "This is the label for the 'who can add members' panel"
    },
    "ConversationDetails--add-members-info": {
        "message": "Choose who can add members to this group.",
        "description": "This is the additional info for the 'who can add members' panel"
    },
    "ConversationDetails--requests-and-invites": {
        "message": "Requests & Invites",
        "description": "This is a button to display which members have been invited but have not joined yet"
    },
    "ConversationDetailsActions--leave-group": {
        "message": "ចាកចេញពីក្រុម",
        "description": "This is a button to leave a group"
    },
    "ConversationDetailsActions--block-group": {
        "message": "ហាមឃាត់ក្រុម",
        "description": "This is a button to block a group"
    },
    "ConversationDetailsActions--leave-group-must-choose-new-admin": {
        "message": "មុនពេលអ្នកចាកចេញ អ្នកត្រូវជ្រើសរើសអ្នកគ្រប់គ្រងយ៉ាងហោចណាស់ម្នាក់សម្រាប់ក្រុមនេះ។",
        "description": "Shown if, before leaving a group, you need to choose an admin"
    },
    "ConversationDetailsActions--leave-group-modal-title": {
        "message": "តើអ្នកពិតជាចង់ចាកចេញ?",
        "description": "This is the modal title for confirming leaving a group"
    },
    "ConversationDetailsActions--leave-group-modal-content": {
        "message": "អ្នកនឹងមិនអាចផ្ញើ ឬទទួលសារក្នុងក្រុមនេះទៀតទេ។",
        "description": "This is the modal content for confirming leaving a group"
    },
    "ConversationDetailsActions--leave-group-modal-confirm": {
        "message": "ចាកចេញ",
        "description": "This is the modal button to confirm leaving a group"
    },
    "ConversationDetailsActions--block-group-modal-title": {
        "message": "Block and Leave the \"$groupName$\" Group?",
        "description": "This is the modal title for confirming blocking a group",
        "placeholders": {
            "groupName": {
                "content": "$1",
                "example": "Our Conversation"
            }
        }
    },
    "ConversationDetailsActions--block-group-modal-content": {
        "message": "អ្នកនឹងលែងទទួលសារឬការព័ត៌មានពីក្រុមនេះ",
        "description": "This is the modal content for confirming blocking a group"
    },
    "ConversationDetailsActions--block-group-modal-confirm": {
        "message": "រារាំង",
        "description": "This is the modal button to confirm blocking a group"
    },
    "ConversationDetailsHeader--members": {
        "message": "$number$ members",
        "description": "This is the number of members in a group",
        "placeholders": {
            "number": {
                "content": "$1",
                "example": "10"
            }
        }
    },
    "ConversationDetailsMediaList--shared-media": {
        "message": "ចែករំលែកព័ត៌មាន",
        "description": "Title for the media thumbnails in the conversation details screen"
    },
    "ConversationDetailsMediaList--show-all": {
        "message": "មើលទាំងអស់",
        "description": "This is a button on the conversation details to show all media"
    },
    "ConversationDetailsMembershipList--title": {
        "message": "$number$ members",
        "description": "The title of the membership list panel",
        "placeholders": {
            "number": {
                "content": "$1",
                "example": "10"
            }
        }
    },
    "ConversationDetailsMembershipList--add-members": {
        "message": "បន្ថែមសមាជិក",
        "description": "The button that you can click to add new members"
    },
    "ConversationDetailsMembershipList--show-all": {
        "message": "មើលទាំងអស់",
        "description": "This is a button on the conversation details to show all members"
    },
    "GroupLinkManagement--clipboard": {
        "message": "Group link copied.",
        "description": "Shown in a toast when a user selects to copy group link"
    },
    "GroupLinkManagement--share": {
        "message": "Copy link",
        "description": "This lets users share their group link"
    },
    "GroupLinkManagement--confirm-reset": {
        "message": "Are you sure you want to reset the group link? People will no longer be able to join the group using the current link.",
        "description": "Shown in the confirmation dialog when an admin is about to reset the group link"
    },
    "GroupLinkManagement--reset": {
        "message": "តំណភ្ជាប់កំណត់ឡើងវិញ",
        "description": "This lets users generate a new group link"
    },
    "GroupLinkManagement--approve-label": {
        "message": "Approve new members",
        "description": "Title for the approve new members select area"
    },
    "GroupLinkManagement--approve-info": {
        "message": "Require an admin to approve new members joining via the group link",
        "description": "Description for the approve new members select area"
    },
    "PendingInvites--tab-requests": {
        "message": "Requests ($count$)",
        "description": "Label for the tab to view pending requests",
        "placeholders": {
            "name": {
                "content": "$1",
                "example": "4"
            }
        }
    },
    "PendingInvites--tab-invites": {
        "message": "Invites ($count$)",
        "description": "Label for the tab to view pending invites",
        "placeholders": {
            "name": {
                "content": "$1",
                "example": "2"
            }
        }
    },
    "PendingRequests--approve-for": {
        "message": "Approve request from \"$name$\"?",
        "description": "This is the modal content when confirming approving a group request to join",
        "placeholders": {
            "name": {
                "content": "$1",
                "example": "Meowsy Purrington"
            }
        }
    },
    "PendingRequests--deny-for": {
        "message": "Deny request from \"$name$\"?",
        "description": "This is the modal content when confirming denying a group request to join",
        "placeholders": {
            "name": {
                "content": "$1",
                "example": "Meowsy Purrington"
            }
        }
    },
    "PendingInvites--invites": {
        "message": "Invited by you",
        "description": "This is the title list of all invites"
    },
    "PendingInvites--invited-by-you": {
        "message": "Invited by you",
        "description": "This is the title for the list of members you have invited"
    },
    "PendingInvites--invited-by-others": {
        "message": "Invited by others",
        "description": "This is the title for the list of members who have invited other people"
    },
    "PendingInvites--invited-count": {
        "message": "Invited $number$",
        "description": "This is the label for the number of members someone has invited",
        "placeholders": {
            "number": {
                "content": "$1",
                "example": "3"
            }
        }
    },
    "PendingInvites--revoke-for-label": {
        "message": "Revoke group invite",
        "description": "This is aria label for revoking a group invite icon"
    },
    "PendingInvites--revoke-for": {
        "message": "Revoke group invite for \"$name$\"?",
        "description": "This is the modal content when confirming revoking a single invite",
        "placeholders": {
            "number": {
                "content": "$1",
                "example": "3"
            },
            "name": {
                "content": "$2",
                "example": "Fred Riley III"
            }
        }
    },
    "PendingInvites--revoke-from-singular": {
        "message": "Revoke 1 invite sent by \"$name$\"?",
        "description": "This is the modal content when confirming revoking a single invite",
        "placeholders": {
            "name": {
                "content": "$2",
                "example": "Fred Riley III"
            }
        }
    },
    "PendingInvites--revoke-from-plural": {
        "message": "Revoke $number$ invites sent by \"$name$\"",
        "description": "This is the modal content when confirming revoking multiple invites",
        "placeholders": {
            "number": {
                "content": "$1",
                "example": "3"
            },
            "name": {
                "content": "$2",
                "example": "Fred Riley III"
            }
        }
    },
    "PendingInvites--revoke": {
        "message": "Revoke",
        "description": "This is the modal button to confirm revoking invites"
    },
    "PendingRequests--approve": {
        "message": "Approve Request",
        "description": "This is the modal button to approve group request to join"
    },
    "PendingRequests--deny": {
        "message": "Deny Request",
        "description": "This is the modal button to deny group request to join"
    },
    "PendingRequests--info": {
        "message": "People on this list are attempting to join \"$name$\" via the group link.",
        "description": "Inforamtion shown below the pending admin approval list",
        "placeholders": {
            "name": {
                "content": "$1",
                "example": "Tahoe List"
            }
        }
    },
    "PendingInvites--info": {
        "message": "Details about people invited to this group aren’t shown until they join. Invitees will only see messages after they join the group.",
        "description": "Information shown below the invite list"
    },
    "AvatarInput--no-photo-label--group": {
        "message": "Add a group photo",
        "description": "The label for the avatar uploader when no group photo is selected"
    },
    "AvatarInput--change-photo-label": {
        "message": "Change photo",
        "description": "The label for the avatar uploader when a photo is selected"
    },
    "AvatarInput--upload-photo-choice": {
        "message": "Upload photo",
        "description": "The button text when you click on an uploaded avatar and want to upload a new one"
    },
    "AvatarInput--remove-photo-choice": {
        "message": "លុបរូបថតចេញ",
        "description": "The button text when you click on an uploaded avatar and want to remove it"
    },
    "ContactPill--remove": {
        "message": "Remove contact",
        "description": "The label for the 'remove' button on the contact pill"
    },
    "ComposeErrorDialog--close": {
        "message": "យល់ព្រម",
        "description": "The text on the button when there's an error in the composer"
    },
    "NewlyCreatedGroupInvitedContactsDialog--title--one": {
        "message": "Invitation sent",
        "description": "When creating a new group and inviting users, this is shown in the dialog"
    },
    "NewlyCreatedGroupInvitedContactsDialog--title--many": {
        "message": "$count$ invitations sent",
        "description": "When creating a new group and inviting users, this is shown in the dialog",
        "placeholders": {
            "count": {
                "content": "$1",
                "example": "3"
            }
        }
    },
    "NewlyCreatedGroupInvitedContactsDialog--body--user-paragraph--one": {
        "message": "$name$ can’t be automatically added to this group by you.",
        "description": "When creating a new group and inviting users, this is shown in the dialog",
        "placeholders": {
            "name": {
                "content": "$1",
                "example": "Jane Doe"
            }
        }
    },
    "NewlyCreatedGroupInvitedContactsDialog--body--user-paragraph--many": {
        "message": "These users can’t be automatically added to this group by you.",
        "description": "When creating a new group and inviting users, this is shown in the dialog"
    },
    "NewlyCreatedGroupInvitedContactsDialog--body--info-paragraph": {
        "message": "They’ve been invited to join, and won’t see any group messages until they accept.",
        "description": "When creating a new group and inviting users, this is shown in the dialog"
    },
    "NewlyCreatedGroupInvitedContactsDialog--body--learn-more": {
        "message": "សិក្សាបន្ថែម",
        "description": "When creating a new group and inviting users, this is shown in the dialog"
    },
    "AddGroupMembersModal--title": {
        "message": "បន្ថែមសមាជិក",
        "description": "When adding new members to an existing group, this is shown in the dialog"
    },
    "AddGroupMembersModal--continue-to-confirm": {
        "message": "បច្ចុប្បន្នភាព",
        "description": "When adding new members to an existing group, this is shown in the dialog"
    },
    "AddGroupMembersModal--confirm-title--one": {
        "message": "Add $person$ to \"$group$\"?",
        "description": "When adding new members to an existing group, this is shown in the confirmation dialog",
        "placeholders": {
            "person": {
                "content": "$1",
                "example": "Jane Doe"
            },
            "group": {
                "content": "$2",
                "example": "Tahoe Trip"
            }
        }
    },
    "AddGroupMembersModal--confirm-title--many": {
        "message": "Add $count$ members to \"$group$\"?",
        "description": "When adding new members to an existing group, this is shown in the confirmation dialog",
        "placeholders": {
            "count": {
                "content": "$1",
                "example": "5"
            },
            "group": {
                "content": "$2",
                "example": "Tahoe Trip"
            }
        }
    },
    "AddGroupMembersModal--confirm-button--one": {
        "message": "Add member",
        "description": "When adding new members to an existing group, this is shown on the confirmation dialog button"
    },
    "AddGroupMembersModal--confirm-button--many": {
        "message": "បន្ថែមសមាជិក",
        "description": "When adding new members to an existing group, this is shown on the confirmation dialog button"
    },
    "createNewGroupButton": {
        "message": "ក្រុមថ្មី",
        "description": "The text of the button to create new groups"
    },
    "selectContact": {
        "message": "Select contact",
        "description": "The label for contact checkboxes that are non-selected (clicking them should select the contact)"
    },
    "deselectContact": {
        "message": "De-select contact",
        "description": "The label for contact checkboxes that are selected (clicking them should de-select the contact)"
    },
    "cannotSelectContact": {
        "message": "Cannot select contact",
        "description": "The label for contact checkboxes that are disabled"
    },
    "alreadyAMember": {
        "message": "Already a member",
        "description": "The label for contact checkboxes that are disabled because they're already a member"
    },
    "MessageAudio--play": {
        "message": "Play audio attachment",
        "description": "Aria label for audio attachment's Play button"
    },
    "MessageAudio--pause": {
        "message": "Pause audio attachment",
        "description": "Aria label for audio attachment's Pause button"
    },
    "MessageAudio--download": {
        "message": "Download audio attachment",
        "description": "Aria label for audio attachment's Download button"
    },
    "MessageAudio--pending": {
        "message": "Downloading audio attachment...",
        "description": "Aria label for pending audio attachment spinner"
    },
    "MessageAudio--slider": {
        "message": "Playback time of audio attachment",
        "description": "Aria label for audio attachment's playback time slider"
    },
    "emptyInboxMessage": {
        "message": "Click the $composeIcon$ above and search for your contacts or groups to message.",
        "description": "Shown in the left-pane when the inbox is empty",
        "placeholders": {
            "composeIcon": {
                "content": "$1",
                "example": "compose button"
            }
        }
    },
    "composeIcon": {
        "message": "compose button",
        "description": "Shown in the left-pane when the inbox is empty. Describes the button that composes a new message."
    },
    "ForwardMessageModal--continue": {
        "message": "បន្ត",
        "description": "aria-label for the 'next' button in the forward a message modal dialog"
    },
    "MessageRequestWarning__learn-more": {
        "message": "សិក្សាបន្ថែម",
        "description": "Shown on the message request warning. Clicking this button will open a dialog with more information"
    },
    "MessageRequestWarning__dialog__details": {
        "message": "You have no groups in common with this person. Review requests carefully before accepting to avoid unwanted messages.",
        "description": "Shown in the message request warning dialog. Gives more information about message requests"
    },
    "MessageRequestWarning__dialog__learn-even-more": {
        "message": "About Message Requests",
        "description": "Shown in the message request warning dialog. Clicking this button will open a page on Signal's support site"
    },
    "ContactSpoofing__same-name": {
        "message": "Review requests carefully. Signal found another contact with the same name. $link$",
        "description": "Shown in the timeline warning when you have a message request from someone with the same name as someone else",
        "placeholders": {
            "link": {
                "content": "$1",
                "example": "Review request"
            }
        }
    },
    "ContactSpoofing__same-name-in-group": {
        "message": "$count$ group members have the same name. $link$",
        "description": "Shown in the timeline warning when you multiple group members have the same name",
        "placeholders": {
            "count": {
                "content": "$1",
                "example": "3"
            },
            "link": {
                "content": "$2",
                "example": "Tap to review"
            }
        }
    },
    "ContactSpoofing__same-name__link": {
        "message": "Review request",
        "description": "Shown in the timeline warning when you have a message request from someone with the same name as someone else"
    },
    "ContactSpoofing__same-name-in-group__link": {
        "message": "Click to review",
        "description": "Shown in the timeline warning when you multiple group members have the same name"
    },
    "ContactSpoofingReviewDialog__title": {
        "message": "Review request",
        "description": "Title for the contact name spoofing review dialog"
    },
    "ContactSpoofingReviewDialog__description": {
        "message": "If you're not sure who the request is from, review the contacts below and take action.",
        "description": "Description for the contact spoofing review dialog"
    },
    "ContactSpoofingReviewDialog__possibly-unsafe-title": {
        "message": "Request",
        "description": "Header in the contact spoofing review dialog, shown above the potentially-unsafe user"
    },
    "ContactSpoofingReviewDialog__safe-title": {
        "message": "Your contact",
        "description": "Header in the contact spoofing review dialog, shown above the \"safe\" user"
    },
    "ContactSpoofingReviewDialog__group__title": {
        "message": "Review members",
        "description": "Title for the contact name spoofing review dialog in groups"
    },
    "ContactSpoofingReviewDialog__group__description": {
        "message": "$count$ group members have similar names. Review the members below or choose to take action.",
        "description": "Description for the group contact spoofing review dialog"
    },
    "ContactSpoofingReviewDialog__group__members-header": {
        "message": "សមាជិក",
        "description": "Header in the group contact spoofing review dialog. After this header, there will be a list of members"
    },
    "ContactSpoofingReviewDialog__group__name-change-info": {
        "message": "Recently changed their profile name from $oldName$ to $newName$",
        "description": "In the group contact spoofing review dialog, this text is shown when someone has changed their name recently",
        "placeholders": {
            "oldName": {
                "content": "$1",
                "example": "Jane Doe"
            },
            "newName": {
                "content": "$2",
                "example": "Doe Jane"
            }
        }
    },
    "RemoveGroupMemberConfirmation__remove-button": {
        "message": "លុបចេញពីក្រុម",
        "description": "When confirming the removal of a group member, show this text in the button"
    },
    "RemoveGroupMemberConfirmation__description": {
        "message": "Remove \"$name$\" from the group?",
        "description": "When confirming the removal of a group member, show this text in the dialog",
        "placeholders": {
            "name": {
                "content": "$1",
                "example": "Jane Doe"
            }
        }
    },
    "CaptchaDialog__title": {
        "message": "Verify to continue messaging",
        "description": "Header in the captcha dialog"
    },
    "CaptchaDialog__first-paragraph": {
        "message": "To help prevent spam on Signal, please complete verification.",
        "description": "First paragraph in the captcha dialog"
    },
    "CaptchaDialog__second-paragraph": {
        "message": "After verifying, you can continue messaging. Any paused messages will automatically be sent.",
        "description": "First paragraph in the captcha dialog"
    },
    "CaptchaDialog--can-close__title": {
        "message": "Continue Without Verifying?",
        "description": "Header in the captcha dialog that can be closed"
    },
    "CaptchaDialog--can-close__body": {
        "message": "If you choose to skip verification, you may miss messages from other people and your messages may fail to send.",
        "description": "Body of the captcha dialog that can be closed"
    },
    "CaptchaDialog--can_close__skip-verification": {
        "message": "Skip verification",
        "description": "Skip button of the captcha dialog that can be closed"
    },
    "verificationComplete": {
        "message": "Verification complete.",
        "description": "Displayed after successful captcha"
    },
    "verificationFailed": {
        "message": "Verification failed. Please retry later.",
        "description": "Displayed after unsuccessful captcha"
    },
    "deleteForEveryoneFailed": {
        "message": "Failed to delete message for everyone. Please retry later.",
        "description": "Displayed when delete-for-everyone has failed to send to all recepients"
    },
    "ChatColorPicker__delete--title": {
        "message": "Delete color",
        "description": "Confirm title for deleting custom color"
    },
    "ChatColorPicker__delete--message": {
        "message": "This custom color is used in $num$ chats. Do you want to delete it for all chats?",
        "description": "Confirm message for deleting custom color",
        "placeholders": {
            "num": {
                "content": "$1",
                "example": "5"
            }
        }
    },
    "ChatColorPicker__global-chat-color": {
        "message": "Global Chat Color",
        "description": "Modal title for the chat color picker and editor for all conversations"
    },
    "ChatColorPicker__menu-title": {
        "message": "Chat Color",
        "description": "View title for the chat color picker and editor"
    },
    "ChatColorPicker__reset": {
        "message": "Reset chat color",
        "description": "Button label for resetting chat colors"
    },
    "ChatColorPicker__resetAll": {
        "message": "Reset all chat colors",
        "description": "Button label for resetting all chat colors"
    },
    "ChatColorPicker__confirm-reset": {
        "message": "កំណត់ឡើងវិញ",
        "description": "Confirm button label for resetting chat colors"
    },
    "ChatColorPicker__confirm-reset-message": {
        "message": "Would you like to override all chat colors?",
        "description": "Modal message text for confirming resetting of chat colors"
    },
    "ChatColorPicker__custom-color--label": {
        "message": "Show custom color editor",
        "description": "aria-label for custom color editor button"
    },
    "ChatColorPicker__sampleBubble1": {
        "message": "Here's a preview of the chat color.",
        "description": "An example message bubble for selecting the chat color"
    },
    "ChatColorPicker__sampleBubble2": {
        "message": "Another bubble.",
        "description": "An example message bubble for selecting the chat color"
    },
    "ChatColorPicker__sampleBubble3": {
        "message": "The color is visible to only you.",
        "description": "An example message bubble for selecting the chat color"
    },
    "ChatColorPicker__context--edit": {
        "message": "Edit color",
        "description": "Option in the custom color bubble context menu"
    },
    "ChatColorPicker__context--duplicate": {
        "message": "Duplicate",
        "description": "Option in the custom color bubble context menu"
    },
    "ChatColorPicker__context--delete": {
        "message": "លុប",
        "description": "Option in the custom color bubble context menu"
    },
    "CustomColorEditor__solid": {
        "message": "Solid",
        "description": "Tab label for selecting solid colors"
    },
    "CustomColorEditor__gradient": {
        "message": "Gradient",
        "description": "Tab label for selecting a gradient"
    },
    "CustomColorEditor__hue": {
        "message": "Hue",
        "description": "Label for the hue slider"
    },
    "CustomColorEditor__saturation": {
        "message": "Saturation",
        "description": "Label for the saturation slider"
    },
    "CustomColorEditor__title": {
        "message": "Custom Color",
        "description": "Modal title for the custom color editor"
    },
    "customDisappearingTimeOption": {
        "message": "Custom time...",
        "description": "Text for an option in Disappearing Messages menu and Conversation Details Disappearing Messages setting when no user value is available"
    },
    "selectedCustomDisappearingTimeOption": {
        "message": "Custom time",
        "description": "Text for an option in Conversation Details Disappearing Messages setting when user previously selected custom time"
    },
    "DisappearingTimeDialog__title": {
        "message": "Custom Time",
        "description": "Title for the custom disappearing message timeout dialog"
    },
    "DisappearingTimeDialog__body": {
        "message": "Choose a custom time for disappearing messages.",
        "description": "Body for the custom disappearing message timeout dialog"
    },
    "DisappearingTimeDialog__set": {
        "message": "Set",
        "description": "Text for the dialog button confirming the custom disappearing message timeout"
    },
    "DisappearingTimeDialog__seconds": {
        "message": "Seconds",
        "description": "Name of the 'seconds' unit select for the custom disappearing message timeout dialog"
    },
    "DisappearingTimeDialog__minutes": {
        "message": "Minutes",
        "description": "Name of the 'minutes' unit select for the custom disappearing message timeout dialog"
    },
    "DisappearingTimeDialog__hours": {
        "message": "Hours",
        "description": "Name of the 'hours' unit select for the custom disappearing message timeout dialog"
    },
    "DisappearingTimeDialog__days": {
        "message": "Days",
        "description": "Name of the 'days' unit select for the custom disappearing message timeout dialog"
    },
    "DisappearingTimeDialog__weeks": {
        "message": "Weeks",
        "description": "Name of the 'weeks' unit select for the custom disappearing message timeout dialog"
    },
    "settings__DisappearingMessages__footer": {
        "message": "Set a default disappearing message timer for all new chats started by you.",
        "description": "Footer for the Disappearing Messages settings section"
    },
    "settings__DisappearingMessages__timer__label": {
        "message": "Default timer for new chats",
        "description": "Label for the Disapearring Messages default timer setting"
    },
    "UniversalTimerNotification__text": {
        "message": "The disappearing message time will be set to $timeValue$ when you message them.",
        "description": "A message displayed when default disappearing message timeout is about to be applied",
        "placeholders": {
            "timeValue": {
                "content": "$1",
                "example": "1 week"
            }
        }
    },
    "GroupDescription__read-more": {
        "message": "read more",
        "description": "Button text when the group description is too long"
    },
    "EditConversationAttributesModal__description-warning": {
        "message": "Group descriptions will be visible to members of this group and people who have been invited.",
        "description": "Label text shown when editing group description"
    },
    "ConversationDetailsHeader--add-group-description": {
        "message": "Add group description...",
        "description": "Placeholder text in the details header for those that can edit the group description"
    }
}<|MERGE_RESOLUTION|>--- conflicted
+++ resolved
@@ -1494,25 +1494,6 @@
         "description": "Shown as the title for the modal that requests screen recording permissions"
     },
     "calling__presenting--macos-permission-description": {
-<<<<<<< HEAD
-        "message": "On an Apple Mac computer using macOS Catalina version 10.15 or later, Signal needs permission to access your computer's screen recording.",
-        "description": "Shown as the description for the modal that requests screen recording permissions"
-    },
-    "calling__presenting--permission-instruction-step1": {
-        "message": "Go to System Preferences and then click Security & Privacy.",
-        "description": "Shown as the description for the modal that requests screen recording permissions"
-    },
-    "calling__presenting--permission-instruction-step2": {
-        "message": "Click Privacy.",
-        "description": "Shown as the description for the modal that requests screen recording permissions"
-    },
-    "calling__presenting--permission-instruction-step3": {
-        "message": "On the left, click Screen Recording.",
-        "description": "Shown as the description for the modal that requests screen recording permissions"
-    },
-    "calling__presenting--permission-instruction-step4": {
-        "message": "On the right, check the Signal box.",
-=======
         "message": "Signal needs permission to access your computer's screen recording.",
         "description": "Shown as the description for the modal that requests screen recording permissions"
     },
@@ -1526,7 +1507,6 @@
     },
     "calling__presenting--permission-instruction-step3": {
         "message": "On the right, check the box next to Signal. If you don’t see Signal in the list, click the + to add it.",
->>>>>>> 8a429ad5
         "description": "Shown as the description for the modal that requests screen recording permissions"
     },
     "calling__presenting--permission-open": {
