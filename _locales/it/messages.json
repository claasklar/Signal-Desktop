{
    "softwareAcknowledgments": {
        "message": "Riconoscimenti software",
        "description": "Shown in the about box for the link to software acknowledgments"
    },
    "privacyPolicy": {
        "message": "Termini di servizio e politica sulla privacy",
        "description": "Shown in the about box for the link to https://signal.org/legal"
    },
    "copyErrorAndQuit": {
        "message": "Copia l'errore ed esci",
        "description": "Shown in the top-level error popup, allowing user to copy the error text and close the app"
    },
    "unknownContact": {
        "message": "Contatto sconosciuto",
        "description": "Shown as the name of a contact if we don't have any displayable information about them"
    },
    "unknownGroup": {
        "message": "Gruppo sconosciuto",
        "description": "Shown as the name of a group if we don't have any information about it"
    },
    "databaseError": {
        "message": "Errore del database",
        "description": "Shown in a popup if the database cannot start up properly"
    },
    "deleteAndRestart": {
        "message": "Elimina tutti i dati e riavvia",
        "description": "Shown in a popup if the database cannot start up properly; allows user to delete database and restart"
    },
    "mainMenuFile": {
        "message": "&File",
        "description": "The label that is used for the File menu in the program main menu. The '&' indicates that the following letter will be used as the keyboard 'shortcut letter' for accessing the menu with the Alt-<letter> combination."
    },
    "mainMenuCreateStickers": {
        "message": "Crea/carica pacchetto adesivi",
        "description": "The label that is used for the Create/upload sticker pack option in the File menu in the program main menu. The '&' indicates that the following letter will be used as the keyboard 'shortcut letter' for accessing the menu with the Alt-<letter> combination."
    },
    "mainMenuEdit": {
        "message": "&Modifica",
        "description": "The label that is used for the Edit menu in the program main menu. The '&' indicates that the following letter will be used as the keyboard 'shortcut letter' for accessing the menu with the Alt-<letter> combination."
    },
    "mainMenuView": {
        "message": "&Vista",
        "description": "The label that is used for the View menu in the program main menu. The '&' indicates that the following letter will be used as the keyboard 'shortcut letter' for accessing the menu with the Alt-<letter> combination."
    },
    "mainMenuWindow": {
        "message": "&Finestra",
        "description": "The label that is used for the Window menu in the program main menu. The '&' indicates that the following letter will be used as the keyboard 'shortcut letter' for accessing the menu with the Alt-<letter> combination."
    },
    "mainMenuHelp": {
        "message": "&Aiuto",
        "description": "The label that is used for the Help menu in the program main menu. The '&' indicates that the following letter will be used as the keyboard 'shortcut letter' for accessing the menu with the Alt-<letter> combination."
    },
    "mainMenuSettings": {
        "message": "Preferenze…",
        "description": "The label that is used for the Preferences menu in the program main menu. This should be consistent with the standard naming for ‘Preferences’ on the operating system."
    },
    "appMenuHide": {
        "message": "Nascondi",
        "description": "Application menu command to hide the window"
    },
    "appMenuHideOthers": {
        "message": "Nascondi altri",
        "description": "Application menu command to hide all other windows"
    },
    "appMenuUnhide": {
        "message": "Mostra tutto",
        "description": "Application menu command to show all application windows"
    },
    "appMenuQuit": {
        "message": "Termina Signal",
        "description": "Application menu command to close the application"
    },
    "editMenuUndo": {
        "message": "Annulla",
        "description": "Edit menu command to remove recently-typed text"
    },
    "editMenuRedo": {
        "message": "Ripeti",
        "description": "Edit menu command to restore previously undone typed text"
    },
    "editMenuCut": {
        "message": "Taglia",
        "description": "Edit menu command to remove selected text and add it to clipboard"
    },
    "editMenuCopy": {
        "message": "Copia",
        "description": "Edit menu command to add selected text to clipboard"
    },
    "editMenuPaste": {
        "message": "Incolla",
        "description": "Edit menu command to insert text from clipboard at cursor location"
    },
    "editMenuPasteAndMatchStyle": {
        "message": "Incolla e verifica stile",
        "description": "Edit menu command to insert text from clipboard at cursor location, taking only text and not style information"
    },
    "editMenuDelete": {
        "message": "Elimina",
        "description": "Edit menu command to remove the selected text"
    },
    "editMenuSelectAll": {
        "message": "Seleziona tutto",
        "description": "Edit menu command to select all of the text in selected text box"
    },
    "editMenuStartSpeaking": {
        "message": "Inizia a parlare",
        "description": "Edit menu item under 'speech' to start dictation"
    },
    "editMenuStopSpeaking": {
        "message": "Non parlare",
        "description": "Edit menu item under 'speech' to stop dictation"
    },
    "windowMenuClose": {
        "message": "Chiudi la finestra",
        "description": "Window menu command to close the current window"
    },
    "windowMenuMinimize": {
        "message": "Minimizza",
        "description": "Window menu command to minimize the current window"
    },
    "windowMenuZoom": {
        "message": "Zoom",
        "description": "Window menu command to make the current window the size of the whole screen"
    },
    "windowMenuBringAllToFront": {
        "message": "Porta tutto in primo piano",
        "description": "Window menu command to bring all windows of current application to front"
    },
    "viewMenuResetZoom": {
        "message": "Dimensione attuale",
        "description": "View menu command to go back to the default zoom"
    },
    "viewMenuZoomIn": {
        "message": "Ingrandisci",
        "description": "View menu command to make everything bigger"
    },
    "viewMenuZoomOut": {
        "message": "Rimpicciolisci",
        "description": "View menu command to make everything smaller"
    },
    "viewMenuToggleFullScreen": {
        "message": "Modalità schermo intero",
        "description": "View menu command to enter or leave Full Screen mode"
    },
    "viewMenuToggleDevTools": {
        "message": "Apri strumenti di sviluppo",
        "description": "View menu command to show or hide the developer tools"
    },
    "menuSetupAsNewDevice": {
        "message": "Configura come nuovo dispositivo",
        "description": "When the application is not yet set up, menu option to start up the set up as fresh device"
    },
    "menuSetupAsStandalone": {
        "message": "Imposta come dispositivo autonomo",
        "description": "Only available on development modes, menu option to open up the standalone device setup sequence"
    },
    "messageContextMenuButton": {
        "message": "Più azioni",
        "description": "Label for context button next to each message"
    },
    "contextMenuCopyLink": {
        "message": "Copia link",
        "description": "Shown in the context menu for a link to indicate that the user can copy the link"
    },
    "contextMenuCopyImage": {
        "message": "Copia Immagine",
        "description": "Shown in the context menu for an image to indicate that the user can copy the image"
    },
    "contextMenuNoSuggestions": {
        "message": "Nessun suggerimento",
        "description": "Shown in the context menu for a misspelled word to indicate that there are no suggestions to replace the misspelled word"
    },
    "avatarMenuViewArchive": {
        "message": "Visualizza archivio",
        "description": "One of the menu options available in the Avatar Popup menu"
    },
    "avatarMenuChatColors": {
        "message": "Colore chat",
        "description": "One of the menu options available in the Avatar Popup menu"
    },
    "loading": {
        "message": "Caricamento...",
        "description": "Message shown on the loading screen before we've loaded any messages"
    },
    "optimizingApplication": {
        "message": "Ottimizzazione applicazione...",
        "description": "Message shown on the loading screen while we are doing application optimizations"
    },
    "migratingToSQLCipher": {
        "message": "Ottimizzazione dei messaggi... $status$ completato.",
        "description": "Message shown on the loading screen while we are doing application optimizations",
        "placeholders": {
            "status": {
                "content": "$1",
                "example": "45/200"
            }
        }
    },
    "archivedConversations": {
        "message": "Conversazioni archiviate",
        "description": "Shown in place of the search box when showing archived conversation list"
    },
    "LeftPane--pinned": {
        "message": "Fissate",
        "description": "Shown as a header for pinned conversations in the left pane"
    },
    "LeftPane--chats": {
        "message": "Chat",
        "description": "Shown as a header for non-pinned conversations in the left pane"
    },
    "archiveHelperText": {
        "message": "Queste conversazioni sono archiviate e compariranno nella lista di chat solo se verranno ricevuti nuovi messaggi.",
        "description": "Shown at the top of the archived conversations list in the left pane"
    },
    "archiveConversation": {
        "message": "Archivia",
        "description": "Shown in menu for conversation, and moves conversation out of main conversation list"
    },
    "markUnread": {
        "message": "Segna come non letto",
        "description": "Shown in menu for conversation, and marks conversation as unread"
    },
    "moveConversationToInbox": {
        "message": "Estrai dall'archivio",
        "description": "Undoes Archive Conversation action, and moves archived conversation back to the main conversation list"
    },
    "pinConversation": {
        "message": "Fissa conversazione",
        "description": "Shown in menu for conversation, and pins the conversation to the top of the conversation list"
    },
    "unpinConversation": {
        "message": "Non fissare conversazione",
        "description": "Undoes Archive Conversation action, and unpins the conversation from the top of the conversation list"
    },
    "pinnedConversationsFull": {
        "message": "Puoi fissare un massimo di 4 chat",
        "description": ""
    },
    "chooseDirectory": {
        "message": "Scegli la cartella",
        "description": "Button to allow the user to find a folder on disk"
    },
    "chooseFile": {
        "message": "Scegli file",
        "description": "Button to allow the user to find a file on disk"
    },
    "loadDataHeader": {
        "message": "Carica i tuoi dati",
        "description": "Header shown on the first screen in the data import process"
    },
    "loadDataDescription": {
        "message": "Hai appena completato il processo di esportazione e i tuoi contatti e i tuoi messaggi sono in attesa sul tuo computer. Seleziona la cartella che contiene i dati di Signal salvati.",
        "description": "Introduction to the process of importing messages and contacts from disk"
    },
    "importChooserTitle": {
        "message": "Scegli una cartella con i dati esportati",
        "description": "Title of the popup window used to select data previously exported"
    },
    "importErrorHeader": {
        "message": "Qualcosa non ha funzionato!",
        "description": "Header of the error screen after a failed import"
    },
    "importingHeader": {
        "message": "Caricamento contatti e messaggi",
        "description": "Header of screen shown as data is import"
    },
    "importErrorFirst": {
        "message": "Controlla di aver scelto la cartella corretta che contiene i tuoi dati di Signal. Il suo nome dovrebbe iniziare con \"Signal Export\". Puoi anche salvare una nuova copia dei tuoi dati dall'applicazione Chrome.",
        "description": "Message shown if the import went wrong; first paragraph"
    },
    "importErrorSecond": {
        "message": "Se questi passaggi non funzionano, invia un log di debug (Visualizza -> Log di debug) per poterti aiutare a risolvere!",
        "description": "Message shown if the import went wrong; second paragraph"
    },
    "importAgain": {
        "message": "Scegli una cartella e riprova",
        "description": "Button shown if the user runs into an error during import, allowing them to start over"
    },
    "importCompleteHeader": {
        "message": "Completato!",
        "description": "Header shown on the screen at the end of a successful import process"
    },
    "importCompleteStartButton": {
        "message": "Inizia a usare Signal Desktop",
        "description": "Button shown at end of successful import process, nothing left but a restart"
    },
    "importCompleteLinkButton": {
        "message": "Collega questo dispositivo con il tuo telefono",
        "description": "Button shown at end of successful 'light' import process, so the standard linking process still needs to happen"
    },
    "selectedLocation": {
        "message": "il percorso selezionato",
        "description": "Message shown as the export location if we didn't capture the target directory"
    },
    "upgradingDatabase": {
        "message": "Aggiornamento database. Questo potrebbe richiedere del tempo...",
        "description": "Message shown on the loading screen when we're changing database structure on first run of a new version"
    },
    "loadingMessages": {
        "message": "Caricamento messaggi. Finora $count$...",
        "description": "Message shown on the loading screen when we're catching up on the backlog of messages",
        "placeholders": {
            "count": {
                "content": "$1",
                "example": "5"
            }
        }
    },
    "view": {
        "message": "Mostra",
        "description": "Used as a label on a button allowing user to see more information"
    },
    "youLeftTheGroup": {
        "message": "Non sei un membro del gruppo.",
        "description": "Displayed when a user can't send a message because they have left the group"
    },
    "invalidConversation": {
        "message": "Questo gruppo non è valido. Per favore crea un nuovo gruppo.",
        "description": "Displayed when a user can't send a message because something has gone wrong in the conversation."
    },
    "scrollDown": {
        "message": "Scorri verso la fine della conversazione",
        "description": "Alt text for button to take user down to bottom of conversation, shown when user scrolls up"
    },
    "messagesBelow": {
        "message": "Nuovi messaggi a seguire",
        "description": "Alt text for button to take user down to bottom of conversation with more than one message out of screen"
    },
    "unreadMessage": {
        "message": "1 messaggio non letto",
        "description": "Text for unread message separator, just one message"
    },
    "unreadMessages": {
        "message": "$count$ messaggi non letti",
        "description": "Text for unread message separator, with count",
        "placeholders": {
            "count": {
                "content": "$1",
                "example": "5"
            }
        }
    },
    "messageHistoryUnsynced": {
        "message": "Per la tua sicurezza, la cronologia delle conversazioni non viene trasferita ai nuovi dispositivi collegati.",
        "description": "Shown in the conversation history when a user links a new device to explain what is not supported."
    },
    "youMarkedAsVerified": {
        "message": "Hai segnato il numero di sicurezza con $name$ come verificato",
        "description": "Shown in the conversation history when the user marks a contact as verified.",
        "placeholders": {
            "name": {
                "content": "$1",
                "example": "Bob"
            }
        }
    },
    "youMarkedAsNotVerified": {
        "message": "Hai segnato il numero di sicurezza con $name$ come non verificato",
        "description": "Shown in the conversation history when the user marks a contact as not verified, whether on the Safety Number screen or by dismissing a banner or dialog.",
        "placeholders": {
            "name": {
                "content": "$1",
                "example": "Bob"
            }
        }
    },
    "youMarkedAsVerifiedOtherDevice": {
        "message": "Hai segnato il numero di sicurezza con $name$ come verificato da un altro dispositivo",
        "description": "Shown in the conversation history when we discover that the user marked a contact as verified on another device.",
        "placeholders": {
            "name": {
                "content": "$1",
                "example": "Bob"
            }
        }
    },
    "youMarkedAsNotVerifiedOtherDevice": {
        "message": "Hai segnato il numero di sicurezza con $name$ come non verificato da un altro dispositivo",
        "description": "Shown in the conversation history when we discover that the user marked a contact as not verified on another device.",
        "placeholders": {
            "name": {
                "content": "$1",
                "example": "Bob"
            }
        }
    },
    "membersNeedingVerification": {
        "message": "Dall'ultima verifica è cambiato il codice di sicurezza con questi membri del gruppo. Fai clic su uno di essi per vedere il suo nuovo codice di sicurezza.",
        "description": "When there are multiple previously-verified group members with safety number changes, a banner will be shown. The list of contacts with safety number changes is shown, and this text introduces that list."
    },
    "changedRightAfterVerify": {
        "message": "Il numero di sicurezza che stai cercando di verificare è cambiato. Controlla il tuo nuovo numero di sicurezza con $name1$. Ricorda, questo cambiamento potrebbe significare che qualcuno sta cercando di intercettare la tua comunicazione o che $name2$ ha semplicemente reinstallato Signal.",
        "description": "Shown on the safety number screen when the user has selected to verify/unverify a contact's safety number, and we immediately discover a safety number change",
        "placeholders": {
            "name1": {
                "content": "$1",
                "example": "Bob"
            },
            "name2": {
                "content": "$2",
                "example": "Bob"
            }
        }
    },
    "changedVerificationWarning": {
        "message": "Le seguenti persone potrebbero aver reinstallato o cambiato i dispositivi. Verifica il tuo numero di sicurezza con loro per garantire la privacy.",
        "description": "Shown on confirmation dialog when user attempts to send a message"
    },
    "identityKeyErrorOnSend": {
        "message": "Il numero di sicurezza con $name1$ è cambiato. Questo potrebbe significare che qualcuno sta cercando di intercettare la tua comunicazione o che $name2$ ha semplicemente reinstallato Signal. Potresti voler verificare il tuo numero di sicurezza con questo contatto.",
        "description": "Shown when user clicks on a failed recipient in the message detail view after an identity key change",
        "placeholders": {
            "name1": {
                "content": "$1",
                "example": "Bob"
            },
            "name2": {
                "content": "$2",
                "example": "Bob"
            }
        }
    },
    "sendAnyway": {
        "message": "Invia ugualmente",
        "description": "Used on a warning dialog to make it clear that it might be risky to send the message."
    },
    "callAnyway": {
        "message": "Chiama lo stesso",
        "description": "Used on a warning dialog to make it clear that it might be risky to call the conversation."
    },
    "continueCall": {
        "message": "Continua chiamata",
        "description": "Used on a warning dialog to make it clear that it might be risky to continue the group call."
    },
    "noLongerVerified": {
        "message": "Il tuo numero di sicurezza con $name$ è cambiato e non è più valido. Fai clic per visualizzarlo.",
        "description": "Shown in conversation banner when user's safety number has changed, but they were previously verified.",
        "placeholders": {
            "name": {
                "content": "$1",
                "example": "Bob"
            }
        }
    },
    "multipleNoLongerVerified": {
        "message": "Il codice di sicurezza con più membri del gruppo è cambiato è non è più verificato. Fai clic per visualizzarlo.",
        "description": "Shown in conversation banner when more than one group member's safety number has changed, but they were previously verified."
    },
    "debugLogExplanation": {
        "message": "Questo log sarà reso pubblico per essere controllato dai contributori. Prima d'inviarlo esaminalo bene e modificalo.",
        "description": ""
    },
    "debugLogError": {
        "message": "Qualcosa è andato storto con il caricamento! Aggiungi manualmente il tuo log al bug che hai registrato.",
        "description": ""
    },
    "debugLogCopy": {
        "message": "Copia",
        "description": "Shown as the text for the copy button on the debug log screen"
    },
    "debugLogCopyAlt": {
        "message": "Copia link nei tuoi appunti",
        "description": "Shown as the alt text for the copy button on the debug log screen"
    },
    "debugLogLinkCopied": {
        "message": "Link copiato nei tuoi appunti",
        "description": "Shown in a toast to let the user know that the link to the debug log has been copied to their clipboard"
    },
    "reportIssue": {
        "message": "Segnala un problema",
        "description": "Link to open the issue tracker"
    },
    "gotIt": {
        "message": "Capito!",
        "description": "Label for a button that dismisses a dialog. The user clicks it to confirm that they understand the message in the dialog."
    },
    "submit": {
        "message": "Invia",
        "description": ""
    },
    "acceptNewKey": {
        "message": "Accetta",
        "description": "Label for a button to accept a new safety number"
    },
    "verify": {
        "message": "Segna come verificato",
        "description": ""
    },
    "unverify": {
        "message": "Segna come non verificato",
        "description": ""
    },
    "isVerified": {
        "message": "Hai verificato il codice di sicurezza con $name$.",
        "description": "Summary state shown at top of the safety number screen if user has verified contact.",
        "placeholders": {
            "name": {
                "content": "$1",
                "example": "Bob"
            }
        }
    },
    "isNotVerified": {
        "message": "Non hai verificato il codice di sicurezza con $name$.",
        "description": "Summary state shown at top of the safety number screen if user has not verified contact.",
        "placeholders": {
            "name": {
                "content": "$1",
                "example": "Bob"
            }
        }
    },
    "verified": {
        "message": "Verificato",
        "description": ""
    },
    "newIdentity": {
        "message": "Nuovo codice di sicurezza",
        "description": "Header for a key change dialog"
    },
    "identityChanged": {
        "message": "Il codice di sicurezza con questo contatto è cambiato. Questo può voler dire che qualcuno sta cercando d'intercettare la tua comunicazione, oppure che il contatto ha semplicemente reinstallato Signal.",
        "description": ""
    },
    "incomingError": {
        "message": "Errore messaggio in arrivo",
        "description": ""
    },
    "media": {
        "message": "Media",
        "description": "Header of the default pane in the media gallery, showing images and videos"
    },
    "mediaEmptyState": {
        "message": "Non hai alcun media in questa conversazione",
        "description": "Message shown to user in the media gallery when there are no messages with media attachments (images or video)"
    },
    "allMedia": {
        "message": "Tutti i media",
        "description": "Header for the media gallery"
    },
    "documents": {
        "message": "Documenti",
        "description": "Header of the secondary pane in the media gallery, showing every non-media attachment"
    },
    "documentsEmptyState": {
        "message": "Non hai alcun documento in questa conversazione",
        "description": "Message shown to user in the media gallery when there are no messages with document attachments (anything other than images or video)"
    },
    "today": {
        "message": "Oggi",
        "description": "Section header in the media gallery"
    },
    "yesterday": {
        "message": "Ieri",
        "description": "Section header in the media gallery"
    },
    "thisWeek": {
        "message": "Questa settimana",
        "description": "Section header in the media gallery"
    },
    "thisMonth": {
        "message": "Questo mese",
        "description": "Section header in the media gallery"
    },
    "unsupportedAttachment": {
        "message": "Tipo di allegato non supportato. Fai clic per salvare.",
        "description": "Displayed for incoming unsupported attachment"
    },
    "clickToSave": {
        "message": "Fai clic per salvare",
        "description": "Hover text for attachment filenames"
    },
    "unnamedFile": {
        "message": "File senza nome",
        "description": "Hover text for attachment filenames"
    },
    "voiceMessage": {
        "message": "Messaggio vocale",
        "description": "Name for a voice message attachment"
    },
    "dangerousFileType": {
        "message": "Il tipo di allegato non è consentito per ragioni di sicurezza",
        "description": "Shown in toast when user attempts to send .exe file, for example"
    },
    "loadingPreview": {
        "message": "Caricamento anteprima...",
        "description": "Shown while Signal Desktop is fetching metadata for a url in composition area"
    },
    "stagedPreviewThumbnail": {
        "message": "Miniatura temporanea anteprima collegamento per $domain$",
        "description": "Shown while Signal Desktop is fetching metadata for a url in composition area",
        "placeholders": {
            "path": {
                "content": "$1",
                "example": "instagram.com"
            }
        }
    },
    "previewThumbnail": {
        "message": "Miniatura anteprima del collegamento per $domain$",
        "description": "Shown while Signal Desktop is fetching metadata for a url in composition area",
        "placeholders": {
            "path": {
                "content": "$1",
                "example": "instagram.com"
            }
        }
    },
    "stagedImageAttachment": {
        "message": "Allegato immagine bozza: $path$",
        "description": "Alt text for staged attachments",
        "placeholders": {
            "path": {
                "content": "$1",
                "example": "dog.jpg"
            }
        }
    },
    "oneNonImageAtATimeToast": {
        "message": "Quando includi un allegato che non è un'immagine, il limite è un solo allegato per messaggio.",
        "description": "An error popup when the user has attempted to add an attachment"
    },
    "cannotMixImageAndNonImageAttachments": {
        "message": "Non puoi allegare insieme immagini ad altri file in un messaggio.",
        "description": "An error popup when the user has attempted to add an attachment"
    },
    "maximumAttachments": {
        "message": "Non puoi aggiungere altri allegati a questo messaggio.",
        "description": "An error popup when the user has attempted to add an attachment"
    },
    "fileSizeWarning": {
        "message": "Spiacente, il file selezionato supera la dimensione predefinita per il messaggio.",
        "description": ""
    },
    "unableToLoadAttachment": {
        "message": "Non è stato possibile caricare l'allegato selezionato.",
        "description": ""
    },
    "disconnected": {
        "message": "Disconnesso",
        "description": "Displayed when the desktop client cannot connect to the server."
    },
    "connecting": {
        "message": "In collegamento",
        "description": "Displayed when the desktop client is currently connecting to the server."
    },
    "connect": {
        "message": "Connetti",
        "description": "Shown to allow the user to manually attempt a reconnect."
    },
    "connectingHangOn": {
        "message": "Non dovrebbe volerci molto...",
        "description": "Subtext description for when the client is connecting to the server."
    },
    "offline": {
        "message": "Non in linea",
        "description": "Displayed when the desktop client has no network connection."
    },
    "checkNetworkConnection": {
        "message": "Verifica la tua connessione.",
        "description": "Obvious instructions for when a user's computer loses its network connection"
    },
    "submitDebugLog": {
        "message": "Debug log",
        "description": "Menu item and header text for debug log modal (sentence case)"
    },
    "debugLog": {
        "message": "Log di debug",
        "description": "View menu item to open the debug log (title case)"
    },
    "helpMenuShowKeyboardShortcuts": {
        "message": "Mostra scorciatoie da tastiera",
        "description": "Item under the help menu, pops up a screen showing the application's keyboard shortcuts"
    },
    "contactUs": {
        "message": "Contattaci",
        "description": "Item under the help menu, takes you to the contact us support page"
    },
    "goToReleaseNotes": {
        "message": "Vai alle note di rilascio",
        "description": "Item under the help menu, takes you to GitHub page for release notes"
    },
    "goToForums": {
        "message": "Vai ai forum",
        "description": "Item under the Help menu, takes you to the forums"
    },
    "goToSupportPage": {
        "message": "Vai alla pagina di supporto",
        "description": "Item under the Help menu, takes you to the support page"
    },
    "joinTheBeta": {
        "message": "Partecipa alla Beta",
        "description": "Item under the Help menu, takes you to an article describing how to install the beta release of Signal Desktop"
    },
    "signalDesktopPreferences": {
        "message": "Preferenze di Signal Desktop",
        "description": "Title of the window that pops up with Signal Desktop preferences in it"
    },
    "signalDesktopStickerCreator": {
        "message": "Creatore di pacchetti di adesivi",
        "description": "Title of the window that pops up with Signal Desktop preferences in it"
    },
    "aboutSignalDesktop": {
        "message": "Informazioni su Signal Desktop",
        "description": "Item under the Help menu, which opens a small about window"
    },
    "screenShareWindow": {
        "message": "Condivisione schermo",
        "description": "Title for screen sharing window"
    },
    "speech": {
        "message": "Parlato",
        "description": "Item under the Edit menu, with 'start/stop speaking' items below it"
    },
    "show": {
        "message": "Mostra",
        "description": "Command under Window menu, to show the window"
    },
    "hide": {
        "message": "Nascondi",
        "description": "Command in the tray icon menu, to hide the window"
    },
    "quit": {
        "message": "Esci",
        "description": "Command in the tray icon menu, to quit the application"
    },
    "signalDesktop": {
        "message": "Signal Desktop",
        "description": "Tooltip for the tray icon"
    },
    "search": {
        "message": "Cerca",
        "description": "Placeholder text in the search input"
    },
    "clearSearch": {
        "message": "Cancella ricerca",
        "description": "Aria label for clear search button"
    },
    "searchIn": {
        "message": "Cerca in $conversationName$",
        "description": "Shown in the search box before text is entered when searching in a specific conversation",
        "placeholders": {
            "conversationName": {
                "content": "$1",
                "example": "Friends"
            }
        }
    },
    "noSearchResults": {
        "message": "Nessun risultato per \"$searchTerm$\"",
        "description": "Shown in the search left pane when no results were found",
        "placeholders": {
            "searchTerm": {
                "content": "$1",
                "example": "dog"
            }
        }
    },
    "noSearchResults--sms-only": {
        "message": "I contatti SMS/MMS non sono disponibili su Desktop.",
        "description": "Shown in the search left pane when no results were found and primary device has SMS/MMS handling enabled"
    },
    "noSearchResultsInConversation": {
        "message": "Nessun risultato per \"$searchTerm$\" in $conversationName$",
        "description": "Shown in the search left pane when no results were found",
        "placeholders": {
            "searchTerm": {
                "content": "$1",
                "example": "dog"
            },
            "conversationName": {
                "content": "$2",
                "example": "Friends"
            }
        }
    },
    "conversationsHeader": {
        "message": "Conversazioni",
        "description": "Shown to separate the types of search results"
    },
    "contactsHeader": {
        "message": "Contatti",
        "description": "Shown to separate the types of search results"
    },
    "groupsHeader": {
        "message": "Gruppi",
        "description": "Shown to separate the types of search results"
    },
    "messagesHeader": {
        "message": "Messaggi",
        "description": "Shown to separate the types of search results"
    },
    "welcomeToSignal": {
        "message": "Benvenuto in Signal",
        "description": ""
    },
    "selectAContact": {
        "message": "Per iniziare una chat seleziona un contatto o un gruppo.",
        "description": ""
    },
    "typingAlt": {
        "message": "Animazione di digitazione per questa conversazione",
        "description": "Used as the 'title' attribute for the typing animation"
    },
    "contactInAddressBook": {
        "message": "Questa persona è nei tuoi contatti.",
        "description": "Description of icon denoting that contact is from your address book"
    },
    "contactAvatarAlt": {
        "message": "Avatar del contatto $name$",
        "description": "Used in the alt tag for the image avatar of a contact",
        "placeholders": {
            "name": {
                "content": "$1",
                "example": "John"
            }
        }
    },
    "sendMessageToContact": {
        "message": "Invia messaggio",
        "description": "Shown when you are sent a contact and that contact has a signal account"
    },
    "home": {
        "message": "casa",
        "description": "Shown on contact detail screen as a label for an address/phone/email"
    },
    "work": {
        "message": "lavoro",
        "description": "Shown on contact detail screen as a label for an address/phone/email"
    },
    "mobile": {
        "message": "telefono",
        "description": "Shown on contact detail screen as a label for aa phone or email"
    },
    "email": {
        "message": "email",
        "description": "Generic label shown if contact email has custom type but no label"
    },
    "phone": {
        "message": "telefono",
        "description": "Generic label shown if contact phone has custom type but no label"
    },
    "address": {
        "message": "indirizzo",
        "description": "Generic label shown if contact address has custom type but no label"
    },
    "poBox": {
        "message": "Casella postale",
        "description": "When rendering an address, used to provide context to a post office box"
    },
    "downloading": {
        "message": "Caricamento in corso",
        "description": "Shown in the message bubble while a long message attachment is being downloaded"
    },
    "downloadAttachment": {
        "message": "Scarica allegato",
        "description": "Shown in a message's triple-dot menu if there isn't room for a dedicated download button"
    },
    "reactToMessage": {
        "message": "Reagisci al messaggio",
        "description": "Shown in triple-dot menu next to message to allow user to react to the associated message"
    },
    "replyToMessage": {
        "message": "Rispondi al messaggio",
        "description": "Shown in triple-dot menu next to message to allow user to start crafting a message with a quotation"
    },
    "originalMessageNotFound": {
        "message": "Messaggio originale non trovato",
        "description": "Shown in quote if reference message was not found as message was initially downloaded and processed"
    },
    "originalMessageNotAvailable": {
        "message": "Messaggio originale non più disponibile",
        "description": "Shown in toast if user clicks on quote that references message no longer in database"
    },
    "messageFoundButNotLoaded": {
        "message": "Messaggio originale trovato, ma non caricato. Scorri verso l'alto per caricarlo.",
        "description": "Shown in toast if user clicks on quote references messages not loaded in view, but in database"
    },
    "voiceRecordingInterruptedMax": {
        "message": "Registrazione del messaggio vocale interrotta poiché hai raggiunto il limite di tempo massimo.",
        "description": "Confirmation dialog message for when the voice recording is interrupted due to max time limit"
    },
    "voiceRecordingInterruptedBlur": {
        "message": "Registrazione del messaggio vocale interrotta poiché sei passato a un'altra app.",
        "description": "Confirmation dialog message for when the voice recording is interrupted due to app losing focus"
    },
    "voiceNoteLimit": {
        "message": "I messaggi vocali sono limitati a cinque minuti. La registrazione sarà interrotta se passi a un'altra app.",
        "description": "Shown in toast to warn user about limited time and that window must be in focus"
    },
    "voiceNoteMustBeOnlyAttachment": {
        "message": "Un messaggio vocale deve avere un solo allegato.",
        "description": "Shown in toast if tries to record a voice note with any staged attachments"
    },
    "attachmentSaved": {
        "message": "Allegato salvato. Fai clic per mostrare nella cartella.",
        "description": "Shown after user selects to save to downloads",
        "placeholders": {
            "name": {
                "content": "$1",
                "example": "proof.jpg"
            }
        }
    },
    "you": {
        "message": "Tu",
        "description": "Shown when the user represented is the current user."
    },
    "replyingTo": {
        "message": "Rispondendo a $name$",
        "description": "Shown in iOS theme when you or someone quotes to a message which is not from you",
        "placeholders": {
            "name": {
                "content": "$1",
                "example": "John"
            }
        }
    },
    "audioPermissionNeeded": {
        "message": "Per inviare messaggi audio, concedi l'accesso al tuo microfono a Signal Desktop",
        "description": "Shown if the user attempts to send an audio message without audio permissions turned on"
    },
    "audioCallingPermissionNeeded": {
        "message": "Per chiamare, concedi a Signal Desktop di accedere al microfono.",
        "description": "Shown if the user attempts access the microphone for calling without audio permissions turned on"
    },
    "videoCallingPermissionNeeded": {
        "message": "Per le videochiamate, concedi a Signal Desktop di accedere alla tua fotocamera.",
        "description": "Shown if the user attempts access the camera for video calling without video permissions turned on"
    },
    "allowAccess": {
        "message": "Consenti accesso",
        "description": "Button shown in popup asking to enable microphone/video permissions to send audio messages"
    },
    "showSettings": {
        "message": "Mostra le impostazioni",
        "description": "A button shown in dialog requesting the user to turn on audio permissions"
    },
    "audio": {
        "message": "Audio",
        "description": "Shown in a quotation of a message containing an audio attachment if no text was originally provided with that attachment"
    },
    "video": {
        "message": "Video",
        "description": "Shown in a quotation of a message containing a video if no text was originally provided with that video"
    },
    "photo": {
        "message": "Foto",
        "description": "Shown in a quotation of a message containing a photo if no text was originally provided with that image"
    },
    "cannotUpdate": {
        "message": "Aggiornamento non riuscito",
        "description": "Shown as the title of our update error dialogs on windows"
    },
    "cannotUpdateDetail": {
        "message": "Aggiornamento di Signal Desktop non riuscito, ma è disponibile una nuova versione. Vai su  $url$ e installa manualmente la nuova versione, quindi contatta il supporto o segnala un bug riguardo questo problema.",
        "description": "Shown if a general error happened while trying to install update package",
        "placeholders": {
            "url": {
                "content": "$1",
                "example": "https://signal.org/download"
            }
        }
    },
    "readOnlyVolume": {
        "message": "Signal Desktop è probabilmente nella quarantena di macOS e non sarà in grado di aggiornarsi automaticamente. Sposta  $app$ in  $folder$ con Finder.",
        "description": "Shown on MacOS if running on a read-only volume and we cannot update",
        "placeholders": {
            "app": {
                "content": "$1",
                "example": "Signal.app"
            },
            "folder": {
                "content": "$2",
                "example": "/Applications"
            }
        }
    },
    "ok": {
        "message": "OK",
        "description": ""
    },
    "cancel": {
        "message": "Annulla",
        "description": ""
    },
    "discard": {
        "message": "Elimina",
        "description": ""
    },
    "failedToSend": {
        "message": "Invio non riuscito per alcuni destinatari. Controlla la connessione di rete.",
        "description": ""
    },
    "error": {
        "message": "Errore",
        "description": ""
    },
    "messageDetail": {
        "message": "Dettagli messaggio",
        "description": ""
    },
    "delete": {
        "message": "Elimina",
        "description": ""
    },
    "accept": {
        "message": "Accetta",
        "description": ""
    },
    "on": {
        "message": "On",
        "description": "Label for when something is turned on"
    },
    "off": {
        "message": "Off",
        "description": "Label for when something is turned off"
    },
    "deleteWarning": {
        "message": "Questo messaggio verrà eliminato da questo dispositivo.",
        "description": "Text shown in the confirmation dialog for deleting a message locally"
    },
    "deleteForEveryoneWarning": {
        "message": "Questo messaggio verrà eliminato per tutti i partecipanti alla conversazione se utilizzano una versione recente di Signal. Potranno vedere che hai eliminato un messaggio.",
        "description": "Text shown in the confirmation dialog for deleting a message for everyone"
    },
    "deleteThisMessage": {
        "message": "Elimina il messaggio",
        "description": ""
    },
    "from": {
        "message": "Da",
        "description": "Label for the sender of a message"
    },
    "to": {
        "message": "A",
        "description": "Label for the receiver of a message"
    },
    "toJoiner": {
        "message": "a",
        "description": "Joiner for message search results - like 'Jon' to 'Friends Group'"
    },
    "sent": {
        "message": "Inviato",
        "description": "Label for the time a message was sent"
    },
    "received": {
        "message": "Ricevuto",
        "description": "Label for the time a message was received"
    },
    "sendMessage": {
        "message": "Invia un messaggio",
        "description": "Placeholder text in the message entry field"
    },
    "groupMembers": {
        "message": "Membri del gruppo",
        "description": ""
    },
    "showMembers": {
        "message": "Mostra membri",
        "description": ""
    },
    "resetSession": {
        "message": "Ripristina sessione",
        "description": "This is a menu item for resetting the session, using the imperative case, as in a command."
    },
    "showSafetyNumber": {
        "message": "Mostra numero di sicurezza",
        "description": ""
    },
    "viewRecentMedia": {
        "message": "Visualizza i media recenti",
        "description": "This is a menu item for viewing all media (images + video) in a conversation, using the imperative case, as in a command."
    },
    "verifyHelp": {
        "message": "Se desideri verificare la sicurezza della tua codifica end-to-end con $name$, confronta i numeri qui sopra con quelli del suo dispositivo.",
        "description": "",
        "placeholders": {
            "name": {
                "content": "$1",
                "example": "John"
            }
        }
    },
    "theirIdentityUnknown": {
        "message": "Non hai ancora scambiato alcun messaggio con questo contatto. Il codice di sicurezza sarà disponibile dopo il primo messaggio.",
        "description": ""
    },
    "back": {
        "message": "Indietro",
        "description": "Generic label for back"
    },
    "goBack": {
        "message": "Torna indietro",
        "description": "Label for back button in a conversation"
    },
    "moreInfo": {
        "message": "Ulteriori informazioni",
        "description": "Shown on the drop-down menu for an individual message, takes you to message detail screen"
    },
    "retrySend": {
        "message": "Riprova a inviare",
        "description": "Shown on the drop-down menu for an individual message, but only if it is an outgoing message that failed to send"
    },
    "forwardMessage": {
        "message": "Inoltra messaggio",
        "description": "Shown on the drop-down menu for an individual message, forwards a message"
    },
    "deleteMessage": {
        "message": "Elimina messaggio per me",
        "description": "Shown on the drop-down menu for an individual message, deletes single message"
    },
    "deleteMessageForEveryone": {
        "message": "Elimina messaggio per tutti",
        "description": "Shown on the drop-down menu for an individual message, deletes single message for everyone"
    },
    "deleteMessages": {
        "message": "Elimina",
        "description": "Menu item for deleting messages, title case."
    },
    "deleteConversationConfirmation": {
        "message": "Vuoi rimuovere definitivamente la conversazione?",
        "description": "Confirmation dialog text that asks the user if they really wish to delete the conversation. Answer buttons use the strings 'ok' and 'cancel'. The deletion is permanent, i.e. it cannot be undone."
    },
    "sessionEnded": {
        "message": "Ripristina la sessione sicura",
        "description": "This is a past tense, informational message. In other words, your secure session has been reset."
    },
    "ChatRefresh--notification": {
        "message": "Sessione di chat aggiornata",
        "description": "Shown in timeline when a error happened, and the session was automatically reset."
    },
    "ChatRefresh--learnMore": {
        "message": "Scopri di più",
        "description": "Shown in timeline when session is automatically reset, to provide access to a popup info dialog"
    },
    "ChatRefresh--summary": {
        "message": "Signal utilizza la crittografia end-to-end e potrebbe essere necessario aggiornare la tua sessione di chat a volte. Ciò non influisce sulla sicurezza della tua chat, ma potresti aver perso un messaggio da questo contatto e puoi chiedere loro di inviarlo di nuovo.",
        "description": "Shown on explainer dialog available from chat session refreshed timeline events"
    },
    "ChatRefresh--contactSupport": {
        "message": "Contatta l'assistenza",
        "description": "Shown on explainer dialog available from chat session refreshed timeline events"
    },
    "DeliveryIssue--preview": {
        "message": "Problema di consegna",
        "description": "Shown in left pane preview when message delivery issue happens"
    },
    "DeliveryIssue--notification": {
        "message": "Un messaggio da $sender$ non può essere consegnato",
        "description": "Shown in timeline when message delivery issue happens",
        "placeholders": {
            "name": {
                "content": "$1",
                "example": "Alice"
            }
        }
    },
    "DeliveryIssue--learnMore": {
        "message": "Scopri di più",
        "description": "Shown in timeline when message delivery issue happens, to provide access to a popup info dialog"
    },
    "DeliveryIssue--title": {
        "message": "Problema di consegna",
        "description": "Shown on explainer dialog available from delivery issue timeline events"
    },
    "DeliveryIssue--summary": {
        "message": "Non è stato possibile consegnarti un messaggio, un adesivo, una reazione, una conferma di lettura o un media da $sender$. Potrebbero aver provato a inviartelo direttamente o in gruppo.",
        "description": "Shown on explainer dialog available from delivery issue timeline events",
        "placeholders": {
            "name": {
                "content": "$1",
                "example": "Alice"
            }
        }
    },
    "quoteThumbnailAlt": {
        "message": "Anteprima dell'immagine dal messaggio citato",
        "description": "Used in alt tag of thumbnail images inside of an embedded message quote"
    },
    "imageAttachmentAlt": {
        "message": "Immagine allegata a un messaggio",
        "description": "Used in alt tag of image attachment"
    },
    "videoAttachmentAlt": {
        "message": "Schermata del video allegato al messaggio ",
        "description": "Used in alt tag of video attachment preview"
    },
    "lightboxImageAlt": {
        "message": "Immagine inviata nella conversazione",
        "description": "Used in the alt tag for the image shown in a full-screen lightbox view"
    },
    "imageCaptionIconAlt": {
        "message": "Icona che mostra che questa immagine ha una didascalia",
        "description": "Used for the icon layered on top of an image in message bubbles"
    },
    "addACaption": {
        "message": "Aggiungi una didascalia...",
        "description": "Used as the placeholder text in the caption editor text field"
    },
    "save": {
        "message": "Salva",
        "description": "Used as a 'commit changes' button in the Caption Editor for outgoing image attachments"
    },
    "fileIconAlt": {
        "message": "Icona del file",
        "description": "Used in the media gallery documents tab to visually represent a file"
    },
    "installWelcome": {
        "message": "Benvenuto in Signal Desktop",
        "description": "Welcome title on the install page"
    },
    "installTagline": {
        "message": "La riservatezza è possibile. Signal la rende facile.",
        "description": "Tagline displayed under 'installWelcome' string on the install page"
    },
    "linkYourPhone": {
        "message": "Collega il tuo telefono a Signal Desktop",
        "description": "Shown on the front page when the application first starts, above the QR code"
    },
    "signalSettings": {
        "message": "Impostazioni di Signal",
        "description": "Used in the guidance to help people find the 'link new device' area of their Signal mobile app"
    },
    "linkedDevices": {
        "message": "Dispositivi collegati",
        "description": "Used in the guidance to help people find the 'link new device' area of their Signal mobile app"
    },
    "plusButton": {
        "message": "Pulsante \"+\"",
        "description": "The button used in Signal Android to add a new linked device"
    },
    "linkNewDevice": {
        "message": "Collega un nuovo dispositivo",
        "description": "The menu option shown in Signal iOS to add a new linked device"
    },
    "deviceName": {
        "message": "Nome del dispositivo",
        "description": "The label in settings panel shown for the user-provided name for this desktop instance"
    },
    "chooseDeviceName": {
        "message": "Scegli il nome di questo dispositivo",
        "description": "The header shown on the 'choose device name' screen in the device linking process"
    },
    "finishLinkingPhone": {
        "message": "Completa il collegamento del telefono",
        "description": "The text on the button to finish the linking process, after choosing the device name"
    },
    "initialSync": {
        "message": "Sincronizzazione contatti e gruppi",
        "description": "Shown during initial link while contacts and groups are being pulled from mobile device"
    },
    "installConnectionFailed": {
        "message": "Connessione al server non riuscita.",
        "description": "Displayed when we can't connect to the server."
    },
    "installTooManyDevices": {
        "message": "Spiacente, hai troppi dispositivi collegati. Prova a rimuoverne qualcuno.",
        "description": ""
    },
    "installTooOld": {
        "message": "Aggiorna Signal su questo dispositivo per collegare il tuo telefono.",
        "description": ""
    },
    "installErrorHeader": {
        "message": "Qualcosa non ha funzionato!",
        "description": ""
    },
    "installTryAgain": {
        "message": "Riprova",
        "description": ""
    },
    "theme": {
        "message": "Tema",
        "description": "Header for theme settings"
    },
    "calling": {
        "message": "Chiamate",
        "description": "Header for calling options on the settings screen"
    },
    "calling__start": {
        "message": "Inizia chiamata",
        "description": "Button label in the call lobby for starting a call"
    },
    "calling__join": {
        "message": "Unisciti alla chiamata",
        "description": "Button label in the call lobby for joining a call"
    },
    "calling__return": {
        "message": "Torna alla chiamata",
        "description": "Button label in the call lobby for returning to a call"
    },
    "calling__call-is-full": {
        "message": "La chiamata è piena",
        "description": "Button label in the call lobby when you can't join because the call is full"
    },
    "calling__button--video-disabled": {
        "message": "Camera disattivata",
        "description": "Button tooltip label when the camera is disabled"
    },
    "calling__button--video-off": {
        "message": "Disattiva camera",
        "description": "Button tooltip label for turning off the camera"
    },
    "calling__button--video-on": {
        "message": "Attiva camera",
        "description": "Button tooltip label for turning on the camera"
    },
    "calling__button--audio-disabled": {
        "message": "Microfono disattivato",
        "description": "Button tooltip label when the microphone is disabled"
    },
    "calling__button--audio-off": {
        "message": "Silenzia microfono",
        "description": "Button tooltip label for turning off the microphone"
    },
    "calling__button--audio-on": {
        "message": "Riattiva microfono",
        "description": "Button tooltip label for turning on the microphone"
    },
    "calling__button--presenting-disabled": {
        "message": "Presentazione disattivata",
        "description": "Button tooltip label for when screen sharing is disabled"
    },
    "calling__button--presenting-on": {
        "message": "Inizia la presentazione",
        "description": "Button tooltip label for starting to share screen"
    },
    "calling__button--presenting-off": {
        "message": "Interrompi la presentazione",
        "description": "Button tooltip label for stopping screen sharing"
    },
    "calling__your-video-is-off": {
        "message": "La tua videocamera è disattivata",
        "description": "Label in the calling lobby indicating that your camera is off"
    },
    "calling__lobby-summary--zero": {
        "message": "Nessun altro è qui",
        "description": "Shown in the calling lobby to describe who is in the call"
    },
    "calling__lobby-summary--single": {
        "message": "$first$ è in questa chiamata",
        "description": "Shown in the calling lobby to describe who is in the call",
        "placeholders": {
            "first": {
                "content": "$1",
                "example": "Sam"
            }
        }
    },
    "calling__lobby-summary--self": {
        "message": "Uno degli altri tuoi dispositivi è in questa chiamata",
        "description": "Shown in the calling lobby to describe when it is just you"
    },
    "calling__lobby-summary--double": {
        "message": "$first$ e $second$ sono in questa chiamata",
        "description": "Shown in the calling lobby to describe who is in the call",
        "placeholders": {
            "first": {
                "content": "$1",
                "example": "Sam"
            },
            "second": {
                "content": "$2",
                "example": "Cayce"
            }
        }
    },
    "calling__lobby-summary--triple": {
        "message": "$first$, $second$, e $third$ sono in questa chiamata",
        "description": "Shown in the calling lobby to describe who is in the call",
        "placeholders": {
            "first": {
                "content": "$1",
                "example": "Sam"
            },
            "second": {
                "content": "$2",
                "example": "Cayce"
            },
            "third": {
                "content": "$3",
                "example": "April"
            }
        }
    },
    "calling__lobby-summary--many": {
        "message": "$first$, $second$, e altri $others$ sono in questa chiamata",
        "description": "Shown in the calling lobby to describe who is in the call",
        "placeholders": {
            "first": {
                "content": "$1",
                "example": "Sam"
            },
            "second": {
                "content": "$2",
                "example": "Cayce"
            },
            "others": {
                "content": "$3",
                "example": "5"
            }
        }
    },
    "calling__in-this-call--zero": {
        "message": "Nessun altro è qui",
        "description": "Shown in the participants list to describe how many people are in the call"
    },
    "calling__in-this-call--one": {
        "message": "In questa chiamata · 1 persona",
        "description": "Shown in the participants list to describe how many people are in the call"
    },
    "calling__in-this-call--many": {
        "message": "In questa chiamata · $people$ persone",
        "description": "Shown in the participants list to describe how many people are in the call",
        "placeholders": {
            "people": {
                "content": "$1",
                "example": "15"
            }
        }
    },
    "calling__you-have-blocked": {
        "message": "Hai bloccato $name$",
        "description": "when you block someone and cannot view their video",
        "placeholders": {
            "name": {
                "content": "$1",
                "example": "Henry Richard"
            }
        }
    },
    "calling__block-info": {
        "message": "Non riceverai il loro audio o video e loro non riceveranno il tuo.",
        "description": "Shown in the modal dialog to describe how blocking works in a gorup call"
    },
    "calling__overflow__scroll-up": {
        "message": "Scorri verso l'alto",
        "description": "Label for the \"scroll up\" button in a call's overflow area"
    },
    "calling__overflow__scroll-down": {
        "message": "Scorri verso il basso",
        "description": "Label for the \"scroll down\" button in a call's overflow area"
    },
    "calling__presenting--notification-title": {
        "message": "Stai presentando a tutti.",
        "description": "Title for the share screen notification"
    },
    "calling__presenting--notification-body": {
        "message": "Fare clic qui per tornare alla chiamata quando sei pronto a interrompere la presentazione.",
        "description": "Body text for the share screen notification"
    },
    "calling__presenting--info": {
        "message": "Signal sta condividendo $window$.",
        "description": "Text that appears in the screen sharing controller to inform person that they are presenting",
        "placeholders": {
            "name": {
                "content": "$1",
                "example": "Application"
            }
        }
    },
    "calling__presenting--stop": {
        "message": "Interrompi condivisione",
        "description": "Button for stopping screen sharing"
    },
    "calling__presenting--you-stopped": {
        "message": "Hai interrotto la presentazione",
        "description": "Toast that appears when someone stops presenting"
    },
    "calling__presenting--person-ongoing": {
        "message": "$name$ sta presentando",
        "description": "Title of call when someone is presenting",
        "placeholders": {
            "name": {
                "content": "$1",
                "example": "Maddie"
            }
        }
    },
    "calling__presenting--person-stopped": {
        "message": "$name$ ha interrotto la presentazione",
        "description": "Toast that appears when someone stops presenting",
        "placeholders": {
            "name": {
                "content": "$1",
                "example": "Maddie"
            }
        }
    },
    "calling__presenting--permission-title": {
        "message": "Autorizzazione necessaria",
        "description": "Shown as the title for the modal that requests screen recording permissions"
    },
    "calling__presenting--macos-permission-description": {
<<<<<<< HEAD
        "message": "Su un computer Apple Mac che utilizza macOS Catalina versione 10.15 o successive, Signal necessita dell'autorizzazione per accedere alla registrazione dello schermo del computer.",
        "description": "Shown as the description for the modal that requests screen recording permissions"
    },
    "calling__presenting--permission-instruction-step1": {
        "message": "Vai a Preferenze di Sistema, quindi fai clic su Sicurezza e Privacy.",
        "description": "Shown as the description for the modal that requests screen recording permissions"
    },
    "calling__presenting--permission-instruction-step2": {
        "message": "Clicca Privacy.",
        "description": "Shown as the description for the modal that requests screen recording permissions"
    },
    "calling__presenting--permission-instruction-step3": {
        "message": "A sinistra, clicca Registrazione schermo.",
        "description": "Shown as the description for the modal that requests screen recording permissions"
    },
    "calling__presenting--permission-instruction-step4": {
        "message": "A destra, seleziona la casella Signal.",
=======
        "message": "Signal necessita dell'autorizzazione per accedere alla registrazione dello schermo del computer.",
        "description": "Shown as the description for the modal that requests screen recording permissions"
    },
    "calling__presenting--permission-instruction-step1": {
        "message": "Vai nelle Preferenze di Sistema.",
        "description": "Shown as the description for the modal that requests screen recording permissions"
    },
    "calling__presenting--permission-instruction-step2": {
        "message": "Clicca sull'icona del lucchetto in basso a sinistra e inserisci la password del tuo computer.",
        "description": "Shown as the description for the modal that requests screen recording permissions"
    },
    "calling__presenting--permission-instruction-step3": {
        "message": "Sulla destra, seleziona la casella accanto a Signal. Se non vedi Signal nell'elenco, fai clic sul + per aggiungerlo.",
>>>>>>> 8a429ad5
        "description": "Shown as the description for the modal that requests screen recording permissions"
    },
    "calling__presenting--permission-open": {
        "message": "Apri Preferenze di Sistema",
        "description": "The button that opens your system preferences for the needs screen record permissions modal"
    },
    "calling__presenting--permission-cancel": {
        "message": "Chiudi",
        "description": "The cancel button for the needs screen record permissions modal"
    },
    "alwaysRelayCallsDescription": {
        "message": "Ritrasmetti sempre le chiamate",
        "description": "Description of the always relay calls setting"
    },
    "alwaysRelayCallsDetail": {
        "message": "Ritrasmetti le chiamate attraverso i server di Signal per non rivelare il tuo indirizzo IP ai tuoi contatti. Abilitandolo verrà ridotta la qualità della chiamata.",
        "description": "Details describing the always relay calls setting"
    },
    "permissions": {
        "message": "Permessi",
        "description": "Header for permissions section of settings"
    },
    "mediaPermissionsDescription": {
        "message": "Consenti l'accesso al microfono",
        "description": "Description of the media permission description"
    },
    "mediaCameraPermissionsDescription": {
        "message": "Consenti l'accesso alla fotocamera",
        "description": "Description of the media permission description"
    },
    "general": {
        "message": "Generale",
        "description": "Header for general options on the settings screen"
    },
    "spellCheckDescription": {
        "message": "Attiva il controllo ortografico",
        "description": "Description of the spell check setting"
    },
    "spellCheckWillBeEnabled": {
        "message": "Il controllo ortografico verrà abilitato al successivo avvio di Signal.",
        "description": "Shown when the user enables spellcheck to indicate that they must restart Signal."
    },
    "spellCheckWillBeDisabled": {
        "message": "Il controllo ortografico verrà disabilitato al successivo avvio di Signal.",
        "description": "Shown when the user disables spellcheck to indicate that they must restart Signal."
    },
    "autoLaunchDescription": {
        "message": "Apri all'accesso del computer",
        "description": "Description for the automatic launch setting"
    },
    "clearDataHeader": {
        "message": "Rimuovi dati",
        "description": "Header in the settings dialog for the section dealing with data deletion"
    },
    "clearDataExplanation": {
        "message": "Questo rimuoverà tutti i dati dell'applicazione, compresi i messaggi e le informazioni dell'account.",
        "description": "Text describing what the clear data button will do."
    },
    "clearDataButton": {
        "message": "Rimuovi dati",
        "description": "Button in the settings dialog starting process to delete all data"
    },
    "deleteAllDataHeader": {
        "message": "Vuoi eliminare tutti i dati?",
        "description": "Header of the full-screen delete data confirmation screen"
    },
    "deleteAllDataBody": {
        "message": "Stai per eliminare tutti i dati salvati nell'applicazione, compresi i contatti e i messaggi. Potrai sempre ricollegare il tuo dispositivo mobile, ma questo non ripristinerà i messaggi eliminati.",
        "description": "Text describing what exactly will happen if the user clicks the button to delete all data"
    },
    "deleteAllDataButton": {
        "message": "Elimina tutti i dati",
        "description": "Text of the button that deletes all data"
    },
    "deleteAllDataProgress": {
        "message": "Disconnessione ed eliminazione di tutti i dati",
        "description": "Message shown to user when app is disconnected and data deleted"
    },
    "deleteOldIndexedDBData": {
        "message": "Hai dati obsoleti da un'installazione precedente di Signal Desktop. Se scegli di continuare, verranno eliminati e inizierai da zero.",
        "description": "Shown if user last ran Signal Desktop before October 2018"
    },
    "deleteOldData": {
        "message": "Elimina vecchi dati",
        "description": "Button to make the delete happen"
    },
    "notifications": {
        "message": "Notifiche",
        "description": "Header for notification settings"
    },
    "notificationSettingsDialog": {
        "message": "All'arrivo dei messaggi, mostra le notifiche che rivelano:",
        "description": "Explain the purpose of the notification settings"
    },
    "disableNotifications": {
        "message": "Disabilita notifiche",
        "description": "Label for disabling notifications"
    },
    "nameAndMessage": {
        "message": "Nome, contenuto e azioni",
        "description": "Label for setting notifications to display name and message text"
    },
    "noNameOrMessage": {
        "message": "Nessun nome o contenuto",
        "description": "Label for setting notifications to display no name and no message text"
    },
    "nameOnly": {
        "message": "Solo nome",
        "description": "Label for setting notifications to display sender name only"
    },
    "newMessage": {
        "message": "Nuovo messaggio",
        "description": "Displayed in notifications for only 1 message"
    },
    "notificationSenderInGroup": {
        "message": "$sender$ in $group$",
        "description": "Displayed in notifications for messages in a group",
        "placeholders": {
            "sender": {
                "content": "$1",
                "example": "John"
            },
            "group": {
                "content": "$1",
                "example": "NYC Rock Climbers"
            }
        }
    },
    "notificationReaction": {
        "message": "$sender$ ha reagito $emoji$ al tuo messaggio",
        "description": "",
        "placeholders": {
            "sender": {
                "content": "$1",
                "example": "John"
            },
            "emoji": {
                "content": "$2",
                "example": "👍"
            }
        }
    },
    "notificationReactionMessage": {
        "message": "$sender$ ha reagito $emoji$ a: $message$",
        "description": "",
        "placeholders": {
            "sender": {
                "content": "$1",
                "example": "John"
            },
            "emoji": {
                "content": "$2",
                "example": "👍"
            },
            "message": {
                "content": "$3",
                "example": "Sounds good."
            }
        }
    },
    "sendFailed": {
        "message": "Invio non riuscito",
        "description": "Shown on outgoing message if it fails to send"
    },
    "sendPaused": {
        "message": "Invio in pausa",
        "description": "Shown on outgoing message if it cannot be sent immediately"
    },
    "partiallySent": {
        "message": "Parzialmente inviato, clicca per i dettagli",
        "description": "Shown on outgoing message if it is partially sent"
    },
    "showMore": {
        "message": "Dettagli",
        "description": "Displays the details of a key change"
    },
    "showLess": {
        "message": "Nascondi dettagli",
        "description": "Hides the details of a key change"
    },
    "learnMore": {
        "message": "Scopri di più sulla verifica dei codici di sicurezza",
        "description": "Text that links to a support article on verifying safety numbers"
    },
    "expiredWarning": {
        "message": "Questa versione di Signal Desktop è scaduta. Per continuare a conversare aggiornala all'ultima versione.",
        "description": "Warning notification that this version of the app has expired"
    },
    "upgrade": {
        "message": "Aggiorna",
        "description": "Label text for button to upgrade the app to the latest version"
    },
    "mediaMessage": {
        "message": "Messaggio multimediale",
        "description": "Description of a message that has an attachment and no text, displayed in the conversation list as a preview."
    },
    "unregisteredUser": {
        "message": "Il numero non è registrato",
        "description": "Error message displayed when sending to an unregistered user."
    },
    "sync": {
        "message": "Contatti",
        "description": "Label for contact and group sync settings"
    },
    "syncExplanation": {
        "message": "Importa dal tuo dispositivo mobile tutti i contatti e i gruppi Signal.",
        "description": "Explanatory text for sync settings"
    },
    "lastSynced": {
        "message": "Ultima importazione il",
        "description": "Label for date and time of last sync operation"
    },
    "syncNow": {
        "message": "Importa ora",
        "description": "Label for a button that syncs contacts and groups from your phone"
    },
    "syncing": {
        "message": "Importazione...",
        "description": "Label for a disabled sync button while sync is in progress."
    },
    "syncFailed": {
        "message": "Importazione non riuscita. Assicurati che il tuo computer e il tuo telefono siano connessi a Internet.",
        "description": "Informational text displayed if a sync operation times out."
    },
    "timestamp_s": {
        "message": "ora",
        "description": "Brief timestamp for messages sent less than a minute ago. Displayed in the conversation list and message bubble."
    },
    "timestamp_m": {
        "message": "1min",
        "description": "Brief timestamp for messages sent about one minute ago. Displayed in the conversation list and message bubble."
    },
    "timestamp_h": {
        "message": "1h",
        "description": "Brief timestamp for messages sent about one hour ago. Displayed in the conversation list and message bubble."
    },
    "hoursAgo": {
        "message": "$hours$h",
        "description": "Contracted form of 'X hours ago' which works both for singular and plural",
        "placeholders": {
            "hours": {
                "content": "$1",
                "example": "2"
            }
        }
    },
    "minutesAgo": {
        "message": "$minutes$min",
        "description": "Contracted form of 'X minutes ago' which works both for singular and plural",
        "placeholders": {
            "minutes": {
                "content": "$1",
                "example": "10"
            }
        }
    },
    "justNow": {
        "message": "ora",
        "description": "Shown if a message is very recent, less than 60 seconds old"
    },
    "timestampFormat_M": {
        "message": "D MMM",
        "description": "Timestamp format string for displaying month and day (but not the year) of a date within the current year, ex: use 'MMM D' for 'Aug 8', or 'D MMM' for '8 Aug'."
    },
    "messageBodyTooLong": {
        "message": "Il corpo del messaggio è troppo lungo.",
        "description": "Shown if the user tries to send more than 64kb of text"
    },
    "unblockToSend": {
        "message": "Per inviare un messaggio sblocca questo contatto.",
        "description": "Brief message shown when trying to message a blocked number"
    },
    "unblockGroupToSend": {
        "message": "Sblocca questo gruppo per inviare un messaggio.",
        "description": "Brief message shown when trying to message a blocked group"
    },
    "youChangedTheTimer": {
        "message": "Hai impostato il timer dei messaggi a scomparsa a $time$.",
        "description": "Message displayed when you change the message expiration timer in a conversation.",
        "placeholders": {
            "time": {
                "content": "$1",
                "example": "10m"
            }
        }
    },
    "timerSetOnSync": {
        "message": "Timer dei messaggi a scomparsa aggiornato a $time$.",
        "description": "Message displayed when timer is set on initial link of desktop device.",
        "placeholders": {
            "time": {
                "content": "$1",
                "example": "10m"
            }
        }
    },
    "timerSetByMember": {
        "message": "Un membro ha impostato il timer dei messaggi a scomparsa a $time$.",
        "description": "Message displayed when timer is by an unknown group member.",
        "placeholders": {
            "time": {
                "content": "$1",
                "example": "10m"
            }
        }
    },
    "theyChangedTheTimer": {
        "message": "$name$ ha impostato il timer dei messaggi a scomparsa a $time$.",
        "description": "Message displayed when someone else changes the message expiration timer in a conversation.",
        "placeholders": {
            "name": {
                "content": "$1",
                "example": "Bob"
            },
            "time": {
                "content": "$2",
                "example": "10m"
            }
        }
    },
    "disappearingMessages__off": {
        "message": "spento",
        "description": "Label for option to turn off message expiration in the timer menu"
    },
    "disappearingMessages": {
        "message": "Messaggi a scomparsa",
<<<<<<< HEAD
        "description": "Conversation menu option to enable disappearing messages"
=======
        "description": "Conversation menu option to enable disappearing messages. Title of the settings section for Disappearing Messages"
>>>>>>> 8a429ad5
    },
    "disappearingMessagesDisabled": {
        "message": "Messaggi a scomparsa disabilitati",
        "description": "Displayed in the left pane when the timer is turned off"
    },
    "disappearingMessagesDisabledByMember": {
        "message": "Un membro ha disabilitato i messaggi a scomparsa.",
        "description": "Displayed in the left pane when the timer is turned off"
    },
    "disabledDisappearingMessages": {
        "message": "$name$ ha disabilitato i messaggi a scomparsa.",
        "description": "Displayed in the conversation list when the timer is turned off",
        "placeholders": {
            "name": {
                "content": "$1",
                "example": "John"
            }
        }
    },
    "youDisabledDisappearingMessages": {
        "message": "Hai disabilitato la scomparsa dei messaggi.",
        "description": "Displayed in the conversation list when the timer is turned off"
    },
    "timerSetTo": {
        "message": "Timer impostato a $time$",
        "description": "Displayed in the conversation list when the timer is updated by some automatic action, or in the left pane",
        "placeholders": {
            "time": {
                "content": "$1",
                "example": "1w"
            }
        }
    },
    "audioNotificationDescription": {
        "message": "Avvia notifica audio",
        "description": "Description for audio notification setting"
    },
    "callRingtoneNotificationDescription": {
        "message": "Riproduci suoni di chiamata",
        "description": "Description for call ringtone notification setting"
    },
    "callSystemNotificationDescription": {
        "message": "Mostra notifiche per le chiamate",
        "description": "Description for call notification setting"
    },
    "incomingCallNotificationDescription": {
        "message": "Abilita le chiamate in arrivo",
        "description": "Description for incoming calls setting"
    },
    "contactChangedProfileName": {
        "message": "$sender$ ha cambiato il suo nome profilo da $oldProfile$ a $newProfile$.",
        "description": "Description for incoming calls setting",
        "placeholders": {
            "sender": {
                "content": "$1",
                "example": "Bob"
            },
            "oldProfile": {
                "content": "$2",
                "example": ".x8Skillz8x."
            },
            "newProfile": {
                "content": "$3",
                "example": "Bob Smith"
            }
        }
    },
    "changedProfileName": {
        "message": "$oldProfile$ ha cambiato il suo nome profilo in $newProfile$.",
        "description": "Shown when a contact not in your address book changes their profile name",
        "placeholders": {
            "oldProfile": {
                "content": "$2",
                "example": ".x8Skillz8x."
            },
            "newProfile": {
                "content": "$3",
                "example": "Bob Smith"
            }
        }
    },
    "safetyNumberChanged": {
        "message": "Il numero di sicurezza è cambiato",
        "description": "A notification shown in the conversation when a contact reinstalls"
    },
    "safetyNumberChanges": {
        "message": "Modifiche al numero di sicurezza",
        "description": "Title for safety number changed modal"
    },
    "safetyNumberChangedGroup": {
        "message": "Il numero di sicurezza con $name$ è cambiato",
        "description": "A notification shown in a group conversation when a contact reinstalls, showing the contact name",
        "placeholders": {
            "name": {
                "content": "$1",
                "example": "John"
            }
        }
    },
    "verifyNewNumber": {
        "message": "Verifica numero di sicurezza",
        "description": "Label on button included with safety number change notification in the conversation"
    },
    "cannotGenerateSafetyNumber": {
        "message": "Questo utente non può essere verificato finché non verranno scambiati dei messaggi con lui.",
        "description": "Shown on the safety number screen if you have never exchanged messages with that contact"
    },
    "yourSafetyNumberWith": {
        "message": "Il tuo numero di sicurezza con $name1$:",
        "description": "Heading for safety number view",
        "placeholders": {
            "name1": {
                "content": "$1",
                "example": "John"
            }
        }
    },
    "themeLight": {
        "message": "Chiaro",
        "description": "Label text for light theme (normal)"
    },
    "themeDark": {
        "message": "Scuro",
        "description": "Label text for dark theme"
    },
    "themeSystem": {
        "message": "Sistema",
        "description": "Label text for system theme"
    },
    "noteToSelf": {
        "message": "Note personali",
        "description": "Name for the conversation with your own phone number"
    },
    "noteToSelfHero": {
        "message": "Puoi aggiungere note per te stesso in questa conversazione. Se il tuo account ha dei dispositivi collegati, le nuove note verranno sincronizzate.",
        "description": "Description for the Note to Self conversation"
    },
    "notificationDrawAttention": {
        "message": "Attira l'attenzione su questa finestra quando arriva una notifica",
        "description": "Label text for the setting that controls whether new notifications draw attention to the window"
    },
    "hideMenuBar": {
        "message": "Nascondi la barra del menu",
        "description": "Label text for menu bar visibility setting"
    },
    "startConversation": {
        "message": "Inizia una nuova conversazione…",
        "description": "Label underneath number a user enters that is not an existing contact"
    },
    "newConversation": {
        "message": "Nuova conversazione",
        "description": "Label for header when starting a new conversation"
    },
    "contactSearchPlaceholder": {
        "message": "Cerca per nome o numero di telefono",
        "description": "Placeholder to use when searching for contacts in the composer"
    },
    "noContactsFound": {
        "message": "Nessun contatto trovato",
        "description": "Label shown when there are no contacts to compose to"
    },
    "noConversationsFound": {
        "message": "Nessuna conversazione trovata",
        "description": "Label shown when there are no conversations to compose to"
    },
    "chooseGroupMembers__title": {
        "message": "Scegli membri",
        "description": "The title for the 'choose group members' left pane screen"
    },
    "chooseGroupMembers__back-button": {
        "message": "Indietro",
        "description": "Used as alt-text of the back button on the 'choose group members' left pane screen"
    },
    "chooseGroupMembers__skip": {
        "message": "Salta",
        "description": "The 'skip' button text in the 'choose group members' left pane screen"
    },
    "chooseGroupMembers__next": {
        "message": "Avanti",
        "description": "The 'next' button text in the 'choose group members' left pane screen"
    },
    "chooseGroupMembers__maximum-group-size__title": {
        "message": "Dimensione massima del gruppo raggiunta",
        "description": "Shown in the alert when you add the maximum number of group members"
    },
    "chooseGroupMembers__maximum-group-size__body": {
        "message": "I gruppi di Signal possono avere un massimo di $max$ membri.",
        "description": "Shown in the alert when you add the maximum number of group members",
        "placeholders": {
            "max": {
                "content": "$1",
                "example": "1000"
            }
        }
    },
    "chooseGroupMembers__maximum-recommended-group-size__title": {
        "message": "Limite di membri consigliato raggiunto",
        "description": "Shown in the alert when you add the maximum recommended number of group members"
    },
    "chooseGroupMembers__maximum-recommended-group-size__body": {
        "message": "I gruppi di Signal funzionano meglio con $max$ membri o meno. Aggiungere più membri causerà ritardi nell'invio e nella ricezione dei messaggi.",
        "description": "Shown in the alert when you add the maximum recommended number of group members",
        "placeholders": {
            "max": {
                "content": "$1",
                "example": "150"
            }
        }
    },
    "chooseGroupMembers__cant-add-member__title": {
        "message": "Impossibile aggiungere membro",
        "description": "Shown in the alert when you try to add someone who can't be added to a group"
    },
    "chooseGroupMembers__cant-add-member__body": {
        "message": "\"$name$\" non può essere aggiunto al gruppo perché sta utilizzando una vecchia versione di Signal. Puoi aggiungerli al gruppo dopo che avranno aggiornato Signal.",
        "description": "Shown in the alert when you try to add someone who can't be added to a group",
        "placeholders": {
            "max": {
                "content": "$1",
                "example": "Jane Doe"
            }
        }
    },
    "setGroupMetadata__title": {
        "message": "Dai un nome a questo gruppo",
        "description": "The title for the 'set group metadata' left pane screen"
    },
    "setGroupMetadata__back-button": {
        "message": "Torna alla selezione dei membri",
        "description": "Used as alt-text of the back button on the 'set group metadata' left pane screen"
    },
    "setGroupMetadata__group-name-placeholder": {
        "message": "Nome del gruppo (obbligatorio)",
        "description": "The placeholder for the group name placeholder"
    },
    "setGroupMetadata__group-description-placeholder": {
        "message": "Descrizione",
        "description": "The placeholder for the group description"
    },
    "setGroupMetadata__create-group": {
        "message": "Crea",
        "description": "The 'create group' button text in the 'set group metadata' left pane screen"
    },
    "setGroupMetadata__members-header": {
        "message": "Membri",
        "description": "The header for the members list in the 'set group metadata' left pane screen"
    },
    "setGroupMetadata__error-message": {
        "message": "Questo gruppo non può essere creato. Controlla la tua connessione e riprova.",
        "description": "Shown in the modal when we can't create a group"
    },
    "updateGroupAttributes__title": {
        "message": "Modifica gruppo",
        "description": "Shown in the modal when we want to update a group"
    },
    "updateGroupAttributes__error-message": {
        "message": "Impossibile aggiornare il gruppo. Controlla la tua connessione e riprova.",
        "description": "Shown in the modal when we can't update a group"
    },
    "notSupportedSMS": {
        "message": "I messaggi SMS/MMS non sono supportati.",
        "description": "Label underneath number informing user that SMS is not supported on desktop"
    },
    "newPhoneNumber": {
        "message": "Scrivi un numero da aggiungere ai contatti",
        "description": "Placeholder for adding a new number to a contact"
    },
    "invalidNumberError": {
        "message": "Numero non valido",
        "description": "When a person inputs a number that is invalid"
    },
    "unlinkedWarning": {
        "message": "Ricollega Signal Desktop al tuo dispositivo mobile per continuare a inviare messaggi.",
        "description": ""
    },
    "unlinked": {
        "message": "Scollegato",
        "description": ""
    },
    "relink": {
        "message": "Ricollegato",
        "description": ""
    },
    "autoUpdateNewVersionTitle": {
        "message": "Aggiornamento Signal disponibile",
        "description": ""
    },
    "autoUpdateNewVersionMessage": {
        "message": "È disponibile una nuova versione di Signal.",
        "description": ""
    },
    "autoUpdateNewVersionInstructions": {
        "message": "Premi \"Riavvia Signal\" per applicare gli aggiornamenti.",
        "description": ""
    },
    "autoUpdateRestartButtonLabel": {
        "message": "Riavvia Signal",
        "description": ""
    },
    "autoUpdateLaterButtonLabel": {
        "message": "Dopo",
        "description": ""
    },
    "leftTheGroup": {
        "message": "$name$ ha abbandonato il gruppo.",
        "description": "Shown in the conversation history when a single person leaves the group",
        "placeholders": {
            "name": {
                "content": "$1",
                "example": "Bob"
            }
        }
    },
    "multipleLeftTheGroup": {
        "message": "$name$ hanno abbandonato il gruppo.",
        "description": "Shown in the conversation history when multiple people leave the group",
        "placeholders": {
            "name": {
                "content": "$1",
                "example": "Alice, Bob"
            }
        }
    },
    "updatedTheGroup": {
        "message": "$name$ ha aggiornato il gruppo.",
        "description": "Shown in the conversation history when someone updates the group",
        "placeholders": {
            "name": {
                "content": "$1",
                "example": "Alice"
            }
        }
    },
    "youUpdatedTheGroup": {
        "message": "Hai aggiornato il gruppo.",
        "description": "Shown in the conversation history when you update a group"
    },
    "updatedGroupAvatar": {
        "message": "L'avatar del gruppo è stato aggiornato.",
        "description": "Shown in the conversation history when someone updates the group"
    },
    "titleIsNow": {
        "message": "Il nome del gruppo è ora '$name$'.",
        "description": "Shown in the conversation history when someone changes the title of the group",
        "placeholders": {
            "name": {
                "content": "$1",
                "example": "Book Club"
            }
        }
    },
    "youJoinedTheGroup": {
        "message": "Ti sei unito al gruppo.",
        "description": "Shown in the conversation history when you are added to a group."
    },
    "joinedTheGroup": {
        "message": "$name$ si è unito al gruppo.",
        "description": "Shown in the conversation history when a single person joins the group",
        "placeholders": {
            "name": {
                "content": "$1",
                "example": "Alice"
            }
        }
    },
    "multipleJoinedTheGroup": {
        "message": "$names$ si sono uniti al gruppo.",
        "description": "Shown in the conversation history when more than one person joins the group",
        "placeholders": {
            "names": {
                "content": "$1",
                "example": "Alice, Bob"
            }
        }
    },
    "ConversationListItem--message-request": {
        "message": "Richiesta di messaggio",
        "description": "Preview shown for conversation if the user has not yet accepted an incoming message request"
    },
    "ConversationListItem--draft-prefix": {
        "message": "Bozza:",
        "description": "Prefix shown in italic in conversation view when a draft is saved"
    },
    "message--getNotificationText--gif": {
        "message": "GIF",
        "description": "Shown in notifications and in the left pane when a GIF is received."
    },
    "message--getNotificationText--photo": {
        "message": "Foto",
        "description": "Shown in notifications and in the left pane when a photo is received."
    },
    "message--getNotificationText--video": {
        "message": "Video",
        "description": "Shown in notifications and in the left pane when a video is received."
    },
    "message--getNotificationText--voice-message": {
        "message": "Messaggio vocale",
        "description": "Shown in notifications and in the left pane when a voice message is received."
    },
    "message--getNotificationText--audio-message": {
        "message": "Messaggio audio",
        "description": "Shown in notifications and in the left pane when an audio message is received."
    },
    "message--getNotificationText--file": {
        "message": "File",
        "description": "Shown in notifications and in the left pane when a generic file is received."
    },
    "message--getNotificationText--stickers": {
        "message": "Adesivo",
        "description": "Shown in notifications and in the left pane instead of sticker image."
    },
    "message--getNotificationText--text-with-emoji": {
        "message": "$emoji$ $text$",
        "description": "Shown in notifications and in the left pane when text has an emoji. Probably always [emoji] [text] on LTR languages and [text] [emoji] on RTL languages.",
        "placeholders": {
            "emoji": {
                "content": "$1",
                "example": "📷"
            },
            "text": {
                "content": "$2",
                "example": "Photo"
            }
        }
    },
    "message--getDescription--unsupported-message": {
        "message": "Messaggio non supportato",
        "description": "Shown in notifications and in the left pane when a message has features too new for this signal install."
    },
    "message--getDescription--disappearing-media": {
        "message": "Media visualizzabile una volta",
        "description": "Shown in notifications and in the left pane after view-once message is deleted."
    },
    "message--getDescription--disappearing-photo": {
        "message": "Foto visualizzabile una volta",
        "description": "Shown in notifications and in the left pane when a message is a view once photo."
    },
    "message--getDescription--disappearing-video": {
        "message": "Video visualizzabile una volta",
        "description": "Shown in notifications and in the left pane when a message is a view once video."
    },
    "message--deletedForEveryone": {
        "message": "Questo messaggio è stato eliminato.",
        "description": "Shown in a message's bubble when the message has been deleted for everyone."
    },
    "stickers--toast--InstallFailed": {
        "message": "Il pacchetto di adesivi potrebbe non essere installato",
        "description": "Shown in a toast if the user attempts to install a sticker pack and it fails"
    },
    "stickers--StickerManager--InstalledPacks": {
        "message": "Adesivi installati",
        "description": "Shown in the sticker pack manager above your installed sticker packs."
    },
    "stickers--StickerManager--InstalledPacks--Empty": {
        "message": "Nessun pacchetto di adesivi installato",
        "description": "Shown in the sticker pack manager when you don't have any installed sticker packs."
    },
    "stickers--StickerManager--BlessedPacks": {
        "message": "Serie artisti di Signal",
        "description": "Shown in the sticker pack manager above the default sticker packs."
    },
    "stickers--StickerManager--BlessedPacks--Empty": {
        "message": "Nessun adesivo degli artisti di Signal disponibile",
        "description": "Shown in the sticker pack manager when there are no blessed sticker packs available."
    },
    "stickers--StickerManager--ReceivedPacks": {
        "message": "Adesivi che hai ricevuto",
        "description": "Shown in the sticker pack manager above sticker packs which you have received in messages."
    },
    "stickers--StickerManager--ReceivedPacks--Empty": {
        "message": "Gli adesivi dei messaggi in arrivo appariranno qui",
        "description": "Shown in the sticker pack manager when you have not received any sticker packs in messages."
    },
    "stickers--StickerManager--Install": {
        "message": "Installa",
        "description": "Shown in the sticker pack manager next to sticker packs which can be installed."
    },
    "stickers--StickerManager--Uninstall": {
        "message": "Disinstalla",
        "description": "Shown in the sticker pack manager next to sticker packs which are already installed."
    },
    "stickers--StickerManager--UninstallWarning": {
        "message": "Potresti non essere più in grado di reinstallare questo pacchetto di adesivi se non hai più il messaggio di origine.",
        "description": "Shown in the sticker pack manager next to sticker packs which are already installed."
    },
    "stickers--StickerManager--Introduction--Image": {
        "message": "Ti presentiamo gli adesivi: Bandit the Cat",
        "description": "Alt text on a tooltip image when the user upgrades to a version of Signal supporting stickers."
    },
    "stickers--StickerManager--Introduction--Title": {
        "message": "Ti presentiamo gli adesivi",
        "description": "Shown as the title on a tooltip when the user upgrades to a version of Signal supporting stickers."
    },
    "stickers--StickerManager--Introduction--Body": {
        "message": "Perché usare le parole quando puoi utilizzare gli adesivi?",
        "description": "Shown as the body on a tooltip when the user upgrades to a version of Signal supporting stickers."
    },
    "stickers--StickerPicker--Open": {
        "message": "Apri il selettore di adesivi",
        "description": "Label for the open button for the sticker picker"
    },
    "stickers--StickerPicker--AddPack": {
        "message": "Aggiungi un pacchetto di adesivi",
        "description": "Label for the add pack button in the sticker picker"
    },
    "stickers--StickerPicker--NextPage": {
        "message": "Pagina successiva",
        "description": "Label for the next page button in the sticker picker"
    },
    "stickers--StickerPicker--PrevPage": {
        "message": "Pagina precedente",
        "description": "Label for the previous page button in the sticker picker"
    },
    "stickers--StickerPicker--Recents": {
        "message": "Adesivi recenti",
        "description": "Label for the recent stickers button in the sticker picker"
    },
    "stickers--StickerPicker--DownloadError": {
        "message": "Alcuni adesivi non possono essere scaricati.",
        "description": "Shown in the sticker picker when one or more stickers could not be downloaded."
    },
    "stickers--StickerPicker--DownloadPending": {
        "message": "Installazione...",
        "description": "Shown in the sticker picker when one or more stickers are still downloading."
    },
    "stickers--StickerPicker--Empty": {
        "message": "Nessun adesivo trovato",
        "description": "Shown in the sticker picker when there are no stickers to show."
    },
    "stickers--StickerPicker--Hint": {
        "message": "I nuovi pacchetti di adesivi dai tuoi messaggi ricevuti sono pronti per essere installati.",
        "description": "Shown in the sticker picker the first time you have received new packs you can install."
    },
    "stickers--StickerPicker--NoPacks": {
        "message": "Nessun pacchetto di adesivi trovato",
        "description": "Shown in the sticker picker when there are no installed sticker packs."
    },
    "stickers--StickerPicker--NoRecents": {
        "message": "Gli adesivi usati recentemente appariranno qui.",
        "description": "Shown in the sticker picker when there are no recent stickers to show."
    },
    "stickers--StickerPreview--Title": {
        "message": "Pacchetto di adesivi",
        "description": "The title that appears in the sticker pack preview modal."
    },
    "stickers--StickerPreview--Error": {
        "message": "Errore di apertura del pacchetto adesivi. Controlla la connessione a Internet e riprova.",
        "description": "The message that appears in the sticker preview modal when there is an error."
    },
    "EmojiPicker--empty": {
        "message": "Nessuna emoji trovata",
        "description": "Shown in the emoji picker when a search yields 0 results."
    },
    "EmojiPicker--search-placeholder": {
        "message": "Cerca emoji",
        "description": "Shown as a placeholder inside the emoji picker search field."
    },
    "EmojiPicker--skin-tone": {
        "message": "Tonalità pelle $tone$",
        "description": "Shown as a tooltip over the emoji tone buttons.",
        "placeholders": {
            "status": {
                "content": "$1",
                "example": "2"
            }
        }
    },
    "EmojiPicker__button--recents": {
        "message": "Recenti",
        "description": "Label for recents emoji picker button"
    },
    "EmojiPicker__button--emoji": {
        "message": "Emoji",
        "description": "Label for emoji emoji picker button"
    },
    "EmojiPicker__button--animal": {
        "message": "Animale",
        "description": "Label for animal emoji picker button"
    },
    "EmojiPicker__button--food": {
        "message": "Cibo",
        "description": "Label for food emoji picker button"
    },
    "EmojiPicker__button--activity": {
        "message": "Attività",
        "description": "Label for activity emoji picker button"
    },
    "EmojiPicker__button--travel": {
        "message": "Viaggio",
        "description": "Label for travel emoji picker button"
    },
    "EmojiPicker__button--object": {
        "message": "Oggetto",
        "description": "Label for object emoji picker button"
    },
    "EmojiPicker__button--symbol": {
        "message": "Simbolo",
        "description": "Label for symbol emoji picker button"
    },
    "EmojiPicker__button--flag": {
        "message": "Bandiera",
        "description": "Label for flag emoji picker button"
    },
    "confirmation-dialog--Cancel": {
        "message": "Annulla",
        "description": "Appears on the cancel button in confirmation dialogs."
    },
    "Message--unsupported-message": {
        "message": "$contact$ ti ha inviato un messaggio che non può essere elaborato o visualizzato perché utilizza una nuova funzione di Signal.",
        "description": "",
        "placeholders": {
            "contact": {
                "content": "$1",
                "example": "Alice"
            }
        }
    },
    "Message--unsupported-message-ask-to-resend": {
        "message": "Puoi chiedere a $contact$ di inviarti nuovamente questo messaggio ora che stai utilizzando una versione aggiornata di Signal.",
        "description": "",
        "placeholders": {
            "contact": {
                "content": "$1",
                "example": "Alice"
            }
        }
    },
    "Message--from-me-unsupported-message": {
        "message": "Uno dei tuoi dispositivi ha inviato un messaggio che non può essere elaborato o visualizzato perché utilizza una nuova funzione di Signal.",
        "description": ""
    },
    "Message--from-me-unsupported-message-ask-to-resend": {
        "message": "I messaggi futuri come questo saranno sincronizzati ora che stai usando una versione aggiornata di Signal.",
        "description": ""
    },
    "Message--update-signal": {
        "message": "Aggiorna Signal",
        "description": "Text for a button which will take user to Signal download page"
    },
    "Message--tap-to-view-expired": {
        "message": "Visualizzata",
        "description": "Text shown on messages with with individual timers, after user has viewed it"
    },
    "Message--tap-to-view--outgoing": {
        "message": "Media",
        "description": "Text shown on outgoing messages with with individual timers (inaccessible)"
    },
    "Message--tap-to-view--incoming--expired-toast": {
        "message": "Hai già visualizzato questo messaggio.",
        "description": "Shown when user clicks on an expired incoming view-once bubble"
    },
    "Message--tap-to-view--outgoing--expired-toast": {
        "message": "I messaggi visualizzabili una volta non sono memorizzati nella tua cronologia delle conversazioni.",
        "description": "Shown when user clicks on an expired outgoing view-once bubble"
    },
    "Message--tap-to-view--incoming": {
        "message": "Visualizza foto",
        "description": "Text shown on photo messages with with individual timers, before user has viewed it"
    },
    "Message--tap-to-view--incoming-video": {
        "message": "Visualizza video",
        "description": "Text shown on video messages with with individual timers, before user has viewed it"
    },
    "Conversation--getDraftPreview--attachment": {
        "message": "(allegato)",
        "description": "Text shown in left pane as preview for conversation with saved a saved draft message"
    },
    "Conversation--getDraftPreview--quote": {
        "message": "(risposta)",
        "description": "Text shown in left pane as preview for conversation with saved a saved draft message"
    },
    "Conversation--getDraftPreview--draft": {
        "message": "(bozza)",
        "description": "Text shown in left pane as preview for conversation with saved a saved draft message"
    },
    "Keyboard--navigate-by-section": {
        "message": "Naviga per sezione",
        "description": "Shown in the shortcuts guide"
    },
    "Keyboard--previous-conversation": {
        "message": "Conversazione precedente",
        "description": "Shown in the shortcuts guide"
    },
    "Keyboard--next-conversation": {
        "message": "Conversazione successiva",
        "description": "Shown in the shortcuts guide"
    },
    "Keyboard--previous-unread-conversation": {
        "message": "Conversazione non letta precedente",
        "description": "Shown in the shortcuts guide"
    },
    "Keyboard--next-unread-conversation": {
        "message": "Conversazione non letta successiva",
        "description": "Shown in the shortcuts guide"
    },
    "Keyboard--preferences": {
        "message": "Preferenze",
        "description": "Shown in the shortcuts guide"
    },
    "Keyboard--open-conversation-menu": {
        "message": "Apri menu conversazione",
        "description": "Shown in the shortcuts guide"
    },
    "Keyboard--new-conversation": {
        "message": "Inizia una nuova conversazione",
        "description": "Shown in the shortcuts guide"
    },
    "Keyboard--archive-conversation": {
        "message": "Archivia conversazione",
        "description": "Shown in the shortcuts guide"
    },
    "Keyboard--unarchive-conversation": {
        "message": "Estrai conversazione dall'archivio",
        "description": "Shown in the shortcuts guide"
    },
    "Keyboard--search": {
        "message": "Cerca",
        "description": "Shown in the shortcuts guide"
    },
    "Keyboard--search-in-conversation": {
        "message": "Cerca nella conversazione",
        "description": "Shown in the shortcuts guide"
    },
    "Keyboard--focus-composer": {
        "message": "Attiva l'area di composizione",
        "description": "Shown in the shortcuts guide"
    },
    "Keyboard--open-all-media-view": {
        "message": "Apri visualizzazione tutti i media",
        "description": "Shown in the shortcuts guide"
    },
    "Keyboard--open-emoji-chooser": {
        "message": "Apri selettore emoji",
        "description": "Shown in the shortcuts guide"
    },
    "Keyboard--open-sticker-chooser": {
        "message": "Apri selettore adesivi",
        "description": "Shown in the shortcuts guide"
    },
    "Keyboard--begin-recording-voice-note": {
        "message": "Inizia a registrare una nota vocale",
        "description": "Shown in the shortcuts guide"
    },
    "Keyboard--default-message-action": {
        "message": "Azione predefinita per il messaggio selezionato",
        "description": "Shown in the shortcuts guide"
    },
    "Keyboard--view-details-for-selected-message": {
        "message": "Visualizza dettagli del messaggio selezionato",
        "description": "Shown in the shortcuts guide"
    },
    "Keyboard--toggle-reply": {
        "message": "Attiva/disattiva la risposta al messaggio selezionato",
        "description": "Shown in the shortcuts guide"
    },
    "Keyboard--toggle-reaction-picker": {
        "message": "Attiva/disattiva selettore emoji-reazioni per il messaggio selezionato",
        "description": "Shown in the shortcuts guide"
    },
    "Keyboard--save-attachment": {
        "message": "Salva allegato dal messaggio selezionato",
        "description": "Shown in the shortcuts guide"
    },
    "Keyboard--delete-message": {
        "message": "Elimina il messaggio selezionato",
        "description": "Shown in the shortcuts guide"
    },
    "Keyboard--add-newline": {
        "message": "Aggiungi una nuova riga al messaggio",
        "description": "Shown in the shortcuts guide"
    },
    "Keyboard--expand-composer": {
        "message": "Espandi l'area di composizione",
        "description": "Shown in the shortcuts guide"
    },
    "Keyboard--send-in-expanded-composer": {
        "message": "Invia (nell'area di composizione espansa)",
        "description": "Shown in the shortcuts guide"
    },
    "Keyboard--attach-file": {
        "message": "Allega file",
        "description": "Shown in the shortcuts guide"
    },
    "Keyboard--remove-draft-link-preview": {
        "message": "Rimuovi anteprima temporanea del collegamento",
        "description": "Shown in the shortcuts guide"
    },
    "Keyboard--remove-draft-attachments": {
        "message": "Rimuovi tutte le bozze di allegati",
        "description": "Shown in the shortcuts guide"
    },
    "Keyboard--conversation-by-index": {
        "message": "Vai alla conversazione",
        "description": "A shortcut allowing direct navigation to conversations 1 to 9 in list"
    },
    "Keyboard--Key--ctrl": {
        "message": "Ctrl",
        "description": "Key shown in shortcut combination in shortcuts guide"
    },
    "Keyboard--Key--option": {
        "message": "Opzione",
        "description": "Key shown in shortcut combination in shortcuts guide"
    },
    "Keyboard--Key--alt": {
        "message": "Alt",
        "description": "Key shown in shortcut combination in shortcuts guide"
    },
    "Keyboard--Key--shift": {
        "message": "Maiusc",
        "description": "Key shown in shortcut combination in shortcuts guide"
    },
    "Keyboard--Key--enter": {
        "message": "Invio",
        "description": "Key shown in shortcut combination in shortcuts guide"
    },
    "Keyboard--Key--tab": {
        "message": "Tab",
        "description": "Key shown in shortcut combination in shortcuts guide"
    },
    "Keyboard--Key--one-to-nine-range": {
        "message": "Da 1 a 9",
        "description": "Expresses that 1, 2, 3, up to 9 are available shortcut keys"
    },
    "Keyboard--header": {
        "message": "Scorciatoie da tastiera",
        "description": "Title header of the keyboard shortcuts guide"
    },
    "Keyboard--navigation-header": {
        "message": "Navigazione",
        "description": "Header of the keyboard shortcuts guide - navigation section"
    },
    "Keyboard--messages-header": {
        "message": "Messaggi",
        "description": "Header of the keyboard shortcuts guide - messages section"
    },
    "Keyboard--composer-header": {
        "message": "Area di composizione",
        "description": "Header of the keyboard shortcuts guide - composer section"
    },
    "Keyboard--scroll-to-top": {
        "message": "Scorri in cima all'elenco",
        "description": "Shown in the shortcuts guide"
    },
    "Keyboard--scroll-to-bottom": {
        "message": "Scorri fino alla fine dell'elenco",
        "description": "Shown in the shortcuts guide"
    },
    "Keyboard--close-curent-conversation": {
        "message": "Chiudi la conversazione corrente",
        "description": "Shown in the shortcuts guide"
    },
    "Keyboard--calling-header": {
        "message": "Chiamate",
        "description": "Header of the keyboard shortcuts guide - calling section"
    },
    "Keyboard--toggle-audio": {
        "message": "Attiva e disattiva il muto",
        "description": "Shown in the shortcuts guide"
    },
    "Keyboard--toggle-video": {
        "message": "Attiva e disattiva il video",
        "description": "Shown in the shortcuts guide"
    },
    "close-popup": {
        "message": "Chiudi popup",
        "description": "Used as alt text for any button closing a popup"
    },
    "add-image-attachment": {
        "message": "Allega un'immagine",
        "description": "Used in draft attachment list for the big 'add new attachment' button"
    },
    "remove-attachment": {
        "message": "Rimuovi allegato",
        "description": "Used in draft attachment list to remove an individual attachment"
    },
    "backToInbox": {
        "message": "Torna a messaggi in arrivo",
        "description": "Used as alt-text of button on archived conversations screen"
    },
    "conversationArchived": {
        "message": "Conversazione archiviata",
        "description": "A toast that shows up when user archives a conversation"
    },
    "conversationReturnedToInbox": {
        "message": "Conversazione tornata in messaggi in arrivo",
        "description": "A toast that shows up when the user unarchives a conversation"
    },
    "conversationMarkedUnread": {
        "message": "Segna conversazione come non letta",
        "description": "A toast that shows up when user marks a conversation as unread"
    },
    "StickerCreator--title": {
        "message": "Creatore di pacchetti di adesivi",
        "description": "The title of the Sticker Pack Creator window"
    },
    "StickerCreator--DropZone--staticText": {
        "message": "Fai clic per aggiungere o rilascia le immagini qui",
        "description": "Text which appears on the Sticker Creator drop zone when there is no active drag"
    },
    "StickerCreator--DropZone--activeText": {
        "message": "Rilascia le immagini qui",
        "description": "Text which appears on the Sticker Creator drop zone when there is an active drag"
    },
    "StickerCreator--Preview--title": {
        "message": "Pacchetto di adesivi",
        "description": "The 'title' of the sticker pack preview 'modal'"
    },
    "StickerCreator--ConfirmDialog--cancel": {
        "message": "Annulla",
        "description": "The default text for the confirm dialog cancel button"
    },
    "StickerCreator--CopyText--button": {
        "message": "Copia",
        "description": "The text which appears on the copy button for the sticker creator share screen"
    },
    "StickerCreator--ShareButtons--facebook": {
        "message": "Facebook",
        "description": "Title for Facebook button"
    },
    "StickerCreator--ShareButtons--twitter": {
        "message": "Twitter",
        "description": "Title for Twitter button"
    },
    "StickerCreator--ShareButtons--pinterest": {
        "message": "Pinterest",
        "description": "Title for Pinterest button"
    },
    "StickerCreator--ShareButtons--whatsapp": {
        "message": "WhatsApp",
        "description": "Title for WhatsApp button"
    },
    "StickerCreator--AppStage--next": {
        "message": "Avanti",
        "description": "Default text for the next button on all stages of the sticker creator"
    },
    "StickerCreator--AppStage--prev": {
        "message": "Indietro",
        "description": "Default text for the previous button on all stages of the sticker creator"
    },
    "StickerCreator--DropStage--title": {
        "message": "Aggiungi i tuoi adesivi",
        "description": "Title for the drop stage of the sticker creator"
    },
    "StickerCreator--DropStage--help": {
        "message": "Gli adesivi devono essere in formato PNG, APNG o WebP con uno sfondo trasparente e 512x512 pixel. Il margine consigliato è di 16px.",
        "description": "Help text for the drop stage of the sticker creator"
    },
    "StickerCreator--DropStage--showMargins": {
        "message": "Mostra margini",
        "description": "Text for the show margins toggle on the drop stage of the sticker creator"
    },
    "StickerCreator--DropStage--addMore": {
        "message": "Aggiungine $count$ o più",
        "description": "Text to show user how many more stickers they must add",
        "placeholders": {
            "hashtag": {
                "content": "$1",
                "example": "4"
            }
        }
    },
    "StickerCreator--EmojiStage--title": {
        "message": "Aggiungi un'emoji a ogni adesivo",
        "description": "Title for the drop stage of the sticker creator"
    },
    "StickerCreator--EmojiStage--help": {
        "message": "Questo ci permette di suggerirti gli adesivi mentre stai inviando messaggi.",
        "description": "Help text for the drop stage of the sticker creator"
    },
    "StickerCreator--MetaStage--title": {
        "message": "Solo qualche altro dettaglio...",
        "description": "Title for the meta stage of the sticker creator"
    },
    "StickerCreator--MetaStage--Field--title": {
        "message": "Titolo",
        "description": "Label for the title input of the meta stage of the sticker creator"
    },
    "StickerCreator--MetaStage--Field--author": {
        "message": "Autore",
        "description": "Label for the author input of the meta stage of the sticker creator"
    },
    "StickerCreator--MetaStage--Field--cover": {
        "message": "Immagine di copertina",
        "description": "Label for the cover image picker of the meta stage of the sticker creator"
    },
    "StickerCreator--MetaStage--Field--cover--help": {
        "message": "Questa è l'immagine che apparirà quando condividi il tuo pacchetto di adesivi",
        "description": "Help text for the cover image picker of the meta stage of the sticker creator"
    },
    "StickerCreator--MetaStage--ConfirmDialog--title": {
        "message": "Sei sicuro di voler caricare il tuo pacchetto di adesivi?",
        "description": "Title for the confirm dialog on the meta stage of the sticker creator"
    },
    "StickerCreator--MetaStage--ConfirmDialog--confirm": {
        "message": "Carica",
        "description": "Text for the upload button in the confirmation dialog on the meta stage of the sticker creator"
    },
    "StickerCreator--MetaStage--ConfirmDialog--text": {
        "message": "Non potrai più apportare modifiche o eliminarlo dopo aver creato un pacchetto di adesivi.",
        "description": "The text inside the confirmation dialog on the meta stage of the sticker creator"
    },
    "StickerCreator--UploadStage--title": {
        "message": "Creazione del tuo pacchetto di adesivi",
        "description": "Title for the upload stage of the sticker creator"
    },
    "StickerCreator--UploadStage-uploaded": {
        "message": "$count$ di $total$ caricati",
        "description": "Title for the upload stage of the sticker creator",
        "placeholders": {
            "count": {
                "content": "$1",
                "example": "3"
            },
            "total": {
                "content": "$2",
                "example": "20"
            }
        }
    },
    "StickerCreator--ShareStage--title": {
        "message": "Congratulazioni! Hai creato un pacchetto di adesivi.",
        "description": "Title for the share stage of the sticker creator"
    },
    "StickerCreator--ShareStage--help": {
        "message": "Accedi ai tuoi nuovi adesivi tramite l'icona dell'adesivo o condividili con i tuoi amici usando il collegamento seguente.",
        "description": "Help text for the share stage of the sticker creator"
    },
    "StickerCreator--ShareStage--callToAction": {
        "message": "Usa l'hashtag $hashtag$ per aiutare altre persone a trovare gli URL per ogni pacchetto di adesivi personalizzato che desideri rendere accessibile pubblicamente.",
        "description": "Call to action text for the share stage of the sticker creator",
        "placeholders": {
            "hashtag": {
                "content": "$1",
                "example": "<strong>#makeprivacystick</strong>"
            }
        }
    },
    "StickerCreator--ShareStage--copyTitle": {
        "message": "URL pacchetto adesivi",
        "description": "Title for the copy button on the share stage of the sticker creator"
    },
    "StickerCreator--ShareStage--close": {
        "message": "Chiudi",
        "description": "Text for the close button on the share stage of the sticker creator"
    },
    "StickerCreator--ShareStage--createAnother": {
        "message": "Crea un altro pacchetto di adesivi",
        "description": "Text for the create another sticker pack button on the share stage of the sticker creator"
    },
    "StickerCreator--ShareStage--socialMessage": {
        "message": "Dai un'occhiata a questo nuovo pacchetto di adesivi che ho creato per Signal. #makeprivacystick",
        "description": "Text which is shared to social media platforms for sticker packs"
    },
    "StickerCreator--Toasts--imagesAdded": {
        "message": "$count$ immagine/i aggiunta/e",
        "description": "Text for the toast when images are added to the sticker creator",
        "placeholders": {
            "count": {
                "content": "$1",
                "example": "3"
            }
        }
    },
    "StickerCreator--Toasts--animated": {
        "message": "Gli adesivi animati non sono attualmente supportati",
        "description": "Text for the toast when an image that is animated was dropped on the sticker creator"
    },
    "StickerCreator--Toasts--tooLarge": {
        "message": "L'immagine rilasciata è troppo grande",
        "description": "Text for the toast when an image that is too large was dropped on the sticker creator"
    },
    "StickerCreator--Toasts--errorProcessing": {
        "message": "Errore nell'elaborazione dell'immagine",
        "description": "Text for the toast when an image cannot be processed was dropped on the sticker creator with a generic error"
    },
    "StickerCreator--Toasts--APNG--notSquare": {
        "message": "Gli adesivi Animated PNG devono essere quadrati",
        "description": "Text for the toast when someone tries to upload a non-square APNG"
    },
    "StickerCreator--Toasts--mustLoopForever": {
        "message": "Gli adesivi animati devono ripetersi per sempre",
        "description": "Text for the toast when an image in the sticker creator does not animate forever"
    },
    "StickerCreator--Toasts--APNG--dimensionsTooLarge": {
        "message": "Le dimensioni degli adesivi Animated PNG sono troppo grandi",
        "description": "Text for the toast when an APNG image in the sticker creator is too large"
    },
    "StickerCreator--Toasts--APNG--dimensionsTooSmall": {
        "message": "Le dimensioni degli adesivi Animated PNG sono troppo piccole",
        "description": "Text for the toast when an APNG image in the sticker creator is too small"
    },
    "StickerCreator--Toasts--errorUploading": {
        "message": "Errore nel caricamento degli adesivi: $message$",
        "description": "Text for the toast when a sticker pack cannot be uploaded",
        "placeholders": {
            "message": {
                "content": "$1",
                "example": "Not connected"
            }
        }
    },
    "StickerCreator--Toasts--linkedCopied": {
        "message": "Collegamento copiato",
        "description": "Text for the toast when a link for sharing is copied from the Sticker Creator"
    },
    "StickerCreator--StickerPreview--light": {
        "message": "Il mio adesivo nel tema chiaro",
        "description": "Text for the sticker preview for the light theme"
    },
    "StickerCreator--StickerPreview--dark": {
        "message": "Il mio adesivo nel tema scuro",
        "description": "Text for the sticker preview for the dark theme"
    },
    "StickerCreator--Authentication--error": {
        "message": "Installa Signal sul tuo telefono e sul desktop per usare il creatore di pacchetti di adesivi",
        "description": "The error message which appears when the user has not linked their account and attempts to use the Sticker Creator"
    },
    "Reactions--error": {
        "message": "Invio reazione non riuscito. Riprova.",
        "description": "Shown when a reaction fails to send"
    },
    "ReactionsViewer--more": {
        "message": "Altre",
        "description": "Use in the reaction picker as the alt text for the 'more' button"
    },
    "ReactionsViewer--all": {
        "message": "Tutte",
        "description": "Shown in reaction viewer as the title for the 'all' category"
    },
    "MessageRequests--message-direct": {
        "message": "Permettere a $name$ di inviarti messaggi e condividere il tuo nome e la tua foto con loro? Non sapranno che hai visto i loro messaggi finché non accetti.",
        "description": "Shown as the message for a message request in a direct message",
        "placeholders": {
            "name": {
                "content": "$1",
                "example": "Cayce"
            }
        }
    },
    "MessageRequests--message-direct-blocked": {
        "message": "Permettere a $name$ di inviarti messaggi e condividere il tuo nome e la tua foto con loro? Non riceverai alcun messaggio finché non li sbloccherai.",
        "description": "Shown as the message for a message request in a direct message with a blocked account",
        "placeholders": {
            "name": {
                "content": "$1",
                "example": "Cayce"
            }
        }
    },
    "MessageRequests--message-group": {
        "message": "Unirsi a questo gruppo e condividere il tuo nome e la tua foto con i suoi membri? Non sapranno che hai visto i loro messaggi finché non accetti.",
        "description": "Shown as the message for a message request in a group",
        "placeholders": {
            "name": {
                "content": "$1",
                "example": "Cayce Pollard"
            }
        }
    },
    "MessageRequests--message-group-blocked": {
        "message": "Sbloccare questo gruppo e condividere il tuo nome e la tua foto con i suoi membri? Non riceverai alcun messaggio finché non li sbloccherai.",
        "description": "Shown as the message for a message request in a blocked group"
    },
    "MessageRequests--block": {
        "message": "Blocca",
        "description": "Shown as a button to let the user block a message request"
    },
    "MessageRequests--unblock": {
        "message": "Sblocca",
        "description": "Shown as a button to let the user unblock a message request"
    },
    "MessageRequests--unblock-confirm-title": {
        "message": "Sbloccare $name$?",
        "description": "Shown as a button to let the user unblock a message request",
        "placeholders": {
            "name": {
                "content": "$1",
                "example": "Cayce Pollard"
            }
        }
    },
    "MessageRequests--unblock-direct-confirm-body": {
        "message": "Sarete in grado di scambiarvi messaggi e chiamarvi.",
        "description": "Shown as the body in the confirmation modal for unblocking a private message request",
        "placeholders": {
            "name": {
                "content": "$1",
                "example": "Cayce Pollard"
            }
        }
    },
    "MessageRequests--unblock-group-confirm-body": {
        "message": "I membri del gruppo potranno aggiungerti di nuovo a questo gruppo.",
        "description": "Shown as the body in the confirmation modal for unblocking a group message request",
        "placeholders": {
            "name": {
                "content": "$1",
                "example": "Cayce Pollard"
            }
        }
    },
    "MessageRequests--block-and-report-spam": {
        "message": "Segnala spam e blocca",
        "description": "Shown as a button to let the user block a message request and report spam"
    },
    "MessageRequests--block-and-report-spam-success-toast": {
        "message": "Segnalato come spam e bloccato.",
        "description": "Shown in a toast when you successfully block a user and report them as spam"
    },
    "MessageRequests--block-direct-confirm-title": {
        "message": "Bloccare $name$?",
        "description": "Shown as the title in the confirmation modal for blocking a private message request",
        "placeholders": {
            "name": {
                "content": "$1",
                "example": "Cayce Pollard"
            }
        }
    },
    "MessageRequests--block-direct-confirm-body": {
        "message": "Le persone bloccate non potranno chiamarti o inviarti messaggi.",
        "description": "Shown as the body in the confirmation modal for blocking a private message request"
    },
    "MessageRequests--block-group-confirm-title": {
        "message": "Bloccare e abbandonare $group$?",
        "description": "Shown as the title in the confirmation modal for blocking a group message request",
        "placeholders": {
            "group": {
                "content": "$1",
                "example": "Friends 🌿"
            }
        }
    },
    "MessageRequests--block-group-confirm-body": {
        "message": "Non riceverai più messaggi o aggiornamenti da questo gruppo e i membri non potranno aggiungerti di nuovo a questo gruppo.",
        "description": "Shown as the body in the confirmation modal for blocking a group message request"
    },
    "MessageRequests--delete": {
        "message": "Elimina",
        "description": "Shown as a button to let the user delete any message request"
    },
    "MessageRequests--delete-direct-confirm-title": {
        "message": "Eliminare la conversazione?",
        "description": "Shown as the title in the confirmation modal for deleting a private message request"
    },
    "MessageRequests--delete-direct-confirm-body": {
        "message": "Questa conversazione verrà eliminata da tutti i tuoi dispositivi.",
        "description": "Shown as the body in the confirmation modal for deleting a private message request"
    },
    "MessageRequests--delete-group-confirm-title": {
        "message": "Eliminare e abbandonare $group$?",
        "description": "Shown as the title in the confirmation modal for deleting a group message request",
        "placeholders": {
            "group": {
                "content": "$1",
                "example": "Friends 🌿"
            }
        }
    },
    "MessageRequests--delete-direct": {
        "message": "Elimina",
        "description": "Shown as a button to let the user delete a direct message request"
    },
    "MessageRequests--delete-group": {
        "message": "Elimina e abbandona",
        "description": "Shown as a button to let the user delete a group message request"
    },
    "MessageRequests--delete-group-confirm-body": {
        "message": "Abbandonerai questo gruppo e verrà eliminato da tutti i tuoi dispositivi.",
        "description": "Shown as the body in the confirmation modal for deleting a group message request"
    },
    "MessageRequests--accept": {
        "message": "Accetta",
        "description": "Shown as a button to let the user accept a message request"
    },
    "MessageRequests--continue": {
        "message": "Continua",
        "description": "Shown as a button to share your profile, necessary to continue messaging in a conversation"
    },
    "MessageRequests--profile-sharing--group": {
        "message": "Continuare la tua conversazione con questo gruppo e condividere il tuo nome e la tua foto con i suoi membri? $learnMore$",
        "description": "Shown when user hasn't shared their profile in a group yet",
        "placeholders": {
            "learnMore": {
                "content": "$1",
                "example": "Learn More."
            }
        }
    },
    "MessageRequests--profile-sharing--direct": {
        "message": "Continuare questa conversazione con $firstName$ e condividere il tuo nome e la tua foto con loro? $learnMore$",
        "description": "Shown when user hasn't shared their profile in a 1:1 conversation yet",
        "placeholders": {
            "firstName": {
                "content": "$1",
                "example": "Alice"
            },
            "learnMore": {
                "content": "$2",
                "example": "Learn More."
            }
        }
    },
    "MessageRequests--learn-more": {
        "message": "Scopri di più.",
        "description": "Shown at the end of profile sharing messages as a link."
    },
    "ConversationHero--members": {
        "message": "$count$ membri",
        "description": "Specifies the number of members in a group conversation",
        "placeholders": {
            "count": {
                "content": "$1",
                "example": "22"
            }
        }
    },
    "ConversationHero--members-1": {
        "message": "1 membro",
        "description": "Specifies the number of members in a group conversation when there is one member",
        "placeholders": {
            "count": {
                "content": "$1",
                "example": "22"
            }
        }
    },
    "member-of-1-group": {
        "message": "Membro di $group$",
        "description": "Shown in the conversation hero to indicate this user is a member of a mutual group",
        "placeholders": {
            "group": {
                "content": "$1",
                "example": "NYC Rock Climbers"
            }
        }
    },
    "member-of-2-groups": {
        "message": "Membro di $group1$ e $group2$",
        "description": "Shown in the conversation hero to indicate this user is a member of at least two mutual groups",
        "placeholders": {
            "group1": {
                "content": "$1",
                "example": "NYC Rock Climbers"
            },
            "group2": {
                "content": "$2",
                "example": "Dinner Party"
            }
        }
    },
    "member-of-3-groups": {
        "message": "Membro di $group1$, $group2$, e $group3$",
        "description": "Shown in the conversation hero to indicate this user is a member of at least three mutual groups",
        "placeholders": {
            "group1": {
                "content": "$1",
                "example": "NYC Rock Climbers"
            },
            "group2": {
                "content": "$2",
                "example": "Dinner Party"
            },
            "group3": {
                "content": "$3",
                "example": "Friends 🌿"
            }
        }
    },
    "member-of-more-than-3-groups": {
        "message": "Membro di $group1$, $group2$, $group3$ e altri $remainingCount$",
        "description": "Shown in the conversation hero to indicate this user is a member of at least three mutual groups",
        "placeholders": {
            "group1": {
                "content": "$1",
                "example": "NYC Rock Climbers"
            },
            "group2": {
                "content": "$2",
                "example": "Dinner Party"
            },
            "group3": {
                "content": "$3",
                "example": "Friends 🌿"
            },
            "remainingCount": {
                "content": "$4",
                "example": "3"
            }
        }
    },
    "ConversationHero--membership-added": {
        "message": "$name$ ti ha aggiunto al gruppo.",
        "description": "Shown Indicates that you were added to a group by a given individual.",
        "placeholders": {
            "name": {
                "content": "$1",
                "example": "Jeff Smith"
            }
        }
    },
    "no-groups-in-common": {
        "message": "Nessun gruppo in comune",
        "description": "Shown to indicate this user is not a member of any groups"
    },
    "no-groups-in-common-warning": {
        "message": "Nessun gruppo in comune. Controlla attentamente le richieste.",
        "description": "When a user has no common groups, show this warning"
    },
    "acceptCall": {
        "message": "Rispondi",
        "description": "Shown in tooltip for the button to accept a call (audio or video)"
    },
    "acceptCallWithoutVideo": {
        "message": "Rispondi senza video",
        "description": "Shown in tooltip for the button to accept a video call without video"
    },
    "declineCall": {
        "message": "Rifiuta",
        "description": "Shown in tooltip for the button to decline a call (audio or video)"
    },
    "declinedIncomingAudioCall": {
        "message": "Hai rifiutato una chiamata audio",
        "description": "Shown in conversation history when you declined an incoming audio call"
    },
    "declinedIncomingVideoCall": {
        "message": "Hai rifiutato una videochiamata",
        "description": "Shown in conversation history when you declined an incoming video call"
    },
    "acceptedIncomingAudioCall": {
        "message": "Chiamata audio in arrivo",
        "description": "Shown in conversation history when you accepted an incoming audio call"
    },
    "acceptedIncomingVideoCall": {
        "message": "Videochiamata in arrivo",
        "description": "Shown in conversation history when you accepted an incoming video call"
    },
    "missedIncomingAudioCall": {
        "message": "Chiamata audio persa",
        "description": "Shown in conversation history when you missed an incoming audio call"
    },
    "missedIncomingVideoCall": {
        "message": "Videochiamata persa",
        "description": "Shown in conversation history when you missed an incoming video call"
    },
    "acceptedOutgoingAudioCall": {
        "message": "Chiamata audio in uscita",
        "description": "Shown in conversation history when you made an outgoing audio call"
    },
    "acceptedOutgoingVideoCall": {
        "message": "Videochiamata in uscita",
        "description": "Shown in conversation history when you made an outgoing video call"
    },
    "missedOrDeclinedOutgoingAudioCall": {
        "message": "Chiamata audio senza risposta",
        "description": "Shown in conversation history when your audio call is missed or declined"
    },
    "missedOrDeclinedOutgoingVideoCall": {
        "message": "Videochiamata senza risposta",
        "description": "Shown in conversation history when your video call is missed or declined"
    },
    "incomingAudioCall": {
        "message": "Chiamata audio in arrivo...",
        "description": "Shown in both the incoming call bar and notification for an incoming audio call"
    },
    "incomingVideoCall": {
        "message": "Videochiamata in arrivo...",
        "description": "Shown in both the incoming call bar and notification for an incoming video call"
    },
    "outgoingCallPrering": {
        "message": "Chiamata...",
        "description": "Shown in the call screen when placing an outgoing call that isn't ringing yet"
    },
    "outgoingCallRinging": {
        "message": "Sta squillando...",
        "description": "Shown in the call screen when placing an outgoing call that is now ringing"
    },
    "makeOutgoingCall": {
        "message": "Inizia una chiamata",
        "description": "Title for the call button in a conversation"
    },
    "makeOutgoingVideoCall": {
        "message": "Inizia una videochiamata",
        "description": "Title for the video call button in a conversation"
    },
    "joinOngoingCall": {
        "message": "Unisciti",
        "description": "Text that appears in a group when a call is active"
    },
    "callNeedPermission": {
        "message": "$title$ riceverà una richiesta di messaggio da te. Potrai chiamarlo quando la tua richiesta di messaggio verrà accettata.",
        "description": "Shown when a call is rejected because the other party hasn't approved the message/call request",
        "placeholders": {
            "title": {
                "content": "$1",
                "example": "Alice"
            }
        }
    },
    "callReconnecting": {
        "message": "Riconnessione...",
        "description": "Shown in the call screen when the call is reconnecting due to network issues"
    },
    "callDuration": {
        "message": "Signal $duration$",
        "description": "Shown in the call screen to indicate how long the call has been connected",
        "placeholders": {
            "duration": {
                "content": "$1",
                "example": "00:01"
            }
        }
    },
    "callingDeviceSelection__settings": {
        "message": "Impostazioni",
        "description": "Title for device selection settings"
    },
    "calling__participants": {
        "message": "$people$ in chiamata",
        "description": "Title for participants list toggle",
        "placeholders": {
            "people": {
                "content": "$1",
                "example": "16"
            }
        }
    },
    "calling__call-notification__ended": {
        "message": "La chiamata di gruppo è terminata",
        "description": "Notification message when a group call has ended"
    },
    "calling__call-notification__started-by-someone": {
        "message": "È stata iniziata una chiamata di gruppo",
        "description": "Notification message when a group call has started, but we don't know who started it"
    },
    "calling__call-notification__started-by-you": {
        "message": "Hai iniziato una chiamata di gruppo",
        "description": "Notification message when a group call has started by you"
    },
    "calling__call-notification__started": {
        "message": "$name$ ha iniziato una chiamata di gruppo",
        "description": "Notification message when a group call has started",
        "placeholders": {
            "name": {
                "content": "$1",
                "example": "Alice"
            }
        }
    },
    "calling__call-notification__button__in-another-call-tooltip": {
        "message": "Sei già in una chiamata",
        "description": "Tooltip in disabled notification button when you're on another call"
    },
    "calling__call-notification__button__call-full-tooltip": {
        "message": "La chiamata ha raggiunto la capacità di $max$ partecipanti",
        "description": "Tooltip in disabled notification button when the call is full",
        "placeholders": {
            "max": {
                "content": "$1",
                "example": "5"
            }
        }
    },
    "calling__pip--on": {
        "message": "Minimizza chiamata",
        "description": "Title for picture-in-picture toggle"
    },
    "calling__pip--off": {
        "message": "Chiamata a schermo intero",
        "description": "Title for picture-in-picture toggle"
    },
    "calling__switch-view--to-grid": {
        "message": "Passa alla visualizzazione a griglia",
        "description": "Title for grid/speaker view toggle when on a call"
    },
    "calling__switch-view--to-speaker": {
        "message": "Passa alla visualizzazione oratore",
        "description": "Title for grid/speaker view toggle when on a call"
    },
    "calling__hangup": {
        "message": "Abbandona chiamata",
        "description": "Title for hang up button"
    },
    "calling__SelectPresentingSourcesModal--title": {
        "message": "Condividi il tuo schermo",
        "description": "Title for the select your screen sharing sources modal"
    },
    "calling__SelectPresentingSourcesModal--confirm": {
        "message": "Condividi schermo",
        "description": "Confirm button for sharing screen modal"
    },
    "calling__SelectPresentingSourcesModal--entireScreen": {
        "message": "Schermo intero",
        "description": "Title for the select your screen sharing sources modal"
    },
    "calling__SelectPresentingSourcesModal--window": {
        "message": "Una finestra",
        "description": "Title for the select your screen sharing sources modal"
    },
    "callingDeviceSelection__label--video": {
        "message": "Video",
        "description": "Label for video input selector"
    },
    "callingDeviceSelection__label--audio-input": {
        "message": "Microfono",
        "description": "Label for audio input selector"
    },
    "callingDeviceSelection__label--audio-output": {
        "message": "Altoparlante",
        "description": "Label for audio output selector"
    },
    "callingDeviceSelection__select--no-device": {
        "message": "Nessun dispositivo disponibile",
        "description": "Message for when there are no available devices to select for input/output audio or video"
    },
    "callingDeviceSelection__select--default": {
        "message": "Predefinito",
        "description": "Shown when the device is the default device"
    },
    "muteNotificationsTitle": {
        "message": "Silenzia notifiche",
        "description": "Label for the mute notifications drop-down selector"
    },
    "muteHour": {
        "message": "Silenzia per un'ora",
        "description": "Label for muting the conversation"
    },
    "muteEightHours": {
        "message": "Silenzia per 8 ore",
        "description": "Label for muting the conversation"
    },
    "muteDay": {
        "message": "Silenzia per un giorno",
        "description": "Label for muting the conversation"
    },
    "muteWeek": {
        "message": "Silenzia per una settimana",
        "description": "Label for muting the conversation"
    },
    "muteAlways": {
        "message": "Silenzia sempre",
        "description": "Label for muting the conversation"
    },
    "unmute": {
        "message": "Non silenziare",
        "description": "Label for unmuting the conversation"
    },
    "muteExpirationLabelAlways": {
        "message": "Silenziata sempre",
        "description": "Shown in the mute notifications submenu whenever a conversation has been muted"
    },
    "muteExpirationLabel": {
        "message": "Silenziata fino a $duration$",
        "description": "Shown in the mute notifications submenu whenever a conversation has been muted",
        "placeholders": {
            "duration": {
                "content": "$1",
                "example": "10/23/2023, 7:10 PM"
            }
        }
    },
    "EmojiButton__label": {
        "message": "Emoji",
        "description": "Label for emoji button"
    },
    "ErrorModal--title": {
        "message": "Qualcosa non ha funzionato!",
        "description": "Title of pop-up dialog when user-initiated task has gone wrong"
    },
    "ErrorModal--description": {
        "message": "Riprova o contatta l'assistenza.",
        "description": "Description text in pop-up dialog when user-initiated task has gone wrong"
    },
    "Confirmation--confirm": {
        "message": "Ok",
        "description": "Button to dismiss pop-up dialog when user-initiated task has gone wrong"
    },
    "unknown-sgnl-link": {
        "message": "Spiacenti, questo link sgnl:// non ha senso!",
        "description": "Shown if you click on a sgnl:// link not currently supported by Desktop"
    },
    "GroupV2--join--invalid-link--title": {
        "message": "Link non valido",
        "description": "Shown if we are unable to parse a group link"
    },
    "GroupV2--join--invalid-link": {
        "message": "Questo non è un link del gruppo valido. Assicurati che l'intero link sia intatto e corretto prima di tentare di unirti.",
        "description": "Shown if we are unable to parse a group link"
    },
    "GroupV2--join--prompt": {
        "message": "Vuoi unirti a questo gruppo e condividere il tuo nome e la tua foto con i suoi membri?",
        "description": "Shown when you click on a group link to confirm"
    },
    "GroupV2--join--already-in-group": {
        "message": "Sei già in questo gruppo.",
        "description": "Shown if you click a group link for a group where you're already a member"
    },
    "GroupV2--join--already-awaiting-approval": {
        "message": "Hai già inviato una richiesta di unirti a questo gruppo.",
        "description": "Shown if you click a group link for a group where you've already requested approval'"
    },
    "GroupV2--join--unknown-link-version--title": {
        "message": "Versione del link sconosciuta",
        "description": "This group link is no longer valid."
    },
    "GroupV2--join--unknown-link-version": {
        "message": "Questo link non è supportato da questa versione di Signal Desktop.",
        "description": "Shown if you click a group link and we can't get information about it"
    },
    "GroupV2--join--link-revoked--title": {
        "message": "Impossibile unirsi al gruppo",
        "description": "Shown if you click a group link and we can't get information about it"
    },
    "GroupV2--join--link-revoked": {
        "message": "Questo link del gruppo non è più valido.",
        "description": "Shown if you click a group link and we can't get information about it"
    },
    "GroupV2--join--prompt-with-approval": {
        "message": "Un amministratore di questo gruppo deve approvare la tua richiesta prima che tu possa unirti a questo gruppo. Se approvata, il tuo nome e la tua foto verranno condivisi con i suoi membri.",
        "description": "Shown when you click on a group link to confirm, if it requires admin approval"
    },
    "GroupV2--join--join-button": {
        "message": "Unisciti",
        "description": "The button to join the group"
    },
    "GroupV2--join--request-to-join-button": {
        "message": "Richiedi di unirti",
        "description": "The button to join the group, if approval is required"
    },
    "GroupV2--join--cancel-request-to-join": {
        "message": "Annulla richiesta",
        "description": "The button to cancel request to join the group"
    },
    "GroupV2--join--cancel-request-to-join--confirmation": {
        "message": "Vuoi annullare la tua richiesta di unirti al gruppo?",
        "description": "A confirmation message that shows after you click the button"
    },
    "GroupV2--join--cancel-request-to-join--yes": {
        "message": "Sì",
        "description": "Choosing to continue in the cancel join confirmation dialog"
    },
    "GroupV2--join--cancel-request-to-join--no": {
        "message": "No",
        "description": "Choosing not to continue in the cancel join confirmation dialog"
    },
    "GroupV2--join--member-count--single": {
        "message": "1 membro",
        "description": "Shown in the metadata section if group has just one member"
    },
    "GroupV2--join--member-count--multiple": {
        "message": "$count$ membri",
        "description": "Shown in the metadata section if group has more than one member",
        "placeholders": {
            "count": {
                "content": "$1",
                "example": "12"
            }
        }
    },
    "GroupV2--join--group-metadata": {
        "message": "Gruppo · $memberCount$",
        "description": "A holder for two pieces of information - the type of conversation, and the member count",
        "placeholders": {
            "memberCount": {
                "content": "$1",
                "example": "12 members"
            }
        }
    },
    "GroupV2--join--requested": {
        "message": "La tua richiesta di unirti è stata inviata agli amministratori del gruppo. Riceverai una notifica quando interverranno.",
        "description": "Shown in composition area when you've requested to join a group"
    },
    "GroupV2--join--general-join-failure--title": {
        "message": "Errore link",
        "description": "Shown if something went wrong when you try to join via a group link"
    },
    "GroupV2--join--general-join-failure": {
        "message": "Unione tramite questo link non riuscita. Prova a unirti di nuovo più tardi.",
        "description": "Shown if something went wrong when you try to join via a group link"
    },
    "GroupV2--admin": {
        "message": "Amministratore",
        "description": "Label for a group administrator"
    },
    "GroupV2--only-admins": {
        "message": "Solo gli amministratori",
        "description": "Label for group administrators -- used in drop-downs to select permissions that apply to admins"
    },
    "GroupV2--all-members": {
        "message": "Tutti i membri",
        "description": "Label for describing the general non-privileged members of a group"
    },
    "updating": {
        "message": "Aggiornamento...",
        "description": "Shown along with a spinner when an update operation takes longer than one second"
    },
    "GroupV2--create--you": {
        "message": "Hai creato il gruppo.",
        "description": "Shown in timeline or conversation preview when v2 group changes"
    },
    "GroupV2--create--other": {
        "message": "$memberName$ ha creato il gruppo.",
        "description": "Shown in timeline or conversation preview when v2 group changes",
        "placeholders": {
            "memberName": {
                "content": "$1",
                "example": "Bob"
            }
        }
    },
    "GroupV2--create--unknown": {
        "message": "Il gruppo è stato creato.",
        "description": "Shown in timeline or conversation preview when v2 group changes"
    },
    "GroupV2--title--change--other": {
        "message": "$memberName$ ha cambiato il nome del gruppo in \"$newTitle$\".",
        "description": "Shown in timeline or conversation preview when v2 group changes",
        "placeholders": {
            "memberName": {
                "content": "$1",
                "example": "Bob"
            },
            "newTitle": {
                "content": "$2",
                "example": "Saturday Hiking"
            }
        }
    },
    "GroupV2--title--change--you": {
        "message": "Hai cambiato il nome del gruppo in \"$newTitle$\".",
        "description": "Shown in timeline or conversation preview when v2 group changes",
        "placeholders": {
            "newTitle": {
                "content": "$1",
                "example": "Saturday Hiking"
            }
        }
    },
    "GroupV2--title--change--unknown": {
        "message": "Un membro ha cambiato il nome del gruppo in \"$newTitle$\".",
        "description": "Shown in timeline or conversation preview when v2 group changes",
        "placeholders": {
            "newTitle": {
                "content": "$1",
                "example": "Saturday Hiking"
            }
        }
    },
    "GroupV2--title--remove--other": {
        "message": "$memberName$ ha rimosso il nome del gruppo.",
        "description": "Shown in timeline or conversation preview when v2 group changes",
        "placeholders": {
            "memberName": {
                "content": "$1",
                "example": "Bob"
            }
        }
    },
    "GroupV2--title--remove--you": {
        "message": "Hai rimosso il nome del gruppo.",
        "description": "Shown in timeline or conversation preview when v2 group changes"
    },
    "GroupV2--title--remove--unknown": {
        "message": "Un membro ha rimosso il nome del gruppo.",
        "description": "Shown in timeline or conversation preview when v2 group changes"
    },
    "GroupV2--avatar--change--other": {
        "message": "$memberName$ ha cambiato l'avatar del gruppo.",
        "description": "Shown in timeline or conversation preview when v2 group changes",
        "placeholders": {
            "memberName": {
                "content": "$1",
                "example": "Bob"
            }
        }
    },
    "GroupV2--avatar--change--you": {
        "message": "Hai cambiato l'avatar del gruppo.",
        "description": "Shown in timeline or conversation preview when v2 group changes"
    },
    "GroupV2--avatar--change--unknown": {
        "message": "Un membro ha cambiato l'avatar del gruppo.",
        "description": "Shown in timeline or conversation preview when v2 group changes"
    },
    "GroupV2--avatar--remove--other": {
        "message": "$memberName$ ha rimosso l'avatar del gruppo.",
        "description": "Shown in timeline or conversation preview when v2 group changes",
        "placeholders": {
            "memberName": {
                "content": "$1",
                "example": "Bob"
            }
        }
    },
    "GroupV2--avatar--remove--you": {
        "message": "Hai rimosso l'avatar del gruppo.",
        "description": "Shown in timeline or conversation preview when v2 group changes"
    },
    "GroupV2--avatar--remove--unknown": {
        "message": "Un membro ha rimosso l'avatar del gruppo.",
        "description": "Shown in timeline or conversation preview when v2 group changes"
    },
    "GroupV2--access-attributes--admins--other": {
        "message": "$adminName$ ha cambiato chi può modificare le informazioni del gruppo in \"Solo gli amministratori.\"",
        "description": "Shown in timeline or conversation preview when v2 group changes",
        "placeholders": {
            "adminName": {
                "content": "$1",
                "example": "Bob"
            }
        }
    },
    "GroupV2--access-attributes--admins--you": {
        "message": "Hai cambiato chi può modificare le informazioni del gruppo in \"Solo gli amministratori.\"",
        "description": "Shown in timeline or conversation preview when v2 group changes"
    },
    "GroupV2--access-attributes--admins--unknown": {
        "message": "Un amministratore ha cambiato chi può modificare le informazioni del gruppo in \"Solo gli amministratori.\"",
        "description": "Shown in timeline or conversation preview when v2 group changes"
    },
    "GroupV2--access-attributes--all--other": {
        "message": "$adminName$ ha cambiato chi può modificare le informazioni del gruppo in \"Tutti i membri.\"",
        "description": "Shown in timeline or conversation preview when v2 group changes",
        "placeholders": {
            "adminName": {
                "content": "$1",
                "example": "Bob"
            }
        }
    },
    "GroupV2--access-attributes--all--you": {
        "message": "Hai cambiato chi può modificare le informazioni del gruppo in \"Tutti i membri.\"",
        "description": "Shown in timeline or conversation preview when v2 group changes"
    },
    "GroupV2--access-attributes--all--unknown": {
        "message": "Un amministratore ha cambiato chi può modificare le informazioni del gruppo in \"Tutti i membri.\"",
        "description": "Shown in timeline or conversation preview when v2 group changes"
    },
    "GroupV2--access-members--admins--other": {
        "message": "$adminName$ ha cambiato chi può modificare l'appartenenza al gruppo in \"Solo gli amministratori.\"",
        "description": "Shown in timeline or conversation preview when v2 group changes",
        "placeholders": {
            "adminName": {
                "content": "$1",
                "example": "Bob"
            }
        }
    },
    "GroupV2--access-members--admins--you": {
        "message": "Hai cambiato chi può modificare l'appartenenza al gruppo in \"Solo gli amministratori.\"",
        "description": "Shown in timeline or conversation preview when v2 group changes"
    },
    "GroupV2--access-members--admins--unknown": {
        "message": "Un amministratore ha cambiato chi può modificare l'appartenenza al gruppo in \"Solo gli amministratori.\"",
        "description": "Shown in timeline or conversation preview when v2 group changes"
    },
    "GroupV2--access-members--all--other": {
        "message": "$adminName$ ha cambiato chi può modificare l'appartenenza al gruppo in \"Tutti i membri.\"",
        "description": "Shown in timeline or conversation preview when v2 group changes",
        "placeholders": {
            "adminName": {
                "content": "$1",
                "example": "Bob"
            }
        }
    },
    "GroupV2--access-members--all--you": {
        "message": "Hai cambiato chi può modificare l'appartenenza al gruppo in \"Tutti i membri.\"",
        "description": "Shown in timeline or conversation preview when v2 group changes"
    },
    "GroupV2--access-members--all--unknown": {
        "message": "Un amministratore ha cambiato chi può modificare l'appartenenza al gruppo in \"Tutti i membri.\"",
        "description": "Shown in timeline or conversation preview when v2 group changes"
    },
    "GroupV2--access-invite-link--disabled--you": {
        "message": "Hai disabilitato l'approvazione degli amministratori per il link del gruppo.",
        "description": "Shown in timeline or conversation preview when v2 group changes"
    },
    "GroupV2--access-invite-link--disabled--other": {
        "message": "$adminName$ ha disabilitato l'approvazione degli amministratori per il link del gruppo.",
        "description": "Shown in timeline or conversation preview when v2 group changes",
        "placeholders": {
            "adminName": {
                "content": "$1",
                "example": "Alice"
            }
        }
    },
    "GroupV2--access-invite-link--disabled--unknown": {
        "message": "L'approvazione degli amministratori per il link del gruppo è stata disabilitata.",
        "description": "Shown in timeline or conversation preview when v2 group changes"
    },
    "GroupV2--access-invite-link--enabled--you": {
        "message": "Hai abilitato l'approvazione degli amministratori per il link del gruppo.",
        "description": "Shown in timeline or conversation preview when v2 group changes"
    },
    "GroupV2--access-invite-link--enabled--other": {
        "message": "$adminName$ ha abilitato l'approvazione degli amministratori per il link del gruppo.",
        "description": "Shown in timeline or conversation preview when v2 group changes",
        "placeholders": {
            "adminName": {
                "content": "$1",
                "example": "Alice"
            }
        }
    },
    "GroupV2--access-invite-link--enabled--unknown": {
        "message": "L'approvazione degli amministratori per il link del gruppo è stata abilitata.",
        "description": "Shown in timeline or conversation preview when v2 group changes"
    },
    "GroupV2--member-add--invited--you": {
        "message": "Hai aggiunto il membro invitato $inviteeName$.",
        "description": "Shown in timeline or conversation preview when v2 group changes",
        "placeholders": {
            "inviteeName": {
                "content": "$1",
                "example": "Alice"
            }
        }
    },
    "GroupV2--member-add--invited--other": {
        "message": "$memberName$ ha aggiunto il membro invitato $inviteeName$.",
        "description": "Shown in timeline or conversation preview when v2 group changes",
        "placeholders": {
            "memberName": {
                "content": "$1",
                "example": "Alice"
            },
            "inviteeName": {
                "content": "$2",
                "example": "Bob"
            }
        }
    },
    "GroupV2--member-add--invited--unknown": {
        "message": "Un membro ha aggiunto il membro invitato $inviteeName$.",
        "description": "Shown in timeline or conversation preview when v2 group changes",
        "placeholders": {
            "inviteeName": {
                "content": "$1",
                "example": "Alice"
            }
        }
    },
    "GroupV2--member-add--from-invite--other": {
        "message": "$inviteeName$ ha accettato un invito al gruppo da $inviterName$.",
        "description": "Shown in timeline or conversation preview when v2 group changes",
        "placeholders": {
            "inviteeName": {
                "content": "$1",
                "example": "Alice"
            },
            "inviterName": {
                "content": "$2",
                "example": "Bob"
            }
        }
    },
    "GroupV2--member-add--from-invite--other-no-from": {
        "message": "$inviteeName$ ha accettato un invito al gruppo.",
        "description": "Shown in timeline or conversation preview when v2 group changes",
        "placeholders": {
            "inviteeName": {
                "content": "$1",
                "example": "Alice"
            }
        }
    },
    "GroupV2--member-add--from-invite--you": {
        "message": "Hai accettato un invito al gruppo da $inviterName$.",
        "description": "Shown in timeline or conversation preview when v2 group changes",
        "placeholders": {
            "inviterName": {
                "content": "$1",
                "example": "Bob"
            }
        }
    },
    "GroupV2--member-add--from-invite--you-no-from": {
        "message": "Hai accettato un invito al gruppo.",
        "description": "Shown in timeline or conversation preview when v2 group changes"
    },
    "GroupV2--member-add--from-invite--from-you": {
        "message": "$inviteeName$ ha accettato il tuo invito al gruppo.",
        "description": "Shown in timeline or conversation preview when v2 group changes",
        "placeholders": {
            "inviteeName": {
                "content": "$1",
                "example": "Bob"
            }
        }
    },
    "GroupV2--member-add--other--other": {
        "message": "$adderName$ ha aggiunto $addeeName$.",
        "description": "Shown in timeline or conversation preview when v2 group changes",
        "placeholders": {
            "adderName": {
                "content": "$1",
                "example": "Bob"
            },
            "addeeName": {
                "content": "$2",
                "example": "Alice"
            }
        }
    },
    "GroupV2--member-add--other--you": {
        "message": "Hai aggiunto $memberName$.",
        "description": "Shown in timeline or conversation preview when v2 group changes",
        "placeholders": {
            "memberName": {
                "content": "$1",
                "example": "Bob"
            }
        }
    },
    "GroupV2--member-add--other--unknown": {
        "message": "Un membro ha aggiunto $memberName$.",
        "description": "Shown in timeline or conversation preview when v2 group changes",
        "placeholders": {
            "memberName": {
                "content": "$1",
                "example": "Bob"
            }
        }
    },
    "GroupV2--member-add--you--other": {
        "message": "$memberName$ ti ha aggiunto al gruppo.",
        "description": "Shown in timeline or conversation preview when v2 group changes",
        "placeholders": {
            "memberName": {
                "content": "$1",
                "example": "Bob"
            }
        }
    },
    "GroupV2--member-add--you--you": {
        "message": "Ti sei unito al gruppo.",
        "description": "Shown in timeline or conversation preview when v2 group changes"
    },
    "GroupV2--member-add--you--unknown": {
        "message": "Sei stato aggiunto al gruppo.",
        "description": "Shown in timeline or conversation preview when v2 group changes"
    },
    "GroupV2--member-add-from-link--you--you": {
        "message": "Ti sei unito al gruppo tramite il link del gruppo.",
        "description": "Shown in timeline or conversation preview when v2 group changes"
    },
    "GroupV2--member-add-from-link--other": {
        "message": "$memberName$ si è unito al gruppo tramite il link del gruppo.",
        "description": "Shown in timeline or conversation preview when v2 group changes",
        "placeholders": {
            "memberName": {
                "content": "$1",
                "example": "Alice"
            }
        }
    },
    "GroupV2--member-add-from-admin-approval--you--other": {
        "message": "$adminName$ ha approvato la tua richiesta di unirti al gruppo.",
        "description": "Shown in timeline or conversation preview when v2 group changes",
        "placeholders": {
            "adminName": {
                "content": "$1",
                "example": "Alice"
            }
        }
    },
    "GroupV2--member-add-from-admin-approval--you--unknown": {
        "message": "La tua richiesta di unirti al gruppo è stata approvata.",
        "description": "Shown in timeline or conversation preview when v2 group changes"
    },
    "GroupV2--member-add-from-admin-approval--other--you": {
        "message": "Hai approvato una richiesta di unirsi al gruppo da $joinerName$.",
        "description": "Shown in timeline or conversation preview when v2 group changes",
        "placeholders": {
            "joinerName": {
                "content": "$1",
                "example": "Alice"
            }
        }
    },
    "GroupV2--member-add-from-admin-approval--other--other": {
        "message": "$adminName$ ha approvato una richiesta di unirsi al gruppo da $joinerName$.",
        "description": "Shown in timeline or conversation preview when v2 group changes",
        "placeholders": {
            "adminName": {
                "content": "$1",
                "example": "Bob"
            },
            "joinerName": {
                "content": "$1",
                "example": "Alice"
            }
        }
    },
    "GroupV2--member-add-from-admin-approval--other--unknown": {
        "message": "Una richiesta di unirsi al gruppo da $joinerName$ è stata approvata.",
        "description": "Shown in timeline or conversation preview when v2 group changes",
        "placeholders": {
            "joinerName": {
                "content": "$1",
                "example": "Alice"
            }
        }
    },
    "GroupV2--member-remove--other--other": {
        "message": "$adminName$ ha rimosso $memberName$.",
        "description": "Shown in timeline or conversation preview when v2 group changes",
        "placeholders": {
            "adminName": {
                "content": "$1",
                "example": "Bob"
            },
            "memberName": {
                "content": "$2",
                "example": "Alice"
            }
        }
    },
    "GroupV2--member-remove--other--self": {
        "message": "$memberName$ ha abbandonato il gruppo.",
        "description": "Shown in timeline or conversation preview when v2 group changes",
        "placeholders": {
            "memberName": {
                "content": "$1",
                "example": "Bob"
            }
        }
    },
    "GroupV2--member-remove--other--you": {
        "message": "Hai rimosso $memberName$.",
        "description": "Shown in timeline or conversation preview when v2 group changes",
        "placeholders": {
            "memberName": {
                "content": "$1",
                "example": "Bob"
            }
        }
    },
    "GroupV2--member-remove--other--unknown": {
        "message": "Un membro ha rimosso $memberName$.",
        "description": "Shown in timeline or conversation preview when v2 group changes",
        "placeholders": {
            "memberName": {
                "content": "$1",
                "example": "Bob"
            }
        }
    },
    "GroupV2--member-remove--you--other": {
        "message": "$adminName$ ti ha rimosso.",
        "description": "Shown in timeline or conversation preview when v2 group changes",
        "placeholders": {
            "adminName": {
                "content": "$1",
                "example": "Bob"
            }
        }
    },
    "GroupV2--member-remove--you--you": {
        "message": "Hai abbandonato il gruppo.",
        "description": "Shown in timeline or conversation preview when v2 group changes"
    },
    "GroupV2--member-remove--you--unknown": {
        "message": "Sei stato rimosso dal gruppo.",
        "description": "Shown in timeline or conversation preview when v2 group changes"
    },
    "GroupV2--member-privilege--promote--other--other": {
        "message": "$adminName$ ha reso $memberName$ un amministratore.",
        "description": "Shown in timeline or conversation preview when v2 group changes",
        "placeholders": {
            "adminName": {
                "content": "$1",
                "example": "Bob"
            },
            "memberName": {
                "content": "$2",
                "example": "Alice"
            }
        }
    },
    "GroupV2--member-privilege--promote--other--you": {
        "message": "Hai reso $memberName$ un amministratore.",
        "description": "Shown in timeline or conversation preview when v2 group changes",
        "placeholders": {
            "memberName": {
                "content": "$1",
                "example": "Bob"
            }
        }
    },
    "GroupV2--member-privilege--promote--other--unknown": {
        "message": "Un amministratore ha reso $memberName$ un amministratore.",
        "description": "Shown in timeline or conversation preview when v2 group changes",
        "placeholders": {
            "memberName": {
                "content": "$1",
                "example": "Bob"
            }
        }
    },
    "GroupV2--member-privilege--promote--you--other": {
        "message": "$adminName$ ti ha reso un amministratore.",
        "description": "Shown in timeline or conversation preview when v2 group changes",
        "placeholders": {
            "adminName": {
                "content": "$1",
                "example": "Bob"
            }
        }
    },
    "GroupV2--member-privilege--promote--you--unknown": {
        "message": "Un amministratore ti ha reso un amministratore.",
        "description": "Shown in timeline or conversation preview when v2 group changes"
    },
    "GroupV2--member-privilege--demote--other--other": {
        "message": "$adminName$ ha revocato i privilegi di amministrazione da $memberName$.",
        "description": "Shown in timeline or conversation preview when v2 group changes",
        "placeholders": {
            "adminName": {
                "content": "$1",
                "example": "Bob"
            },
            "memberName": {
                "content": "$2",
                "example": "Alice"
            }
        }
    },
    "GroupV2--member-privilege--demote--other--you": {
        "message": "Hai revocato i privilegi di amministrazione da $memberName$.",
        "description": "Shown in timeline or conversation preview when v2 group changes",
        "placeholders": {
            "memberName": {
                "content": "$1",
                "example": "Bob"
            }
        }
    },
    "GroupV2--member-privilege--demote--other--unknown": {
        "message": "Un amministratore ha revocato i privilegi di amministrazione da $memberName$.",
        "description": "Shown in timeline or conversation preview when v2 group changes"
    },
    "GroupV2--member-privilege--demote--you--other": {
        "message": "$adminName$ ha revocato i tuoi privilegi di amministrazione.",
        "description": "Shown in timeline or conversation preview when v2 group changes",
        "placeholders": {
            "adminName": {
                "content": "$1",
                "example": "Bob"
            }
        }
    },
    "GroupV2--member-privilege--demote--you--unknown": {
        "message": "Un amministratore ha revocato i tuoi privilegi di amministrazione.",
        "description": "Shown in timeline or conversation preview when v2 group changes"
    },
    "GroupV2--pending-add--one--other--other": {
        "message": "$memberName$ ha invitato 1 persona ad entrare nel gruppo.",
        "description": "Shown in timeline or conversation preview when v2 group changes",
        "placeholders": {
            "memberName": {
                "content": "$1",
                "example": "Bob"
            }
        }
    },
    "GroupV2--pending-add--one--other--you": {
        "message": "Hai invitato $inviteeName$ al gruppo.",
        "description": "Shown in timeline or conversation preview when v2 group changes",
        "placeholders": {
            "inviteeName": {
                "content": "$1",
                "example": "Bob"
            }
        }
    },
    "GroupV2--pending-add--one--other--unknown": {
        "message": "Una persona è stata invitata ad entrare nel gruppo.",
        "description": "Shown in timeline or conversation preview when v2 group changes",
        "placeholders": {
            "inviteeName": {
                "content": "$1",
                "example": "Bob"
            }
        }
    },
    "GroupV2--pending-add--one--you--other": {
        "message": "$memberName$ ti ha invitato al gruppo.",
        "description": "Shown in timeline or conversation preview when v2 group changes",
        "placeholders": {
            "memberName": {
                "content": "$1",
                "example": "Bob"
            }
        }
    },
    "GroupV2--pending-add--one--you--unknown": {
        "message": "Sei stato invitato al gruppo.",
        "description": "Shown in timeline or conversation preview when v2 group changes"
    },
    "GroupV2--pending-add--many--other": {
        "message": "$memberName$ ha invitato $count$ persone ad entrare nel gruppo.",
        "description": "Shown in timeline or conversation preview when v2 group changes",
        "placeholders": {
            "memberName": {
                "content": "$1",
                "example": "Bob"
            },
            "count": {
                "content": "$2",
                "example": "5"
            }
        }
    },
    "GroupV2--pending-add--many--you": {
        "message": "Hai invitato $count$ persone al gruppo.",
        "description": "Shown in timeline or conversation preview when v2 group changes",
        "placeholders": {
            "count": {
                "content": "$1",
                "example": "5"
            }
        }
    },
    "GroupV2--pending-add--many--unknown": {
        "message": "$count$ persone sono state invitate ad entrare nel gruppo.",
        "description": "Shown in timeline or conversation preview when v2 group changes",
        "placeholders": {
            "count": {
                "content": "$1",
                "example": "5"
            }
        }
    },
    "GroupV2--pending-remove--decline--other": {
        "message": "1 persona invitata da $memberName$ ha rifiutato l'invito al gruppo.",
        "description": "Shown in timeline or conversation preview when v2 group changes",
        "placeholders": {
            "memberName": {
                "content": "$1",
                "example": "Bob"
            }
        }
    },
    "GroupV2--pending-remove--decline--you": {
        "message": "$inviteeName$ ha rifiutato il tuo invito al gruppo.",
        "description": "Shown in timeline or conversation preview when v2 group changes",
        "placeholders": {
            "inviteeName": {
                "content": "$1",
                "example": "Bob"
            }
        }
    },
    "GroupV2--pending-remove--decline--from-you": {
        "message": "Hai rifiutato l'invito al gruppo.",
        "description": "Shown in timeline or conversation preview when v2 group changes"
    },
    "GroupV2--pending-remove--decline--unknown": {
        "message": "1 persona ha rifiutato l'invito al gruppo.",
        "description": "Shown in timeline or conversation preview when v2 group changes"
    },
    "GroupV2--pending-remove--revoke--one--other": {
        "message": "$memberName$ ha revocato un invito al gruppo per 1 persona.",
        "description": "Shown in timeline or conversation preview when v2 group changes",
        "placeholders": {
            "memberName": {
                "content": "$1",
                "example": "Bob"
            }
        }
    },
    "GroupV2--pending-remove--revoke--one--you": {
        "message": "Hai revocato un invito al gruppo per 1 persona.",
        "description": "Shown in timeline or conversation preview when v2 group changes",
        "placeholders": {
            "inviteeName": {
                "content": "$1",
                "example": "Bob"
            }
        }
    },
    "GroupV2--pending-remove--revoke-own--to-you": {
        "message": "$inviterName$ ha revocato il suo invito a te.",
        "description": "Shown in timeline or conversation preview when v2 group changes",
        "placeholders": {
            "inviterName": {
                "content": "$1",
                "example": "Bob"
            }
        }
    },
    "GroupV2--pending-remove--revoke-own--unknown": {
        "message": "$inviterName$ ha revocato il suo invito a 1 persona.",
        "description": "Shown in timeline or conversation preview when v2 group changes",
        "placeholders": {
            "inviterName": {
                "content": "$1",
                "example": "Bob"
            }
        }
    },
    "GroupV2--pending-remove--revoke--one--unknown": {
        "message": "Un amministratore ha revocato un invito al gruppo per 1 persona.",
        "description": "Shown in timeline or conversation preview when v2 group changes",
        "placeholders": {
            "inviteeName": {
                "content": "$1",
                "example": "Bob"
            }
        }
    },
    "GroupV2--pending-remove--revoke--many--other": {
        "message": "$memberName$ ha revocato gli inviti al gruppo per $count$ persone.",
        "description": "Shown in timeline or conversation preview when v2 group changes",
        "placeholders": {
            "inviteeName": {
                "content": "$1",
                "example": "Bob"
            },
            "count": {
                "content": "$2",
                "example": "5"
            }
        }
    },
    "GroupV2--pending-remove--revoke--many--you": {
        "message": "Hai revocato gli inviti al gruppo per $count$ persone.",
        "description": "Shown in timeline or conversation preview when v2 group changes",
        "placeholders": {
            "count": {
                "content": "$1",
                "example": "5"
            }
        }
    },
    "GroupV2--pending-remove--revoke--many--unknown": {
        "message": "Un amministratore ha revocato gli inviti al gruppo per $count$ persone.",
        "description": "Shown in timeline or conversation preview when v2 group changes",
        "placeholders": {
            "count": {
                "content": "$1",
                "example": "5"
            }
        }
    },
    "GroupV2--pending-remove--revoke-invite-from--one--other": {
        "message": "$adminName$ ha revocato un invito al gruppo per 1 persona invitata da $memberName$.",
        "description": "Shown in timeline or conversation preview when v2 group changes",
        "placeholders": {
            "adminName": {
                "content": "$1",
                "example": "Bob"
            },
            "memberName": {
                "content": "$2",
                "example": "Alice"
            }
        }
    },
    "GroupV2--pending-remove--revoke-invite-from--one--you": {
        "message": "Hai revocato un invito al gruppo per 1 persona invitata da $memberName$.",
        "description": "Shown in timeline or conversation preview when v2 group changes",
        "placeholders": {
            "memberName": {
                "content": "$1",
                "example": "Bob"
            }
        }
    },
    "GroupV2--pending-remove--revoke-invite-from--one--unknown": {
        "message": "Un amministratore ha revocato un invito al gruppo per 1 persona invitata da $memberName$.",
        "description": "Shown in timeline or conversation preview when v2 group changes",
        "placeholders": {
            "memberName": {
                "content": "$1",
                "example": "Bob"
            }
        }
    },
    "GroupV2--pending-remove--revoke-invite-from-you--one--other": {
        "message": "$adminName$ ha revocato l'invito al gruppo che hai inviato a $inviteeName$.",
        "description": "Shown in timeline or conversation preview when v2 group changes",
        "placeholders": {
            "adminName": {
                "content": "$1",
                "example": "Bob"
            }
        }
    },
    "GroupV2--pending-remove--revoke-invite-from-you--one--you": {
        "message": "Hai annullato il tuo invito a $inviteeName$.",
        "description": "Shown in timeline or conversation preview when v2 group changes",
        "placeholders": {
            "inviteeName": {
                "content": "$1",
                "example": "Bob"
            }
        }
    },
    "GroupV2--pending-remove--revoke-invite-from-you--one--unknown": {
        "message": "Un amministratore ha revocato l'invito al gruppo che hai inviato a $inviteeName$.",
        "description": "Shown in timeline or conversation preview when v2 group changes",
        "placeholders": {
            "inviteeName": {
                "content": "$1",
                "example": "Bob"
            }
        }
    },
    "GroupV2--pending-remove--revoke-invite-from--many--other": {
        "message": "$adminName$ ha revocato gli inviti al gruppo per $count$ persone invitate da $memberName$.",
        "description": "Shown in timeline or conversation preview when v2 group changes",
        "placeholders": {
            "adminName": {
                "content": "$1",
                "example": "Bob"
            },
            "memberName": {
                "content": "$2",
                "example": "Alice"
            }
        }
    },
    "GroupV2--pending-remove--revoke-invite-from--many--you": {
        "message": "Hai revocato gli inviti al gruppo per $count$ persone invitate da $memberName$.",
        "description": "Shown in timeline or conversation preview when v2 group changes",
        "placeholders": {
            "count": {
                "content": "$1",
                "example": "5"
            },
            "memberName": {
                "content": "$2",
                "example": "Bob"
            }
        }
    },
    "GroupV2--pending-remove--revoke-invite-from--many--unknown": {
        "message": "Un amministratore ha revocato gli inviti al gruppo per $count$ persone invitate da $memberName$.",
        "description": "Shown in timeline or conversation preview when v2 group changes",
        "placeholders": {
            "count": {
                "content": "$1",
                "example": "5"
            },
            "memberName": {
                "content": "$2",
                "example": "Bob"
            }
        }
    },
    "GroupV2--pending-remove--revoke-invite-from-you--many--other": {
        "message": "$adminName$ ha revocato gli inviti al gruppo che hai inviato a $count$ persone.",
        "description": "Shown in timeline or conversation preview when v2 group changes",
        "placeholders": {
            "adminName": {
                "content": "$1",
                "example": "Bob"
            },
            "count": {
                "content": "$2",
                "example": "5"
            }
        }
    },
    "GroupV2--pending-remove--revoke-invite-from-you--many--you": {
        "message": "Hai annullato i tuoi inviti a $count$ persone.",
        "description": "Shown in timeline or conversation preview when v2 group changes",
        "placeholders": {
            "count": {
                "content": "$1",
                "example": "5"
            }
        }
    },
    "GroupV2--pending-remove--revoke-invite-from-you--many--unknown": {
        "message": "Un amministratore ha revocato gli inviti al gruppo che hai inviato a $count$ persone.",
        "description": "Shown in timeline or conversation preview when v2 group changes",
        "placeholders": {
            "count": {
                "content": "$1",
                "example": "5"
            }
        }
    },
    "GroupV2--admin-approval-add-one--you": {
        "message": "Hai inviato una richiesta di unirti al gruppo.",
        "description": "Shown in timeline or conversation preview when v2 group changes"
    },
    "GroupV2--admin-approval-add-one--other": {
        "message": "$joinerName$ ha richiesto di unirsi tramite il link del gruppo.",
        "description": "Shown in timeline or conversation preview when v2 group changes",
        "placeholders": {
            "joinerName": {
                "content": "$1",
                "example": "Alice"
            }
        }
    },
    "GroupV2--admin-approval-remove-one--you--you": {
        "message": "Hai annullato la tua richiesta di unirti al gruppo.",
        "description": "Shown in timeline or conversation preview when v2 group changes"
    },
    "GroupV2--admin-approval-remove-one--you--unknown": {
        "message": "La tua richiesta di unirti al gruppo è stata rifiutata da un amministratore.",
        "description": "Shown in timeline or conversation preview when v2 group changes"
    },
    "GroupV2--admin-approval-remove-one--other--you": {
        "message": "Hai rifiutato una richiesta di unirsi al gruppo da $joinerName$.",
        "description": "Shown in timeline or conversation preview when v2 group changes",
        "placeholders": {
            "joinerName": {
                "content": "$1",
                "example": "Alice"
            }
        }
    },
    "GroupV2--admin-approval-remove-one--other--own": {
        "message": "$joinerName$ ha annullato la sua richiesta di unirsi al gruppo.",
        "description": "Shown in timeline or conversation preview when v2 group changes",
        "placeholders": {
            "joinerName": {
                "content": "$1",
                "example": "Alice"
            }
        }
    },
    "GroupV2--admin-approval-remove-one--other--other": {
        "message": "$adminName$ ha rifiutato una richiesta di unirsi al gruppo da $joinerName$.",
        "description": "Shown in timeline or conversation preview when v2 group changes",
        "placeholders": {
            "adminName": {
                "content": "$1",
                "example": "Bob"
            },
            "joinerName": {
                "content": "$2",
                "example": "Alice"
            }
        }
    },
    "GroupV2--group-link-add--disabled--you": {
        "message": "Hai attivato il link del gruppo senza l'approvazione degli amministratori.",
        "description": "Shown in timeline or conversation preview when v2 group changes"
    },
    "GroupV2--group-link-add--disabled--other": {
        "message": "$adminName$ ha attivato il link del gruppo senza l'approvazione degli amministratori.",
        "description": "Shown in timeline or conversation preview when v2 group changes",
        "placeholders": {
            "adminName": {
                "content": "$1",
                "example": "Alice"
            }
        }
    },
    "GroupV2--group-link-add--disabled--unknown": {
        "message": "Il link del gruppo è stato attivato senza l'approvazione degli amministratori.",
        "description": "Shown in timeline or conversation preview when v2 group changes"
    },
    "GroupV2--group-link-add--enabled--you": {
        "message": "Hai attivato il link del gruppo con l'approvazione degli amministratori.",
        "description": "Shown in timeline or conversation preview when v2 group changes"
    },
    "GroupV2--group-link-add--enabled--other": {
        "message": "$adminName$ ha attivato il link del gruppo con l'approvazione degli amministratori.",
        "description": "Shown in timeline or conversation preview when v2 group changes",
        "placeholders": {
            "adminName": {
                "content": "$1",
                "example": "Alice"
            }
        }
    },
    "GroupV2--group-link-add--enabled--unknown": {
        "message": "Il link del gruppo è stato attivato con l'approvazione degli amministratori.",
        "description": "Shown in timeline or conversation preview when v2 group changes"
    },
    "GroupV2--group-link-remove--you": {
        "message": "Hai disattivato il link del gruppo.",
        "description": "Shown in timeline or conversation preview when v2 group changes"
    },
    "GroupV2--group-link-remove--other": {
        "message": "$adminName$ ha disattivato il link del gruppo.",
        "description": "Shown in timeline or conversation preview when v2 group changes",
        "placeholders": {
            "adminName": {
                "content": "$1",
                "example": "Alice"
            }
        }
    },
    "GroupV2--group-link-remove--unknown": {
        "message": "Il link del gruppo è stato disattivato.",
        "description": "Shown in timeline or conversation preview when v2 group changes"
    },
    "GroupV2--group-link-reset--you": {
        "message": "Hai reimpostato il link del gruppo.",
        "description": "Shown in timeline or conversation preview when v2 group changes"
    },
    "GroupV2--group-link-reset--other": {
        "message": "$adminName$ ha reimpostato il link del gruppo.",
        "description": "Shown in timeline or conversation preview when v2 group changes",
        "placeholders": {
            "adminName": {
                "content": "$1",
                "example": "Alice"
            }
        }
    },
    "GroupV2--group-link-reset--unknown": {
        "message": "Il link del gruppo è stato reimpostato.",
        "description": "Shown in timeline or conversation preview when v2 group changes"
    },
    "GroupV2--description--remove--you": {
        "message": "Hai rimosso la descrizione del gruppo.",
        "description": "Shown in timeline or conversation preview when v2 group changes"
    },
    "GroupV2--description--remove--other": {
        "message": "$memberName$ ha rimosso la descrizione del gruppo.",
        "description": "Shown in timeline or conversation preview when v2 group changes",
        "placeholders": {
            "adminName": {
                "content": "$1",
                "example": "Alice"
            }
        }
    },
    "GroupV2--description--remove--unknown": {
        "message": "La descrizione del gruppo è stata rimossa.",
        "description": "Shown in timeline or conversation preview when v2 group changes"
    },
    "GroupV2--description--change--you": {
        "message": "Hai cambiato la descrizione del gruppo.",
        "description": "Shown in timeline or conversation preview when v2 group changes"
    },
    "GroupV2--description--change--other": {
        "message": "$memberName$ ha cambiato la descrizione del gruppo.",
        "description": "Shown in timeline or conversation preview when v2 group changes",
        "placeholders": {
            "adminName": {
                "content": "$1",
                "example": "Alice"
            }
        }
    },
    "GroupV2--description--change--unknown": {
        "message": "La descrizione del gruppo è stata cambiata.",
        "description": "Shown in timeline or conversation preview when v2 group changes"
    },
    "GroupV1--Migration--disabled": {
        "message": "Aggiorna questo gruppo per attivare nuove funzionalità come @menzioni e amministratori. I membri che non hanno condiviso il loro nome o la loro foto in questo gruppo saranno invitati a unirsi. $learnMore$",
        "description": "Shown instead of composition area when user is forced to migrate a legacy group (GV1).",
        "placeholders": {
            "learnMore": {
                "content": "$1",
                "example": "Learn more."
            }
        }
    },
    "GroupV1--Migration--was-upgraded": {
        "message": "Questo gruppo è stato aggiornato a un Nuovo Gruppo.",
        "description": "Shown in timeline when a legacy group (GV1) is upgraded to a new group (GV2)"
    },
    "GroupV1--Migration--learn-more": {
        "message": "Scopri di più",
        "description": "Shown on a bubble below a 'group was migrated' timeline notification, or as button on Migrate dialog"
    },
    "GroupV1--Migration--migrate": {
        "message": "Aggiorna",
        "description": "Shown on Migrate dialog to kick off the process"
    },
    "GroupV1--Migration--info--title": {
        "message": "Cosa sono i Nuovi Gruppi?",
        "description": "Shown on Learn More popup after GV1 migration"
    },
    "GroupV1--Migration--migrate--title": {
        "message": "Aggiorna a Nuovo Gruppo",
        "description": "Shown on Migration popup after choosing to migrate group"
    },
    "GroupV1--Migration--info--summary": {
        "message": "I Nuovi Gruppi hanno funzionalità come @menzioni e amministratori del gruppo e supporteranno più funzionalità in futuro.",
        "description": "Shown on Learn More popup after or Migration popup before GV1 migration"
    },
    "GroupV1--Migration--info--keep-history": {
        "message": "Tutta la cronologia dei messaggi e i contenuti multimediali sono stati conservati da prima dell'aggiornamento.",
        "description": "Shown on Learn More popup after GV1 migration"
    },
    "GroupV1--Migration--migrate--keep-history": {
        "message": "Tutta la cronologia dei messaggi e i contenuti multimediali saranno conservati da prima dell'aggiornamento.",
        "description": "Shown on Migration popup before GV1 migration"
    },
    "GroupV1--Migration--info--invited--you": {
        "message": "Dovrai accettare un invito per unirti di nuovo a questo gruppo e non riceverai i messaggi del gruppo finché non accetti.",
        "description": "Shown on Learn More popup after GV1 migration"
    },
    "GroupV1--Migration--info--invited--many": {
        "message": "Questi membri dovranno accettare un invito per unirsi di nuovo a questo gruppo e non riceveranno i messaggi del gruppo finché non accettano:",
        "description": "Shown on Learn More popup after or Migration popup before GV1 migration"
    },
    "GroupV1--Migration--info--invited--one": {
        "message": "Questo membro dovrà accettare un invito per unirsi di nuovo a questo gruppo e non riceverà i messaggi del gruppo finché non accetta:",
        "description": "Shown on Learn More popup after or Migration popup before GV1 migration"
    },
    "GroupV1--Migration--info--removed--before--many": {
        "message": "Questi membri non sono in grado di unirsi ai Nuovi Gruppi e saranno rimossi dal gruppo:",
        "description": "Shown on Learn More popup after or Migration popup before GV1 migration"
    },
    "GroupV1--Migration--info--removed--before--one": {
        "message": "Questo membro non è in grado di unirsi ai Nuovi Gruppi e sarà rimosso dal gruppo:",
        "description": "Shown on Learn More popup after or Migration popup before GV1 migration"
    },
    "GroupV1--Migration--info--removed--after--many": {
        "message": "Questi membri non sono in grado di unirsi ai Nuovi Gruppi e sono stati rimossi dal gruppo:",
        "description": "Shown on Learn More popup after or Migration popup before GV1 migration"
    },
    "GroupV1--Migration--info--removed--after--one": {
        "message": "Questo membro non è in grado di unirsi ai Nuovi Gruppi ed è stato rimosso dal gruppo:",
        "description": "Shown on Learn More popup after or Migration popup before GV1 migration"
    },
    "GroupV1--Migration--invited--you": {
        "message": "Non è stato possibile aggiungerti al Nuovo Gruppo e sei stato invitato a unirti.",
        "description": "Shown in timeline when a group is upgraded and you were invited instead of added"
    },
    "GroupV1--Migration--invited--one": {
        "message": "$contact$ non può essere aggiunto al Nuovo Gruppo ed è stato invitato a unirsi.",
        "description": "Shown in timeline when a group is upgraded and one person was invited, instead of added",
        "placeholders": {
            "contact": {
                "content": "$1",
                "example": "5"
            }
        }
    },
    "GroupV1--Migration--invited--many": {
        "message": "$count$ membri non possono essere aggiunti al Nuovo Gruppo e sono stati invitati a unirsi.",
        "description": "Shown in timeline when a group is upgraded and some people were invited, instead of added",
        "placeholders": {
            "contact": {
                "content": "$1",
                "example": "5"
            }
        }
    },
    "GroupV1--Migration--removed--one": {
        "message": "$contact$ è stato rimosso dal gruppo.",
        "description": "Shown in timeline when a group is upgraded and one person was removed entirely during the upgrade",
        "placeholders": {
            "contact": {
                "content": "$1",
                "example": "5"
            }
        }
    },
    "GroupV1--Migration--removed--many": {
        "message": "$count$ membri sono stati rimossi dal gruppo.",
        "description": "Shown in timeline when a group is upgraded and some people were removed entirely during the upgrade",
        "placeholders": {
            "contact": {
                "content": "$1",
                "example": "5"
            }
        }
    },
    "close": {
        "message": "Chiudi",
        "description": "Generic close label"
    },
    "previous": {
        "message": "precedente",
        "description": "Generic previous label"
    },
    "next": {
        "message": "successivo",
        "description": "Generic next label"
    },
    "CompositionArea--expand": {
        "message": "Espandi",
        "description": "Aria label for expanding composition area"
    },
    "CompositionArea--attach-file": {
        "message": "Allega file",
        "description": "Aria label for file attachment button in composition area"
    },
    "CompositionArea--sms-only__title": {
        "message": "Questa persona non sta usando Signal",
        "description": "Title for the composition area for the SMS-only contact"
    },
    "CompositionArea--sms-only__body": {
        "message": "Signal Desktop non supporta l'invio di messaggi con contatti non di Signal. Chiedi a questa persona di installare Signal per un'esperienza di messaggistica più sicura.",
        "description": "Body for the composition area for the SMS-only contact"
    },
    "CompositionArea--sms-only__spinner-label": {
        "message": "Verifica dello stato di registrazione del contatto",
        "description": "Displayed while checking if the contact is SMS-only"
    },
    "countMutedConversationsDescription": {
        "message": "Conta conversazioni silenziate nel conteggio del badge",
        "description": "Description for counting muted conversations in badge setting"
    },
    "ContactModal--message": {
        "message": "Messaggio",
        "description": "Button text for send message button in Group Contact Details modal"
    },
    "ContactModal--rm-admin": {
        "message": "Rimuovi come amministratore",
        "description": "Button text for removing as admin button in Group Contact Details modal"
    },
    "ContactModal--make-admin": {
        "message": "Rendi amministratore",
        "description": "Button text for make admin button in Group Contact Details modal"
    },
    "ContactModal--make-admin-info": {
        "message": "$contact$ potrà modificare questo gruppo e i suoi membri.",
        "description": "Shown in a confirmation dialog when you are about to grant admin privileges to someone",
        "placeholders": {
            "contact": {
                "content": "$1",
                "example": "Homer"
            }
        }
    },
    "ContactModal--rm-admin-info": {
        "message": "Rimuovi $contact$ come amministratore del gruppo",
        "description": "Shown in a confirmation dialog when you are about to remove admin privileges from someone",
        "placeholders": {
            "contact": {
                "content": "$1",
                "example": "Homer"
            }
        }
    },
    "ContactModal--remove-from-group": {
        "message": "Rimuovi dal gruppo",
        "description": "Button text for remove from group button in Group Contact Details modal"
    },
    "showChatColorEditor": {
        "message": "Colore chat",
        "description": "This is a button in the conversation context menu to show the chat color editor"
    },
    "showConversationDetails": {
        "message": "Impostazioni gruppo",
        "description": "This is a button in the conversation context menu to show group settings"
    },
    "ConversationDetails--group-link": {
        "message": "Link del gruppo",
        "description": "This is the label for the group link management panel"
    },
    "ConversationDetails--disappearing-messages-label": {
        "message": "Messaggi a scomparsa",
        "description": "This is the label for the disappearing messages setting panel"
    },
    "ConversationDetails--disappearing-messages-info": {
        "message": "Una volta abilitati, i messaggi inviati e ricevuti in questo gruppo spariranno dopo essere stati visti.",
        "description": "This is the info about the disappearing messages setting"
    },
    "ConversationDetails--group-info-label": {
        "message": "Chi può modificare le informazioni del gruppo",
        "description": "This is the label for the 'who can edit the group' panel"
    },
    "ConversationDetails--group-info-info": {
        "message": "Scegli chi può modificare il nome del gruppo, la foto, la descrizione e il timer dei messaggi a scomparsa.",
        "description": "This is the additional info for the 'who can edit the group' panel"
    },
    "ConversationDetails--add-members-label": {
        "message": "Chi può aggiungere membri",
        "description": "This is the label for the 'who can add members' panel"
    },
    "ConversationDetails--add-members-info": {
        "message": "Scegli chi può aggiungere membri a questo gruppo.",
        "description": "This is the additional info for the 'who can add members' panel"
    },
    "ConversationDetails--requests-and-invites": {
        "message": "Richieste & inviti",
        "description": "This is a button to display which members have been invited but have not joined yet"
    },
    "ConversationDetailsActions--leave-group": {
        "message": "Abbandona il gruppo",
        "description": "This is a button to leave a group"
    },
    "ConversationDetailsActions--block-group": {
        "message": "Blocca gruppo",
        "description": "This is a button to block a group"
    },
    "ConversationDetailsActions--leave-group-must-choose-new-admin": {
        "message": "Prima di abbandonarlo, devi scegliere almeno un nuovo amministratore per questo gruppo.",
        "description": "Shown if, before leaving a group, you need to choose an admin"
    },
    "ConversationDetailsActions--leave-group-modal-title": {
        "message": "Vuoi davvero abbandonare?",
        "description": "This is the modal title for confirming leaving a group"
    },
    "ConversationDetailsActions--leave-group-modal-content": {
        "message": "Non sarai più in grado di inviare o ricevere messaggi in questo gruppo.",
        "description": "This is the modal content for confirming leaving a group"
    },
    "ConversationDetailsActions--leave-group-modal-confirm": {
        "message": "Abbandona",
        "description": "This is the modal button to confirm leaving a group"
    },
    "ConversationDetailsActions--block-group-modal-title": {
        "message": "Bloccare e abbandonare il gruppo \"$groupName$\"?",
        "description": "This is the modal title for confirming blocking a group",
        "placeholders": {
            "groupName": {
                "content": "$1",
                "example": "Our Conversation"
            }
        }
    },
    "ConversationDetailsActions--block-group-modal-content": {
        "message": "Non riceverai più messaggi o aggiornamenti da questo gruppo.",
        "description": "This is the modal content for confirming blocking a group"
    },
    "ConversationDetailsActions--block-group-modal-confirm": {
        "message": "Blocca",
        "description": "This is the modal button to confirm blocking a group"
    },
    "ConversationDetailsHeader--members": {
        "message": "$number$ membri",
        "description": "This is the number of members in a group",
        "placeholders": {
            "number": {
                "content": "$1",
                "example": "10"
            }
        }
    },
    "ConversationDetailsMediaList--shared-media": {
        "message": "Media condivisi",
        "description": "Title for the media thumbnails in the conversation details screen"
    },
    "ConversationDetailsMediaList--show-all": {
        "message": "Vedi tutti",
        "description": "This is a button on the conversation details to show all media"
    },
    "ConversationDetailsMembershipList--title": {
        "message": "$number$ membri",
        "description": "The title of the membership list panel",
        "placeholders": {
            "number": {
                "content": "$1",
                "example": "10"
            }
        }
    },
    "ConversationDetailsMembershipList--add-members": {
        "message": "Aggiungi membri",
        "description": "The button that you can click to add new members"
    },
    "ConversationDetailsMembershipList--show-all": {
        "message": "Vedi tutti",
        "description": "This is a button on the conversation details to show all members"
    },
    "GroupLinkManagement--clipboard": {
        "message": "Link del gruppo copiato.",
        "description": "Shown in a toast when a user selects to copy group link"
    },
    "GroupLinkManagement--share": {
        "message": "Copia link",
        "description": "This lets users share their group link"
    },
    "GroupLinkManagement--confirm-reset": {
        "message": "Sei sicuro di voler reimpostare il link del gruppo? Le persone non saranno più in grado di unirsi al gruppo utilizzando il link corrente.",
        "description": "Shown in the confirmation dialog when an admin is about to reset the group link"
    },
    "GroupLinkManagement--reset": {
        "message": "Reimposta link",
        "description": "This lets users generate a new group link"
    },
    "GroupLinkManagement--approve-label": {
        "message": "Approva nuovi membri",
        "description": "Title for the approve new members select area"
    },
    "GroupLinkManagement--approve-info": {
        "message": "Richiedi a un amministratore di approvare i nuovi membri che si uniscono tramite il link del gruppo",
        "description": "Description for the approve new members select area"
    },
    "PendingInvites--tab-requests": {
        "message": "Richieste ($count$)",
        "description": "Label for the tab to view pending requests",
        "placeholders": {
            "name": {
                "content": "$1",
                "example": "4"
            }
        }
    },
    "PendingInvites--tab-invites": {
        "message": "Inviti ($count$)",
        "description": "Label for the tab to view pending invites",
        "placeholders": {
            "name": {
                "content": "$1",
                "example": "2"
            }
        }
    },
    "PendingRequests--approve-for": {
        "message": "Approvare la richiesta da \"$name$\"?",
        "description": "This is the modal content when confirming approving a group request to join",
        "placeholders": {
            "name": {
                "content": "$1",
                "example": "Meowsy Purrington"
            }
        }
    },
    "PendingRequests--deny-for": {
        "message": "Rifiutare la richiesta da \"$name$\"?",
        "description": "This is the modal content when confirming denying a group request to join",
        "placeholders": {
            "name": {
                "content": "$1",
                "example": "Meowsy Purrington"
            }
        }
    },
    "PendingInvites--invites": {
        "message": "Invitato da te",
        "description": "This is the title list of all invites"
    },
    "PendingInvites--invited-by-you": {
        "message": "Invitato da te",
        "description": "This is the title for the list of members you have invited"
    },
    "PendingInvites--invited-by-others": {
        "message": "Invitato da altri",
        "description": "This is the title for the list of members who have invited other people"
    },
    "PendingInvites--invited-count": {
        "message": "$number$ invitati",
        "description": "This is the label for the number of members someone has invited",
        "placeholders": {
            "number": {
                "content": "$1",
                "example": "3"
            }
        }
    },
    "PendingInvites--revoke-for-label": {
        "message": "Revoca invito al gruppo",
        "description": "This is aria label for revoking a group invite icon"
    },
    "PendingInvites--revoke-for": {
        "message": "Revocare l'invito al gruppo per \"$name$\"?",
        "description": "This is the modal content when confirming revoking a single invite",
        "placeholders": {
            "number": {
                "content": "$1",
                "example": "3"
            },
            "name": {
                "content": "$2",
                "example": "Fred Riley III"
            }
        }
    },
    "PendingInvites--revoke-from-singular": {
        "message": "Revocare 1 invito inviato da \"$name$\"?",
        "description": "This is the modal content when confirming revoking a single invite",
        "placeholders": {
            "name": {
                "content": "$2",
                "example": "Fred Riley III"
            }
        }
    },
    "PendingInvites--revoke-from-plural": {
        "message": "Revocare $number$ inviti inviati da \"$name$\"?",
        "description": "This is the modal content when confirming revoking multiple invites",
        "placeholders": {
            "number": {
                "content": "$1",
                "example": "3"
            },
            "name": {
                "content": "$2",
                "example": "Fred Riley III"
            }
        }
    },
    "PendingInvites--revoke": {
        "message": "Revoca",
        "description": "This is the modal button to confirm revoking invites"
    },
    "PendingRequests--approve": {
        "message": "Approva richiesta",
        "description": "This is the modal button to approve group request to join"
    },
    "PendingRequests--deny": {
        "message": "Rifiuta richiesta",
        "description": "This is the modal button to deny group request to join"
    },
    "PendingRequests--info": {
        "message": "Le persone in questo elenco vorrebbero unirsi a \"$name$\" tramite il link del gruppo.",
        "description": "Inforamtion shown below the pending admin approval list",
        "placeholders": {
            "name": {
                "content": "$1",
                "example": "Tahoe List"
            }
        }
    },
    "PendingInvites--info": {
        "message": "I dettagli sulle persone invitate a questo gruppo non vengono mostrati finché non si uniscono. Gli invitati vedranno i messaggi solo dopo essersi uniti al gruppo.",
        "description": "Information shown below the invite list"
    },
    "AvatarInput--no-photo-label--group": {
        "message": "Aggiungi foto del gruppo",
        "description": "The label for the avatar uploader when no group photo is selected"
    },
    "AvatarInput--change-photo-label": {
        "message": "Cambia foto",
        "description": "The label for the avatar uploader when a photo is selected"
    },
    "AvatarInput--upload-photo-choice": {
        "message": "Carica foto",
        "description": "The button text when you click on an uploaded avatar and want to upload a new one"
    },
    "AvatarInput--remove-photo-choice": {
        "message": "Rimuovi foto",
        "description": "The button text when you click on an uploaded avatar and want to remove it"
    },
    "ContactPill--remove": {
        "message": "Rimuovi contatto",
        "description": "The label for the 'remove' button on the contact pill"
    },
    "ComposeErrorDialog--close": {
        "message": "Ok",
        "description": "The text on the button when there's an error in the composer"
    },
    "NewlyCreatedGroupInvitedContactsDialog--title--one": {
        "message": "Invito inviato",
        "description": "When creating a new group and inviting users, this is shown in the dialog"
    },
    "NewlyCreatedGroupInvitedContactsDialog--title--many": {
        "message": "$count$ inviti inviati",
        "description": "When creating a new group and inviting users, this is shown in the dialog",
        "placeholders": {
            "count": {
                "content": "$1",
                "example": "3"
            }
        }
    },
    "NewlyCreatedGroupInvitedContactsDialog--body--user-paragraph--one": {
        "message": "$name$ non può essere aggiunto automaticamente a questo gruppo da te.",
        "description": "When creating a new group and inviting users, this is shown in the dialog",
        "placeholders": {
            "name": {
                "content": "$1",
                "example": "Jane Doe"
            }
        }
    },
    "NewlyCreatedGroupInvitedContactsDialog--body--user-paragraph--many": {
        "message": "Questi utenti non possono essere aggiunti automaticamente a questo gruppo da te.",
        "description": "When creating a new group and inviting users, this is shown in the dialog"
    },
    "NewlyCreatedGroupInvitedContactsDialog--body--info-paragraph": {
        "message": "Sono stati invitati a partecipare e non vedranno alcun messaggio del gruppo fino a quando non accetteranno.",
        "description": "When creating a new group and inviting users, this is shown in the dialog"
    },
    "NewlyCreatedGroupInvitedContactsDialog--body--learn-more": {
        "message": "Scopri di più",
        "description": "When creating a new group and inviting users, this is shown in the dialog"
    },
    "AddGroupMembersModal--title": {
        "message": "Aggiungi membri",
        "description": "When adding new members to an existing group, this is shown in the dialog"
    },
    "AddGroupMembersModal--continue-to-confirm": {
        "message": "Aggiorna",
        "description": "When adding new members to an existing group, this is shown in the dialog"
    },
    "AddGroupMembersModal--confirm-title--one": {
        "message": "Aggiungere $person$ a \"$group$\"?",
        "description": "When adding new members to an existing group, this is shown in the confirmation dialog",
        "placeholders": {
            "person": {
                "content": "$1",
                "example": "Jane Doe"
            },
            "group": {
                "content": "$2",
                "example": "Tahoe Trip"
            }
        }
    },
    "AddGroupMembersModal--confirm-title--many": {
        "message": "Aggiungere $count$ membri a \"$group$\"?",
        "description": "When adding new members to an existing group, this is shown in the confirmation dialog",
        "placeholders": {
            "count": {
                "content": "$1",
                "example": "5"
            },
            "group": {
                "content": "$2",
                "example": "Tahoe Trip"
            }
        }
    },
    "AddGroupMembersModal--confirm-button--one": {
        "message": "Aggiungi membro",
        "description": "When adding new members to an existing group, this is shown on the confirmation dialog button"
    },
    "AddGroupMembersModal--confirm-button--many": {
        "message": "Aggiungi membri",
        "description": "When adding new members to an existing group, this is shown on the confirmation dialog button"
    },
    "createNewGroupButton": {
        "message": "Nuovo gruppo",
        "description": "The text of the button to create new groups"
    },
    "selectContact": {
        "message": "Seleziona contatto",
        "description": "The label for contact checkboxes that are non-selected (clicking them should select the contact)"
    },
    "deselectContact": {
        "message": "Deseleziona contatto",
        "description": "The label for contact checkboxes that are selected (clicking them should de-select the contact)"
    },
    "cannotSelectContact": {
        "message": "Impossibile selezionare contatto",
        "description": "The label for contact checkboxes that are disabled"
    },
    "alreadyAMember": {
        "message": "Già un membro",
        "description": "The label for contact checkboxes that are disabled because they're already a member"
    },
    "MessageAudio--play": {
        "message": "Riproduci allegato audio",
        "description": "Aria label for audio attachment's Play button"
    },
    "MessageAudio--pause": {
        "message": "Metti in pausa allegato audio",
        "description": "Aria label for audio attachment's Pause button"
    },
    "MessageAudio--download": {
        "message": "Scarica allegato audio",
        "description": "Aria label for audio attachment's Download button"
    },
    "MessageAudio--pending": {
        "message": "Scaricamento allegato audio...",
        "description": "Aria label for pending audio attachment spinner"
    },
    "MessageAudio--slider": {
        "message": "Tempo di riproduzione dell'allegato audio",
        "description": "Aria label for audio attachment's playback time slider"
    },
    "emptyInboxMessage": {
        "message": "Clicca il $composeIcon$ sopra e cerca i tuoi contatti o gruppi a cui inviare messaggi.",
        "description": "Shown in the left-pane when the inbox is empty",
        "placeholders": {
            "composeIcon": {
                "content": "$1",
                "example": "compose button"
            }
        }
    },
    "composeIcon": {
        "message": "pulsante composizione",
        "description": "Shown in the left-pane when the inbox is empty. Describes the button that composes a new message."
    },
    "ForwardMessageModal--continue": {
        "message": "Continua",
        "description": "aria-label for the 'next' button in the forward a message modal dialog"
    },
    "MessageRequestWarning__learn-more": {
        "message": "Scopri di più",
        "description": "Shown on the message request warning. Clicking this button will open a dialog with more information"
    },
    "MessageRequestWarning__dialog__details": {
        "message": "Non hai nessun gruppo in comune con questa persona. Controlla attentamente le richieste prima di accettarle per evitare messaggi indesiderati.",
        "description": "Shown in the message request warning dialog. Gives more information about message requests"
    },
    "MessageRequestWarning__dialog__learn-even-more": {
        "message": "Informazioni sulle richieste di messaggi",
        "description": "Shown in the message request warning dialog. Clicking this button will open a page on Signal's support site"
    },
    "ContactSpoofing__same-name": {
        "message": "Controlla attentamente le richieste. Signal ha trovato un altro contatto con lo stesso nome. $link$",
        "description": "Shown in the timeline warning when you have a message request from someone with the same name as someone else",
        "placeholders": {
            "link": {
                "content": "$1",
                "example": "Review request"
            }
        }
    },
<<<<<<< HEAD
=======
    "ContactSpoofing__same-name-in-group": {
        "message": "$count$ membri del gruppo hanno lo stesso nome. $link$",
        "description": "Shown in the timeline warning when you multiple group members have the same name",
        "placeholders": {
            "count": {
                "content": "$1",
                "example": "3"
            },
            "link": {
                "content": "$2",
                "example": "Tap to review"
            }
        }
    },
>>>>>>> 8a429ad5
    "ContactSpoofing__same-name__link": {
        "message": "Controlla richieste",
        "description": "Shown in the timeline warning when you have a message request from someone with the same name as someone else"
    },
<<<<<<< HEAD
=======
    "ContactSpoofing__same-name-in-group__link": {
        "message": "Clicca per controllare",
        "description": "Shown in the timeline warning when you multiple group members have the same name"
    },
>>>>>>> 8a429ad5
    "ContactSpoofingReviewDialog__title": {
        "message": "Controlla richieste",
        "description": "Title for the contact name spoofing review dialog"
    },
    "ContactSpoofingReviewDialog__description": {
        "message": "Se non sei sicuro della provenienza della richiesta, controlla i contatti di seguito e agisci.",
        "description": "Description for the contact spoofing review dialog"
    },
    "ContactSpoofingReviewDialog__possibly-unsafe-title": {
        "message": "Richiesta",
        "description": "Header in the contact spoofing review dialog, shown above the potentially-unsafe user"
    },
    "ContactSpoofingReviewDialog__safe-title": {
        "message": "Tuo contatto",
        "description": "Header in the contact spoofing review dialog, shown above the \"safe\" user"
    },
<<<<<<< HEAD
=======
    "ContactSpoofingReviewDialog__group__title": {
        "message": "Controlla membri",
        "description": "Title for the contact name spoofing review dialog in groups"
    },
    "ContactSpoofingReviewDialog__group__description": {
        "message": "$count$ membri del gruppo hanno nomi simili. Controlla i membri di seguito o scegli di agire.",
        "description": "Description for the group contact spoofing review dialog"
    },
    "ContactSpoofingReviewDialog__group__members-header": {
        "message": "Membri",
        "description": "Header in the group contact spoofing review dialog. After this header, there will be a list of members"
    },
    "ContactSpoofingReviewDialog__group__name-change-info": {
        "message": "Ha recentemente cambiato il suo nome profilo da $oldName$ a $newName$",
        "description": "In the group contact spoofing review dialog, this text is shown when someone has changed their name recently",
        "placeholders": {
            "oldName": {
                "content": "$1",
                "example": "Jane Doe"
            },
            "newName": {
                "content": "$2",
                "example": "Doe Jane"
            }
        }
    },
    "RemoveGroupMemberConfirmation__remove-button": {
        "message": "Rimuovi dal gruppo",
        "description": "When confirming the removal of a group member, show this text in the button"
    },
    "RemoveGroupMemberConfirmation__description": {
        "message": "Rimuovere \"$name$\" dal gruppo?",
        "description": "When confirming the removal of a group member, show this text in the dialog",
        "placeholders": {
            "name": {
                "content": "$1",
                "example": "Jane Doe"
            }
        }
    },
>>>>>>> 8a429ad5
    "CaptchaDialog__title": {
        "message": "Verifica per continuare a inviare messaggi",
        "description": "Header in the captcha dialog"
    },
    "CaptchaDialog__first-paragraph": {
        "message": "Per aiutare a prevenire lo spam su Signal, completa la verifica.",
        "description": "First paragraph in the captcha dialog"
    },
    "CaptchaDialog__second-paragraph": {
        "message": "Dopo la verifica, puoi continuare a inviare messaggi. Tutti i messaggi in pausa verranno inviati automaticamente.",
        "description": "First paragraph in the captcha dialog"
    },
    "CaptchaDialog--can-close__title": {
        "message": "Continuare senza verificare?",
        "description": "Header in the captcha dialog that can be closed"
    },
    "CaptchaDialog--can-close__body": {
        "message": "Se scegli di saltare la verifica, potresti perdere i messaggi di altre persone e i tuoi messaggi potrebbero non essere inviati.",
        "description": "Body of the captcha dialog that can be closed"
    },
    "CaptchaDialog--can_close__skip-verification": {
        "message": "Salta verifica",
        "description": "Skip button of the captcha dialog that can be closed"
    },
    "verificationComplete": {
        "message": "Verifica completata.",
        "description": "Displayed after successful captcha"
    },
    "verificationFailed": {
        "message": "Verifica fallita. Riprova più tardi.",
        "description": "Displayed after unsuccessful captcha"
    },
    "deleteForEveryoneFailed": {
        "message": "Impossibile eliminare il messaggio per tutti. Riprova più tardi.",
        "description": "Displayed when delete-for-everyone has failed to send to all recepients"
<<<<<<< HEAD
=======
    },
    "ChatColorPicker__delete--title": {
        "message": "Elimina colore",
        "description": "Confirm title for deleting custom color"
    },
    "ChatColorPicker__delete--message": {
        "message": "Questo colore personalizzato è usato in $num$ chat. Vuoi eliminarlo per tutte le chat?",
        "description": "Confirm message for deleting custom color",
        "placeholders": {
            "num": {
                "content": "$1",
                "example": "5"
            }
        }
    },
    "ChatColorPicker__global-chat-color": {
        "message": "Colore globale chat",
        "description": "Modal title for the chat color picker and editor for all conversations"
    },
    "ChatColorPicker__menu-title": {
        "message": "Colore chat",
        "description": "View title for the chat color picker and editor"
    },
    "ChatColorPicker__reset": {
        "message": "Resetta colore chat",
        "description": "Button label for resetting chat colors"
    },
    "ChatColorPicker__resetAll": {
        "message": "Resetta tutti i colori chat",
        "description": "Button label for resetting all chat colors"
    },
    "ChatColorPicker__confirm-reset": {
        "message": "Resetta",
        "description": "Confirm button label for resetting chat colors"
    },
    "ChatColorPicker__confirm-reset-message": {
        "message": "Vuoi sovrascrivere tutti i colori delle chat?",
        "description": "Modal message text for confirming resetting of chat colors"
    },
    "ChatColorPicker__custom-color--label": {
        "message": "Mostra editor colori personalizzati",
        "description": "aria-label for custom color editor button"
    },
    "ChatColorPicker__sampleBubble1": {
        "message": "Ecco un'anteprima del colore della chat.",
        "description": "An example message bubble for selecting the chat color"
    },
    "ChatColorPicker__sampleBubble2": {
        "message": "Un'altra bolla.",
        "description": "An example message bubble for selecting the chat color"
    },
    "ChatColorPicker__sampleBubble3": {
        "message": "Il colore è visibile solo a te.",
        "description": "An example message bubble for selecting the chat color"
    },
    "ChatColorPicker__context--edit": {
        "message": "Modifica colore",
        "description": "Option in the custom color bubble context menu"
    },
    "ChatColorPicker__context--duplicate": {
        "message": "Duplica",
        "description": "Option in the custom color bubble context menu"
    },
    "ChatColorPicker__context--delete": {
        "message": "Elimina",
        "description": "Option in the custom color bubble context menu"
    },
    "CustomColorEditor__solid": {
        "message": "Tinta unita",
        "description": "Tab label for selecting solid colors"
    },
    "CustomColorEditor__gradient": {
        "message": "Gradiente",
        "description": "Tab label for selecting a gradient"
    },
    "CustomColorEditor__hue": {
        "message": "Tonalità",
        "description": "Label for the hue slider"
    },
    "CustomColorEditor__saturation": {
        "message": "Saturazione",
        "description": "Label for the saturation slider"
    },
    "CustomColorEditor__title": {
        "message": "Colore personalizzato",
        "description": "Modal title for the custom color editor"
    },
    "customDisappearingTimeOption": {
        "message": "Tempo personalizzato...",
        "description": "Text for an option in Disappearing Messages menu and Conversation Details Disappearing Messages setting when no user value is available"
    },
    "selectedCustomDisappearingTimeOption": {
        "message": "Tempo personalizzato",
        "description": "Text for an option in Conversation Details Disappearing Messages setting when user previously selected custom time"
    },
    "DisappearingTimeDialog__title": {
        "message": "Tempo personalizzato",
        "description": "Title for the custom disappearing message timeout dialog"
    },
    "DisappearingTimeDialog__body": {
        "message": "Scegli un tempo personalizzato per i messaggi a scomparsa.",
        "description": "Body for the custom disappearing message timeout dialog"
    },
    "DisappearingTimeDialog__set": {
        "message": "Imposta",
        "description": "Text for the dialog button confirming the custom disappearing message timeout"
    },
    "DisappearingTimeDialog__seconds": {
        "message": "Secondi",
        "description": "Name of the 'seconds' unit select for the custom disappearing message timeout dialog"
    },
    "DisappearingTimeDialog__minutes": {
        "message": "Minuti",
        "description": "Name of the 'minutes' unit select for the custom disappearing message timeout dialog"
    },
    "DisappearingTimeDialog__hours": {
        "message": "Ore",
        "description": "Name of the 'hours' unit select for the custom disappearing message timeout dialog"
    },
    "DisappearingTimeDialog__days": {
        "message": "Giorni",
        "description": "Name of the 'days' unit select for the custom disappearing message timeout dialog"
    },
    "DisappearingTimeDialog__weeks": {
        "message": "Settimane",
        "description": "Name of the 'weeks' unit select for the custom disappearing message timeout dialog"
    },
    "settings__DisappearingMessages__footer": {
        "message": "Imposta un timer predefinito per la scomparsa dei messaggi per tutte le nuove chat avviate da te.",
        "description": "Footer for the Disappearing Messages settings section"
    },
    "settings__DisappearingMessages__timer__label": {
        "message": "Timer predefinito per nuove chat",
        "description": "Label for the Disapearring Messages default timer setting"
    },
    "UniversalTimerNotification__text": {
        "message": "Il tempo di scomparsa dei messaggi verrà impostato a $timeValue$ quando invii loro un messaggio.",
        "description": "A message displayed when default disappearing message timeout is about to be applied",
        "placeholders": {
            "timeValue": {
                "content": "$1",
                "example": "1 week"
            }
        }
    },
    "GroupDescription__read-more": {
        "message": "leggi altro",
        "description": "Button text when the group description is too long"
    },
    "EditConversationAttributesModal__description-warning": {
        "message": "Le descrizioni del gruppo saranno visibili ai membri di questo gruppo e alle persone che sono state invitate.",
        "description": "Label text shown when editing group description"
    },
    "ConversationDetailsHeader--add-group-description": {
        "message": "Aggiungi descrizione gruppo...",
        "description": "Placeholder text in the details header for those that can edit the group description"
>>>>>>> 8a429ad5
    }
}<|MERGE_RESOLUTION|>--- conflicted
+++ resolved
@@ -1494,25 +1494,6 @@
         "description": "Shown as the title for the modal that requests screen recording permissions"
     },
     "calling__presenting--macos-permission-description": {
-<<<<<<< HEAD
-        "message": "Su un computer Apple Mac che utilizza macOS Catalina versione 10.15 o successive, Signal necessita dell'autorizzazione per accedere alla registrazione dello schermo del computer.",
-        "description": "Shown as the description for the modal that requests screen recording permissions"
-    },
-    "calling__presenting--permission-instruction-step1": {
-        "message": "Vai a Preferenze di Sistema, quindi fai clic su Sicurezza e Privacy.",
-        "description": "Shown as the description for the modal that requests screen recording permissions"
-    },
-    "calling__presenting--permission-instruction-step2": {
-        "message": "Clicca Privacy.",
-        "description": "Shown as the description for the modal that requests screen recording permissions"
-    },
-    "calling__presenting--permission-instruction-step3": {
-        "message": "A sinistra, clicca Registrazione schermo.",
-        "description": "Shown as the description for the modal that requests screen recording permissions"
-    },
-    "calling__presenting--permission-instruction-step4": {
-        "message": "A destra, seleziona la casella Signal.",
-=======
         "message": "Signal necessita dell'autorizzazione per accedere alla registrazione dello schermo del computer.",
         "description": "Shown as the description for the modal that requests screen recording permissions"
     },
@@ -1526,7 +1507,6 @@
     },
     "calling__presenting--permission-instruction-step3": {
         "message": "Sulla destra, seleziona la casella accanto a Signal. Se non vedi Signal nell'elenco, fai clic sul + per aggiungerlo.",
->>>>>>> 8a429ad5
         "description": "Shown as the description for the modal that requests screen recording permissions"
     },
     "calling__presenting--permission-open": {
@@ -1853,11 +1833,7 @@
     },
     "disappearingMessages": {
         "message": "Messaggi a scomparsa",
-<<<<<<< HEAD
-        "description": "Conversation menu option to enable disappearing messages"
-=======
         "description": "Conversation menu option to enable disappearing messages. Title of the settings section for Disappearing Messages"
->>>>>>> 8a429ad5
     },
     "disappearingMessagesDisabled": {
         "message": "Messaggi a scomparsa disabilitati",
@@ -5353,8 +5329,6 @@
             }
         }
     },
-<<<<<<< HEAD
-=======
     "ContactSpoofing__same-name-in-group": {
         "message": "$count$ membri del gruppo hanno lo stesso nome. $link$",
         "description": "Shown in the timeline warning when you multiple group members have the same name",
@@ -5369,18 +5343,14 @@
             }
         }
     },
->>>>>>> 8a429ad5
     "ContactSpoofing__same-name__link": {
         "message": "Controlla richieste",
         "description": "Shown in the timeline warning when you have a message request from someone with the same name as someone else"
     },
-<<<<<<< HEAD
-=======
     "ContactSpoofing__same-name-in-group__link": {
         "message": "Clicca per controllare",
         "description": "Shown in the timeline warning when you multiple group members have the same name"
     },
->>>>>>> 8a429ad5
     "ContactSpoofingReviewDialog__title": {
         "message": "Controlla richieste",
         "description": "Title for the contact name spoofing review dialog"
@@ -5397,8 +5367,6 @@
         "message": "Tuo contatto",
         "description": "Header in the contact spoofing review dialog, shown above the \"safe\" user"
     },
-<<<<<<< HEAD
-=======
     "ContactSpoofingReviewDialog__group__title": {
         "message": "Controlla membri",
         "description": "Title for the contact name spoofing review dialog in groups"
@@ -5439,7 +5407,6 @@
             }
         }
     },
->>>>>>> 8a429ad5
     "CaptchaDialog__title": {
         "message": "Verifica per continuare a inviare messaggi",
         "description": "Header in the captcha dialog"
@@ -5475,8 +5442,6 @@
     "deleteForEveryoneFailed": {
         "message": "Impossibile eliminare il messaggio per tutti. Riprova più tardi.",
         "description": "Displayed when delete-for-everyone has failed to send to all recepients"
-<<<<<<< HEAD
-=======
     },
     "ChatColorPicker__delete--title": {
         "message": "Elimina colore",
@@ -5633,6 +5598,5 @@
     "ConversationDetailsHeader--add-group-description": {
         "message": "Aggiungi descrizione gruppo...",
         "description": "Placeholder text in the details header for those that can edit the group description"
->>>>>>> 8a429ad5
     }
 }