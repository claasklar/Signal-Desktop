--- conflicted
+++ resolved
@@ -702,11 +702,7 @@
         "description": "Item under the Help menu, which opens a small about window"
     },
     "screenShareWindow": {
-<<<<<<< HEAD
-        "message": "Sharing screen",
-=======
         "message": "共有中の画面",
->>>>>>> 8a429ad5
         "description": "Title for screen sharing window"
     },
     "speech": {
@@ -758,11 +754,7 @@
         }
     },
     "noSearchResults--sms-only": {
-<<<<<<< HEAD
-        "message": "SMS/MMS contacts are not available on Desktop.",
-=======
         "message": "SMS/MMSの連絡先はデスクトップでは利用できません。",
->>>>>>> 8a429ad5
         "description": "Shown in the search left pane when no results were found and primary device has SMS/MMS handling enabled"
     },
     "noSearchResultsInConversation": {
@@ -1292,17 +1284,6 @@
         "description": "Button tooltip label for turning on the microphone"
     },
     "calling__button--presenting-disabled": {
-<<<<<<< HEAD
-        "message": "Presenting disabled",
-        "description": "Button tooltip label for when screen sharing is disabled"
-    },
-    "calling__button--presenting-on": {
-        "message": "Start presenting",
-        "description": "Button tooltip label for starting to share screen"
-    },
-    "calling__button--presenting-off": {
-        "message": "Stop presenting",
-=======
         "message": "画面の共有は無効です",
         "description": "Button tooltip label for when screen sharing is disabled"
     },
@@ -1312,7 +1293,6 @@
     },
     "calling__button--presenting-off": {
         "message": "画面の共有を停止する",
->>>>>>> 8a429ad5
         "description": "Button tooltip label for stopping screen sharing"
     },
     "calling__your-video-is-off": {
@@ -1428,17 +1408,6 @@
         "description": "Label for the \"scroll down\" button in a call's overflow area"
     },
     "calling__presenting--notification-title": {
-<<<<<<< HEAD
-        "message": "You're presenting to everyone.",
-        "description": "Title for the share screen notification"
-    },
-    "calling__presenting--notification-body": {
-        "message": "Click here to return to the call when you're ready to stop presenting.",
-        "description": "Body text for the share screen notification"
-    },
-    "calling__presenting--info": {
-        "message": "Signal is sharing $window$.",
-=======
         "message": "あなたの画面を全員で共有しています。",
         "description": "Title for the share screen notification"
     },
@@ -1448,7 +1417,6 @@
     },
     "calling__presenting--info": {
         "message": "Signalが $window$ を共有しています。",
->>>>>>> 8a429ad5
         "description": "Text that appears in the screen sharing controller to inform person that they are presenting",
         "placeholders": {
             "name": {
@@ -1458,17 +1426,6 @@
         }
     },
     "calling__presenting--stop": {
-<<<<<<< HEAD
-        "message": "Stop sharing",
-        "description": "Button for stopping screen sharing"
-    },
-    "calling__presenting--you-stopped": {
-        "message": "You stopped presenting",
-        "description": "Toast that appears when someone stops presenting"
-    },
-    "calling__presenting--person-ongoing": {
-        "message": "$name$ is presenting",
-=======
         "message": "共有を停止",
         "description": "Button for stopping screen sharing"
     },
@@ -1478,7 +1435,6 @@
     },
     "calling__presenting--person-ongoing": {
         "message": "$name$ が画面を共有しています",
->>>>>>> 8a429ad5
         "description": "Title of call when someone is presenting",
         "placeholders": {
             "name": {
@@ -1488,11 +1444,7 @@
         }
     },
     "calling__presenting--person-stopped": {
-<<<<<<< HEAD
-        "message": "$name$ stopped presenting",
-=======
         "message": "$name$ が画面の共有を停止しました",
->>>>>>> 8a429ad5
         "description": "Toast that appears when someone stops presenting",
         "placeholders": {
             "name": {
@@ -1502,33 +1454,6 @@
         }
     },
     "calling__presenting--permission-title": {
-<<<<<<< HEAD
-        "message": "Permission needed",
-        "description": "Shown as the title for the modal that requests screen recording permissions"
-    },
-    "calling__presenting--macos-permission-description": {
-        "message": "On an Apple Mac computer using macOS Catalina version 10.15 or later, Signal needs permission to access your computer's screen recording.",
-        "description": "Shown as the description for the modal that requests screen recording permissions"
-    },
-    "calling__presenting--permission-instruction-step1": {
-        "message": "Go to System Preferences and then click Security & Privacy.",
-        "description": "Shown as the description for the modal that requests screen recording permissions"
-    },
-    "calling__presenting--permission-instruction-step2": {
-        "message": "Click Privacy.",
-        "description": "Shown as the description for the modal that requests screen recording permissions"
-    },
-    "calling__presenting--permission-instruction-step3": {
-        "message": "On the left, click Screen Recording.",
-        "description": "Shown as the description for the modal that requests screen recording permissions"
-    },
-    "calling__presenting--permission-instruction-step4": {
-        "message": "On the right, check the Signal box.",
-        "description": "Shown as the description for the modal that requests screen recording permissions"
-    },
-    "calling__presenting--permission-open": {
-        "message": "Open System Preferences",
-=======
         "message": "アクセス許可が必要です",
         "description": "Shown as the title for the modal that requests screen recording permissions"
     },
@@ -1554,7 +1479,6 @@
     },
     "calling__presenting--permission-open": {
         "message": "システム環境設定を開く",
->>>>>>> 8a429ad5
         "description": "The button that opens your system preferences for the needs screen record permissions modal"
     },
     "calling__presenting--permission-cancel": {
@@ -1586,11 +1510,7 @@
         "description": "Header for general options on the settings screen"
     },
     "spellCheckDescription": {
-<<<<<<< HEAD
-        "message": "Enable spell check",
-=======
         "message": "スペルチェックを有効にする",
->>>>>>> 8a429ad5
         "description": "Description of the spell check setting"
     },
     "spellCheckWillBeEnabled": {
@@ -1602,11 +1522,7 @@
         "description": "Shown when the user disables spellcheck to indicate that they must restart Signal."
     },
     "autoLaunchDescription": {
-<<<<<<< HEAD
-        "message": "Open at computer login",
-=======
         "message": "コンピュータへのログイン時に開く",
->>>>>>> 8a429ad5
         "description": "Description for the automatic launch setting"
     },
     "clearDataHeader": {
@@ -3462,21 +3378,6 @@
         "description": "Title for hang up button"
     },
     "calling__SelectPresentingSourcesModal--title": {
-<<<<<<< HEAD
-        "message": "Share your screen",
-        "description": "Title for the select your screen sharing sources modal"
-    },
-    "calling__SelectPresentingSourcesModal--confirm": {
-        "message": "Share screen",
-        "description": "Confirm button for sharing screen modal"
-    },
-    "calling__SelectPresentingSourcesModal--entireScreen": {
-        "message": "Entire screen",
-        "description": "Title for the select your screen sharing sources modal"
-    },
-    "calling__SelectPresentingSourcesModal--window": {
-        "message": "A window",
-=======
         "message": "あなたの画面を共有",
         "description": "Title for the select your screen sharing sources modal"
     },
@@ -3490,7 +3391,6 @@
     },
     "calling__SelectPresentingSourcesModal--window": {
         "message": "ウィンドウ",
->>>>>>> 8a429ad5
         "description": "Title for the select your screen sharing sources modal"
     },
     "callingDeviceSelection__label--video": {
@@ -4846,17 +4746,6 @@
         "description": "Aria label for file attachment button in composition area"
     },
     "CompositionArea--sms-only__title": {
-<<<<<<< HEAD
-        "message": "This person isn’t using Signal",
-        "description": "Title for the composition area for the SMS-only contact"
-    },
-    "CompositionArea--sms-only__body": {
-        "message": "Signal Desktop does not support messaging non-Signal contacts. Ask this person to install Signal for a more secure messaging experience.",
-        "description": "Body for the composition area for the SMS-only contact"
-    },
-    "CompositionArea--sms-only__spinner-label": {
-        "message": "Checking contact's registration status",
-=======
         "message": "この方はSignalを使用していません",
         "description": "Title for the composition area for the SMS-only contact"
     },
@@ -4866,7 +4755,6 @@
     },
     "CompositionArea--sms-only__spinner-label": {
         "message": "連絡先の登録状況を確認しています",
->>>>>>> 8a429ad5
         "description": "Displayed while checking if the contact is SMS-only"
     },
     "countMutedConversationsDescription": {
@@ -5352,11 +5240,7 @@
         "description": "Shown in the message request warning dialog. Clicking this button will open a page on Signal's support site"
     },
     "ContactSpoofing__same-name": {
-<<<<<<< HEAD
-        "message": "Review requests carefully. Signal found another contact with the same name. $link$",
-=======
         "message": "申請は慎重に確認してください。Signalは同じ名前で別の連絡先を見つけました。$link$",
->>>>>>> 8a429ad5
         "description": "Shown in the timeline warning when you have a message request from someone with the same name as someone else",
         "placeholders": {
             "link": {
@@ -5366,19 +5250,11 @@
         }
     },
     "ContactSpoofing__same-name__link": {
-<<<<<<< HEAD
-        "message": "Review request",
-        "description": "Shown in the timeline warning when you have a message request from someone with the same name as someone else"
-    },
-    "ContactSpoofingReviewDialog__title": {
-        "message": "Review request",
-=======
         "message": "申請の確認",
         "description": "Shown in the timeline warning when you have a message request from someone with the same name as someone else"
     },
     "ContactSpoofingReviewDialog__title": {
         "message": "申請の確認",
->>>>>>> 8a429ad5
         "description": "Title for the contact name spoofing review dialog"
     },
     "ContactSpoofingReviewDialog__description": {
@@ -5414,11 +5290,7 @@
         "description": "Body of the captcha dialog that can be closed"
     },
     "CaptchaDialog--can_close__skip-verification": {
-<<<<<<< HEAD
-        "message": "Skip verification",
-=======
         "message": "認証をスキップ",
->>>>>>> 8a429ad5
         "description": "Skip button of the captcha dialog that can be closed"
     },
     "verificationComplete": {
@@ -5426,19 +5298,11 @@
         "description": "Displayed after successful captcha"
     },
     "verificationFailed": {
-<<<<<<< HEAD
-        "message": "Verification failed. Please retry later.",
-        "description": "Displayed after unsuccessful captcha"
-    },
-    "deleteForEveryoneFailed": {
-        "message": "Failed to delete message for everyone. Please retry later.",
-=======
         "message": "認証に失敗しました。あとで再度試してください。",
         "description": "Displayed after unsuccessful captcha"
     },
     "deleteForEveryoneFailed": {
         "message": "全員でのメッセージ削除に失敗しました。あとで再度試してください。",
->>>>>>> 8a429ad5
         "description": "Displayed when delete-for-everyone has failed to send to all recepients"
     }
 }