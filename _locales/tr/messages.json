{
    "softwareAcknowledgments": {
        "message": "Yazılım Teşekkürleri",
        "description": "Shown in the about box for the link to software acknowledgments"
    },
    "privacyPolicy": {
        "message": "Şartlar ve Gizlilik İlkesi",
        "description": "Shown in the about box for the link to https://signal.org/legal"
    },
    "copyErrorAndQuit": {
        "message": "Hatayı kopyala ve çık",
        "description": "Shown in the top-level error popup, allowing user to copy the error text and close the app"
    },
    "unknownContact": {
        "message": "Bilinmeyen kişi",
        "description": "Shown as the name of a contact if we don't have any displayable information about them"
    },
    "unknownGroup": {
        "message": "Bilinmeyen grup",
        "description": "Shown as the name of a group if we don't have any information about it"
    },
    "databaseError": {
        "message": "Veritabanı hatası",
        "description": "Shown in a popup if the database cannot start up properly"
    },
    "deleteAndRestart": {
        "message": "Tüm verileri sil ve yeniden başlat",
        "description": "Shown in a popup if the database cannot start up properly; allows user to delete database and restart"
    },
    "mainMenuFile": {
        "message": "&Dosya",
        "description": "The label that is used for the File menu in the program main menu. The '&' indicates that the following letter will be used as the keyboard 'shortcut letter' for accessing the menu with the Alt-<letter> combination."
    },
    "mainMenuCreateStickers": {
        "message": "Çıkartma paketi oluştur/yükle",
        "description": "The label that is used for the Create/upload sticker pack option in the File menu in the program main menu. The '&' indicates that the following letter will be used as the keyboard 'shortcut letter' for accessing the menu with the Alt-<letter> combination."
    },
    "mainMenuEdit": {
        "message": "&Düzenle",
        "description": "The label that is used for the Edit menu in the program main menu. The '&' indicates that the following letter will be used as the keyboard 'shortcut letter' for accessing the menu with the Alt-<letter> combination."
    },
    "mainMenuView": {
        "message": "&Görünüm",
        "description": "The label that is used for the View menu in the program main menu. The '&' indicates that the following letter will be used as the keyboard 'shortcut letter' for accessing the menu with the Alt-<letter> combination."
    },
    "mainMenuWindow": {
        "message": "&Pencere",
        "description": "The label that is used for the Window menu in the program main menu. The '&' indicates that the following letter will be used as the keyboard 'shortcut letter' for accessing the menu with the Alt-<letter> combination."
    },
    "mainMenuHelp": {
        "message": "&Yardım",
        "description": "The label that is used for the Help menu in the program main menu. The '&' indicates that the following letter will be used as the keyboard 'shortcut letter' for accessing the menu with the Alt-<letter> combination."
    },
    "mainMenuSettings": {
        "message": "Tercihler...",
        "description": "The label that is used for the Preferences menu in the program main menu. This should be consistent with the standard naming for ‘Preferences’ on the operating system."
    },
    "appMenuHide": {
        "message": "Gizle",
        "description": "Application menu command to hide the window"
    },
    "appMenuHideOthers": {
        "message": "Diğerlerini Gizle",
        "description": "Application menu command to hide all other windows"
    },
    "appMenuUnhide": {
        "message": "Hepsini Göster",
        "description": "Application menu command to show all application windows"
    },
    "appMenuQuit": {
        "message": "Signal'den Çık",
        "description": "Application menu command to close the application"
    },
    "editMenuUndo": {
        "message": "Geri al",
        "description": "Edit menu command to remove recently-typed text"
    },
    "editMenuRedo": {
        "message": "Yinele",
        "description": "Edit menu command to restore previously undone typed text"
    },
    "editMenuCut": {
        "message": "Kes",
        "description": "Edit menu command to remove selected text and add it to clipboard"
    },
    "editMenuCopy": {
        "message": "Kopyala",
        "description": "Edit menu command to add selected text to clipboard"
    },
    "editMenuPaste": {
        "message": "Yapıştır",
        "description": "Edit menu command to insert text from clipboard at cursor location"
    },
    "editMenuPasteAndMatchStyle": {
        "message": "Yapıştır ve Stille Eşleştir",
        "description": "Edit menu command to insert text from clipboard at cursor location, taking only text and not style information"
    },
    "editMenuDelete": {
        "message": "Sil",
        "description": "Edit menu command to remove the selected text"
    },
    "editMenuSelectAll": {
        "message": "Tümünü Seç",
        "description": "Edit menu command to select all of the text in selected text box"
    },
    "editMenuStartSpeaking": {
        "message": "Konuşmaya başla",
        "description": "Edit menu item under 'speech' to start dictation"
    },
    "editMenuStopSpeaking": {
        "message": "Konuşmayı durdur",
        "description": "Edit menu item under 'speech' to stop dictation"
    },
    "windowMenuClose": {
        "message": "Pencereyi Kapat",
        "description": "Window menu command to close the current window"
    },
    "windowMenuMinimize": {
        "message": "Küçült",
        "description": "Window menu command to minimize the current window"
    },
    "windowMenuZoom": {
        "message": "Yakınlaştır",
        "description": "Window menu command to make the current window the size of the whole screen"
    },
    "windowMenuBringAllToFront": {
        "message": "Hepsini Öne Getir",
        "description": "Window menu command to bring all windows of current application to front"
    },
    "viewMenuResetZoom": {
        "message": "Normal Boyut",
        "description": "View menu command to go back to the default zoom"
    },
    "viewMenuZoomIn": {
        "message": "Yakınlaştır",
        "description": "View menu command to make everything bigger"
    },
    "viewMenuZoomOut": {
        "message": "Uzaklaştır",
        "description": "View menu command to make everything smaller"
    },
    "viewMenuToggleFullScreen": {
        "message": "Tam Ekranı Aç/Kapat",
        "description": "View menu command to enter or leave Full Screen mode"
    },
    "viewMenuToggleDevTools": {
        "message": "Geliştirici Araçlarını Aç/Kapat",
        "description": "View menu command to show or hide the developer tools"
    },
    "menuSetupAsNewDevice": {
        "message": "Yeni Cihaz olarak kur",
        "description": "When the application is not yet set up, menu option to start up the set up as fresh device"
    },
    "menuSetupAsStandalone": {
        "message": "Bağımsız Cihaz olarak kur",
        "description": "Only available on development modes, menu option to open up the standalone device setup sequence"
    },
    "messageContextMenuButton": {
        "message": "Diğer eylemler",
        "description": "Label for context button next to each message"
    },
    "contextMenuCopyLink": {
        "message": "Bağlantıyı Kopyala",
        "description": "Shown in the context menu for a link to indicate that the user can copy the link"
    },
    "contextMenuCopyImage": {
        "message": "Görüntüyü Kopyala",
        "description": "Shown in the context menu for an image to indicate that the user can copy the image"
    },
    "contextMenuNoSuggestions": {
        "message": "Öneri Yok",
        "description": "Shown in the context menu for a misspelled word to indicate that there are no suggestions to replace the misspelled word"
    },
    "avatarMenuViewArchive": {
        "message": "Arşivi Görüntüle",
        "description": "One of the menu options available in the Avatar Popup menu"
    },
    "loading": {
        "message": "Yükleniyor...",
        "description": "Message shown on the loading screen before we've loaded any messages"
    },
    "optimizingApplication": {
        "message": "Uygulama optimize ediliyor...",
        "description": "Message shown on the loading screen while we are doing application optimizations"
    },
    "migratingToSQLCipher": {
        "message": "İletiler optimize ediliyor... $status$ tamamlandı.",
        "description": "Message shown on the loading screen while we are doing application optimizations",
        "placeholders": {
            "status": {
                "content": "$1",
                "example": "45/200"
            }
        }
    },
    "archivedConversations": {
        "message": "Arşivlenmiş Konuşmalar",
        "description": "Shown in place of the search box when showing archived conversation list"
    },
    "LeftPane--pinned": {
        "message": "Sabit",
        "description": "Shown as a header for pinned conversations in the left pane"
    },
    "LeftPane--chats": {
        "message": "Konuşmalar",
        "description": "Shown as a header for non-pinned conversations in the left pane"
    },
    "archiveHelperText": {
        "message": "Bu konuşmalar arşivlendi ve sadece yeni iletiler alınırsa gelen kutusunda görünecekler.",
        "description": "Shown at the top of the archived conversations list in the left pane"
    },
    "archiveConversation": {
        "message": "Arşivle",
        "description": "Shown in menu for conversation, and moves conversation out of main conversation list"
    },
    "markUnread": {
        "message": "Okunmadı olarak işaretle",
        "description": "Shown in menu for conversation, and marks conversation as unread"
    },
    "moveConversationToInbox": {
        "message": "Arşivden çıkart",
        "description": "Undoes Archive Conversation action, and moves archived conversation back to the main conversation list"
    },
    "pinConversation": {
        "message": "Konuşmayı Sabitle",
        "description": "Shown in menu for conversation, and pins the conversation to the top of the conversation list"
    },
    "unpinConversation": {
        "message": "Konuşmayı Üstten Kaldır",
        "description": "Undoes Archive Conversation action, and unpins the conversation from the top of the conversation list"
    },
    "pinnedConversationsFull": {
        "message": "En fazla 4 konuşmayı sabitleyebilirsiniz",
        "description": ""
    },
    "chooseDirectory": {
        "message": "Klasör seçin",
        "description": "Button to allow the user to find a folder on disk"
    },
    "chooseFile": {
        "message": "Dosya seçin",
        "description": "Button to allow the user to find a file on disk"
    },
    "loadDataHeader": {
        "message": "Verilerinizi yükleyin",
        "description": "Header shown on the first screen in the data import process"
    },
    "loadDataDescription": {
        "message": "Dışa aktarma işlemini tamamladınız ve kişileriniz ile iletileriniz sabırla  bilgisayarınızda bekliyor. Kaydettiğiniz Signal verilerinizi içeren klasörü seçin.",
        "description": "Introduction to the process of importing messages and contacts from disk"
    },
    "importChooserTitle": {
        "message": "Dışa aktarılan verilerin bulunduğu dizini seçin",
        "description": "Title of the popup window used to select data previously exported"
    },
    "importErrorHeader": {
        "message": "Bir şeyler ters gitti!",
        "description": "Header of the error screen after a failed import"
    },
    "importingHeader": {
        "message": "Kişiler ve iletiler yükleniyor",
        "description": "Header of screen shown as data is import"
    },
    "importErrorFirst": {
        "message": "Kaydedilmiş Signal verilerinizi içeren doğru dizini seçtiğinizden emin olun. Dizinin ismi 'Signal Export' ile başlamalı. Verinizin yeni bir kopyasını Chrome Uygulamasından kaydededebilirsiniz.",
        "description": "Message shown if the import went wrong; first paragraph"
    },
    "importErrorSecond": {
        "message": "Eğer bu adımlar işinize yaramadıysa, lütfen bir hata ayıklama günlüğü gönderin (Görüntüle -> Hata Ayıklama Günlüğü) ki aktarmanıza yardım edebilelim!",
        "description": "Message shown if the import went wrong; second paragraph"
    },
    "importAgain": {
        "message": "Klasör seçip tekrar deneyiniz",
        "description": "Button shown if the user runs into an error during import, allowing them to start over"
    },
    "importCompleteHeader": {
        "message": "Başarılı!",
        "description": "Header shown on the screen at the end of a successful import process"
    },
    "importCompleteStartButton": {
        "message": "Signal Desktop'ı kullanmaya başlayın",
        "description": "Button shown at end of successful import process, nothing left but a restart"
    },
    "importCompleteLinkButton": {
        "message": "Bu cihazı telefonunuza bağlayın",
        "description": "Button shown at end of successful 'light' import process, so the standard linking process still needs to happen"
    },
    "selectedLocation": {
        "message": "seçtiğiniz konum",
        "description": "Message shown as the export location if we didn't capture the target directory"
    },
    "upgradingDatabase": {
        "message": "Veritabanı yükseltiliyor. Bu biraz zaman alabilir...",
        "description": "Message shown on the loading screen when we're changing database structure on first run of a new version"
    },
    "loadingMessages": {
        "message": "İletiler yükleniyor. Şimdiye kadar $count$...",
        "description": "Message shown on the loading screen when we're catching up on the backlog of messages",
        "placeholders": {
            "count": {
                "content": "$1",
                "example": "5"
            }
        }
    },
    "view": {
        "message": "Görüntüle",
        "description": "Used as a label on a button allowing user to see more information"
    },
    "youLeftTheGroup": {
        "message": "Artık grubun bir üyesi değilsiniz.",
        "description": "Displayed when a user can't send a message because they have left the group"
    },
    "invalidConversation": {
        "message": "Grup hatalı. Lütfen yeni bir grup oluşturun.",
        "description": "Displayed when a user can't send a message because something has gone wrong in the conversation."
    },
    "scrollDown": {
        "message": "Konuşmanın en altına kaydır",
        "description": "Alt text for button to take user down to bottom of conversation, shown when user scrolls up"
    },
    "messagesBelow": {
        "message": "Aşağıda yeni iletiler var",
        "description": "Alt text for button to take user down to bottom of conversation with more than one message out of screen"
    },
    "unreadMessage": {
        "message": "1 Okunmamış İleti",
        "description": "Text for unread message separator, just one message"
    },
    "unreadMessages": {
        "message": "$count$ Okunmamış İleti",
        "description": "Text for unread message separator, with count",
        "placeholders": {
            "count": {
                "content": "$1",
                "example": "5"
            }
        }
    },
    "messageHistoryUnsynced": {
        "message": "Güvenliğiniz için konuşmanın geçmişi yeni bağlanan cihazlara aktarılmaz. ",
        "description": "Shown in the conversation history when a user links a new device to explain what is not supported."
    },
    "youMarkedAsVerified": {
        "message": "$name$ ile olan Güvenlik Numaranızı doğrulanmış olarak işaretlediniz",
        "description": "Shown in the conversation history when the user marks a contact as verified.",
        "placeholders": {
            "name": {
                "content": "$1",
                "example": "Bob"
            }
        }
    },
    "youMarkedAsNotVerified": {
        "message": "$name$ ile olan Güvenlik Numaranızı doğrulanmamış olarak işaretlediniz",
        "description": "Shown in the conversation history when the user marks a contact as not verified, whether on the Safety Number screen or by dismissing a banner or dialog.",
        "placeholders": {
            "name": {
                "content": "$1",
                "example": "Bob"
            }
        }
    },
    "youMarkedAsVerifiedOtherDevice": {
        "message": "$name$ ile olan Güvenlik Numaranızı başka bir cihazdan doğrulanmış olarak işaretlediniz",
        "description": "Shown in the conversation history when we discover that the user marked a contact as verified on another device.",
        "placeholders": {
            "name": {
                "content": "$1",
                "example": "Bob"
            }
        }
    },
    "youMarkedAsNotVerifiedOtherDevice": {
        "message": "$name$ ile olan Güvenlik Numaranızı başka bir cihazdan doğrulanmamış olarak işaretlediniz",
        "description": "Shown in the conversation history when we discover that the user marked a contact as not verified on another device.",
        "placeholders": {
            "name": {
                "content": "$1",
                "example": "Bob"
            }
        }
    },
    "membersNeedingVerification": {
        "message": "Son doğrulamanızdan yana bu grup üyeleriyle olan güvenlik numaralarınız değişti. Yeni güvenlik numaralarını görmek için grup üyelerine tıklayın.",
        "description": "When there are multiple previously-verified group members with safety number changes, a banner will be shown. The list of contacts with safety number changes is shown, and this text introduces that list."
    },
    "changedRightAfterVerify": {
        "message": "Doğrulamaya çalıştığınız güvenlik numarası değişti. Lütfen $name1$ ile olan yeni güvenlik numaranızı gözden geçirin. Unutmayın, bu değişiklik birisinin iletişiminizi kesmeye çalıştığı ya da $name2$ Signal'i yeniden yüklemiş olduğu anlamına gelebilir.",
        "description": "Shown on the safety number screen when the user has selected to verify/unverify a contact's safety number, and we immediately discover a safety number change",
        "placeholders": {
            "name1": {
                "content": "$1",
                "example": "Bob"
            },
            "name2": {
                "content": "$2",
                "example": "Bob"
            }
        }
    },
    "changedVerificationWarning": {
        "message": "Aşağıdaki kişiler cihazd değiştirmiş veya yeniden yükleme yapmış olabilir. Gizliliğinizden emin olmak için güvenlik numaranızı doğrulayın.",
        "description": "Shown on confirmation dialog when user attempts to send a message"
    },
    "identityKeyErrorOnSend": {
        "message": "$name1$ ile olan güvenlik numaranız değişti. Bu, birisinin iletişiminizi kesmeye çalıştığı ya da $name2$ Signal'i yeniden yüklemiş olduğu anlamına gelebilir. Bu kişi ile güvenlik numaranızı doğrulamak isteyebilirsiniz.",
        "description": "Shown when user clicks on a failed recipient in the message detail view after an identity key change",
        "placeholders": {
            "name1": {
                "content": "$1",
                "example": "Bob"
            },
            "name2": {
                "content": "$2",
                "example": "Bob"
            }
        }
    },
    "sendAnyway": {
        "message": "Yine de Gönder",
        "description": "Used on a warning dialog to make it clear that it might be risky to send the message."
    },
    "callAnyway": {
        "message": "Yine de Ara",
        "description": "Used on a warning dialog to make it clear that it might be risky to call the conversation."
    },
    "continueCall": {
        "message": "Aramaya Devam Et",
        "description": "Used on a warning dialog to make it clear that it might be risky to continue the group call."
    },
    "noLongerVerified": {
        "message": "$name$ ile olan güvenlik numaranız değişti ve henüz doğrulanmadı. Göstermek için tıklayın.",
        "description": "Shown in conversation banner when user's safety number has changed, but they were previously verified.",
        "placeholders": {
            "name": {
                "content": "$1",
                "example": "Bob"
            }
        }
    },
    "multipleNoLongerVerified": {
        "message": "Bu grubun birden fazla üyesiyle olan güvenlik numaralarınız değişti ve henüz doğrulanmadı. Göstermek için tıklayın.",
        "description": "Shown in conversation banner when more than one group member's safety number has changed, but they were previously verified."
    },
    "debugLogExplanation": {
        "message": "Bu günlük katkıda bulunanların görebilmeleri için herkese açık bir şekilde gönderilecektir. Göndermeden önce inceleyip düzenleyebilirsiniz.",
        "description": ""
    },
    "debugLogError": {
        "message": "Yüklemede bir şeyler ters gitti! Lütfen günlüğü hazırlayacağınız hata kaydına kendiniz ekleyin.",
        "description": ""
    },
    "debugLogCopy": {
        "message": "Kopyala",
        "description": "Shown as the text for the copy button on the debug log screen"
    },
    "debugLogCopyAlt": {
        "message": "Bağlantıyı panoya kopyala",
        "description": "Shown as the alt text for the copy button on the debug log screen"
    },
    "debugLogLinkCopied": {
        "message": "Bağlantı Panonuza Kopyalandı",
        "description": "Shown in a toast to let the user know that the link to the debug log has been copied to their clipboard"
    },
    "reportIssue": {
        "message": "Sorun bildir",
        "description": "Link to open the issue tracker"
    },
    "gotIt": {
        "message": "Anladım!",
        "description": "Label for a button that dismisses a dialog. The user clicks it to confirm that they understand the message in the dialog."
    },
    "submit": {
        "message": "Gönder",
        "description": ""
    },
    "acceptNewKey": {
        "message": "Kabul et",
        "description": "Label for a button to accept a new safety number"
    },
    "verify": {
        "message": "Doğrulanmış olarak işaretle",
        "description": ""
    },
    "unverify": {
        "message": "Doğrulanmadı olarak işaretle",
        "description": ""
    },
    "isVerified": {
        "message": "$name$ ile olan güvenlik numaranızı doğruladınız.",
        "description": "Summary state shown at top of the safety number screen if user has verified contact.",
        "placeholders": {
            "name": {
                "content": "$1",
                "example": "Bob"
            }
        }
    },
    "isNotVerified": {
        "message": "$name$ ile olan güvenlik numaranızı doğrulamadınız.",
        "description": "Summary state shown at top of the safety number screen if user has not verified contact.",
        "placeholders": {
            "name": {
                "content": "$1",
                "example": "Bob"
            }
        }
    },
    "verified": {
        "message": "Doğrulandı",
        "description": ""
    },
    "newIdentity": {
        "message": "Yeni güvenlik numarası",
        "description": "Header for a key change dialog"
    },
    "identityChanged": {
        "message": "Bu kişiyle olan güvenlik numaranız değişti. Bu birisinin iletişiminizi kesmeye çalıştığı veya bu kişinin Signal'i yeniden yüklemiş olduğu anlamına gelebilir. Aşağıdaki yeni güvenlik numarasını doğrulamak isteyebilirsiniz.",
        "description": ""
    },
    "incomingError": {
        "message": "Gelen ileti işlenirken hata oluştu",
        "description": ""
    },
    "media": {
        "message": "İçerik",
        "description": "Header of the default pane in the media gallery, showing images and videos"
    },
    "mediaEmptyState": {
        "message": "Bu konuşmada hiç içerik yok",
        "description": "Message shown to user in the media gallery when there are no messages with media attachments (images or video)"
    },
    "allMedia": {
        "message": "Tüm Medyalar",
        "description": "Header for the media gallery"
    },
    "documents": {
        "message": "Belgeler",
        "description": "Header of the secondary pane in the media gallery, showing every non-media attachment"
    },
    "documentsEmptyState": {
        "message": "Bu konuşmada hiç belge yok",
        "description": "Message shown to user in the media gallery when there are no messages with document attachments (anything other than images or video)"
    },
    "today": {
        "message": "Bugün",
        "description": "Section header in the media gallery"
    },
    "yesterday": {
        "message": "Dün",
        "description": "Section header in the media gallery"
    },
    "thisWeek": {
        "message": "Bu Hafta",
        "description": "Section header in the media gallery"
    },
    "thisMonth": {
        "message": "Bu Ay",
        "description": "Section header in the media gallery"
    },
    "unsupportedAttachment": {
        "message": "Desteklenmeyen eklenti türü. Kaydetmek için tıkla.",
        "description": "Displayed for incoming unsupported attachment"
    },
    "clickToSave": {
        "message": "Kaydetmek için tıkla",
        "description": "Hover text for attachment filenames"
    },
    "unnamedFile": {
        "message": "İsimsiz Dosya",
        "description": "Hover text for attachment filenames"
    },
    "voiceMessage": {
        "message": "Sesli İleti",
        "description": "Name for a voice message attachment"
    },
    "dangerousFileType": {
        "message": "Eklenti türüne güvenlik sebeplerinden dolayı izin verilmemektedir",
        "description": "Shown in toast when user attempts to send .exe file, for example"
    },
    "loadingPreview": {
        "message": "Öz İzleme Yükleniyor...",
        "description": "Shown while Signal Desktop is fetching metadata for a url in composition area"
    },
    "stagedPreviewThumbnail": {
        "message": "$domain$ için bağlantı ön izlemesi küçük resim taslağı",
        "description": "Shown while Signal Desktop is fetching metadata for a url in composition area",
        "placeholders": {
            "path": {
                "content": "$1",
                "example": "instagram.com"
            }
        }
    },
    "previewThumbnail": {
        "message": "$domain$ için bağlantı ön izlemesi küçük resmi",
        "description": "Shown while Signal Desktop is fetching metadata for a url in composition area",
        "placeholders": {
            "path": {
                "content": "$1",
                "example": "instagram.com"
            }
        }
    },
    "stagedImageAttachment": {
        "message": "Resim eklentisi taslağı: $path$",
        "description": "Alt text for staged attachments",
        "placeholders": {
            "path": {
                "content": "$1",
                "example": "dog.jpg"
            }
        }
    },
    "oneNonImageAtATimeToast": {
        "message": "Görüntü olmayan eklentiler içerildiğinde, ileti başı eklenti sınırı birdir.",
        "description": "An error popup when the user has attempted to add an attachment"
    },
    "cannotMixImageAndNonImageAttachments": {
        "message": "Görüntü ve görüntü olmayan eklentileri tek iletide birleştiremezsiniz.",
        "description": "An error popup when the user has attempted to add an attachment"
    },
    "maximumAttachments": {
        "message": "Bu iletiye daha fazla eklenti ekleyemezsiniz.",
        "description": "An error popup when the user has attempted to add an attachment"
    },
    "fileSizeWarning": {
        "message": "Üzgünüz, seçilen dosya ileti boyutu kısıtlamalarını aşıyor.",
        "description": ""
    },
    "unableToLoadAttachment": {
        "message": "Seçilen eklenti yüklenemedi.",
        "description": ""
    },
    "disconnected": {
        "message": "Bağlantı yok",
        "description": "Displayed when the desktop client cannot connect to the server."
    },
    "connecting": {
        "message": "Bağlanıyor",
        "description": "Displayed when the desktop client is currently connecting to the server."
    },
    "connect": {
        "message": "Bağlan",
        "description": "Shown to allow the user to manually attempt a reconnect."
    },
    "connectingHangOn": {
        "message": "Uzun sürmemeli...",
        "description": "Subtext description for when the client is connecting to the server."
    },
    "offline": {
        "message": "Çevrimdışı",
        "description": "Displayed when the desktop client has no network connection."
    },
    "checkNetworkConnection": {
        "message": "Ağ bağlantınızı kontrol edin.",
        "description": "Obvious instructions for when a user's computer loses its network connection"
    },
    "submitDebugLog": {
        "message": "Hata ayıklama günlüğü",
        "description": "Menu item and header text for debug log modal (sentence case)"
    },
    "debugLog": {
        "message": "Hata Ayıklama Günlüğü",
        "description": "View menu item to open the debug log (title case)"
    },
    "helpMenuShowKeyboardShortcuts": {
        "message": "Klavye Kısayollarını Göster",
        "description": "Item under the help menu, pops up a screen showing the application's keyboard shortcuts"
    },
    "contactUs": {
        "message": "Bizimle İletişime Geçin",
        "description": "Item under the help menu, takes you to the contact us support page"
    },
    "goToReleaseNotes": {
        "message": "Sürüm Notlarına Git",
        "description": "Item under the help menu, takes you to GitHub page for release notes"
    },
    "goToForums": {
        "message": "Forumlara Git",
        "description": "Item under the Help menu, takes you to the forums"
    },
    "goToSupportPage": {
        "message": "Destek Sayfasına Git",
        "description": "Item under the Help menu, takes you to the support page"
    },
    "joinTheBeta": {
        "message": "Beta'ya katıl",
        "description": "Item under the Help menu, takes you to an article describing how to install the beta release of Signal Desktop"
    },
    "signalDesktopPreferences": {
        "message": "Signal Desktop Tercihleri",
        "description": "Title of the window that pops up with Signal Desktop preferences in it"
    },
    "signalDesktopStickerCreator": {
        "message": "Çıkartma paketi oluşturucusu",
        "description": "Title of the window that pops up with Signal Desktop preferences in it"
    },
    "aboutSignalDesktop": {
        "message": "Signal Desktop Hakkında",
        "description": "Item under the Help menu, which opens a small about window"
    },
    "screenShareWindow": {
        "message": "Sharing screen",
        "description": "Title for screen sharing window"
    },
    "speech": {
        "message": "Konuşma",
        "description": "Item under the Edit menu, with 'start/stop speaking' items below it"
    },
    "show": {
        "message": "Göster",
        "description": "Command under Window menu, to show the window"
    },
    "hide": {
        "message": "Gizle",
        "description": "Command in the tray icon menu, to hide the window"
    },
    "quit": {
        "message": "Çıkış Yap",
        "description": "Command in the tray icon menu, to quit the application"
    },
    "signalDesktop": {
        "message": "Signal Desktop",
        "description": "Tooltip for the tray icon"
    },
    "search": {
        "message": "Ara",
        "description": "Placeholder text in the search input"
    },
    "clearSearch": {
        "message": "Aramayı Temizle",
        "description": "Aria label for clear search button"
    },
    "searchIn": {
        "message": "$conversationName$ konuşmasında ara",
        "description": "Shown in the search box before text is entered when searching in a specific conversation",
        "placeholders": {
            "conversationName": {
                "content": "$1",
                "example": "Friends"
            }
        }
    },
    "noSearchResults": {
        "message": "\"$searchTerm$\" için arama sonucu yok",
        "description": "Shown in the search left pane when no results were found",
        "placeholders": {
            "searchTerm": {
                "content": "$1",
                "example": "dog"
            }
        }
    },
    "noSearchResults--sms-only": {
        "message": "SMS/MMS contacts are not available on Desktop.",
        "description": "Shown in the search left pane when no results were found and primary device has SMS/MMS handling enabled"
    },
    "noSearchResultsInConversation": {
        "message": "$conversationName$ konuşması \"$searchTerm$\" için sonuç bulunamadı",
        "description": "Shown in the search left pane when no results were found",
        "placeholders": {
            "searchTerm": {
                "content": "$1",
                "example": "dog"
            },
            "conversationName": {
                "content": "$2",
                "example": "Friends"
            }
        }
    },
    "conversationsHeader": {
        "message": "Konuşmalar",
        "description": "Shown to separate the types of search results"
    },
    "contactsHeader": {
        "message": "Kişiler",
        "description": "Shown to separate the types of search results"
    },
    "groupsHeader": {
        "message": "Gruplar",
        "description": "Shown to separate the types of search results"
    },
    "messagesHeader": {
        "message": "İletiler",
        "description": "Shown to separate the types of search results"
    },
    "welcomeToSignal": {
        "message": "Signal'e Hoşgeldin",
        "description": ""
    },
    "selectAContact": {
        "message": "Konuşmaya başlamak için bir kişi veya grup seçin.",
        "description": ""
    },
    "typingAlt": {
        "message": "Bu konuşma için yazma animasyonu",
        "description": "Used as the 'title' attribute for the typing animation"
    },
    "contactInAddressBook": {
        "message": "Bu kişi rehberinizde.",
        "description": "Description of icon denoting that contact is from your address book"
    },
    "contactAvatarAlt": {
        "message": "$name$ kişisinin avatarı",
        "description": "Used in the alt tag for the image avatar of a contact",
        "placeholders": {
            "name": {
                "content": "$1",
                "example": "John"
            }
        }
    },
    "sendMessageToContact": {
        "message": "İleti Gönder",
        "description": "Shown when you are sent a contact and that contact has a signal account"
    },
    "home": {
        "message": "ev",
        "description": "Shown on contact detail screen as a label for an address/phone/email"
    },
    "work": {
        "message": "iş",
        "description": "Shown on contact detail screen as a label for an address/phone/email"
    },
    "mobile": {
        "message": "mobil",
        "description": "Shown on contact detail screen as a label for aa phone or email"
    },
    "email": {
        "message": "eposta",
        "description": "Generic label shown if contact email has custom type but no label"
    },
    "phone": {
        "message": "telefon",
        "description": "Generic label shown if contact phone has custom type but no label"
    },
    "address": {
        "message": "adres",
        "description": "Generic label shown if contact address has custom type but no label"
    },
    "poBox": {
        "message": "Posta Kutusu",
        "description": "When rendering an address, used to provide context to a post office box"
    },
    "downloading": {
        "message": "İndiriliyor",
        "description": "Shown in the message bubble while a long message attachment is being downloaded"
    },
    "downloadAttachment": {
        "message": "Eklentiyi İndir",
        "description": "Shown in a message's triple-dot menu if there isn't room for a dedicated download button"
    },
    "reactToMessage": {
        "message": "İletiye Karşılık Ver",
        "description": "Shown in triple-dot menu next to message to allow user to react to the associated message"
    },
    "replyToMessage": {
        "message": "İletiyi Yanıtla",
        "description": "Shown in triple-dot menu next to message to allow user to start crafting a message with a quotation"
    },
    "originalMessageNotFound": {
        "message": "İletinin aslı bulunamadı",
        "description": "Shown in quote if reference message was not found as message was initially downloaded and processed"
    },
    "originalMessageNotAvailable": {
        "message": "İletinin aslı artık mevcut değil",
        "description": "Shown in toast if user clicks on quote that references message no longer in database"
    },
    "messageFoundButNotLoaded": {
        "message": "İletinin aslı bulundu, ama yüklenmedi. Yüklemek için yukarıya kaydırın.",
        "description": "Shown in toast if user clicks on quote references messages not loaded in view, but in database"
    },
    "voiceRecordingInterruptedMax": {
        "message": "Süre sınırına erişildiği için sesli ileti kaydı durduruldu.",
        "description": "Confirmation dialog message for when the voice recording is interrupted due to max time limit"
    },
    "voiceRecordingInterruptedBlur": {
        "message": "Farklı bir uygulamaya geçtiğiniz için sesli ileti kaydı durduruldu.",
        "description": "Confirmation dialog message for when the voice recording is interrupted due to app losing focus"
    },
    "voiceNoteLimit": {
        "message": "Sesli iletiler beş dakika ile sınırlıdır. Farklı bir uygulamaya geçtiğinizde kayıt durdurulacaktır.",
        "description": "Shown in toast to warn user about limited time and that window must be in focus"
    },
    "voiceNoteMustBeOnlyAttachment": {
        "message": "Sesli ileti için en az bir eklenti olmalıdır.",
        "description": "Shown in toast if tries to record a voice note with any staged attachments"
    },
    "attachmentSaved": {
        "message": "Eklenti kaydedildi. Klasörde görüntülemek için tıklayın.",
        "description": "Shown after user selects to save to downloads",
        "placeholders": {
            "name": {
                "content": "$1",
                "example": "proof.jpg"
            }
        }
    },
    "you": {
        "message": "Siz",
        "description": "Shown when the user represented is the current user."
    },
    "replyingTo": {
        "message": "$name$ Cevaben",
        "description": "Shown in iOS theme when you or someone quotes to a message which is not from you",
        "placeholders": {
            "name": {
                "content": "$1",
                "example": "John"
            }
        }
    },
    "audioPermissionNeeded": {
        "message": "Sesli iletiler göndermek için, Signal Desktop'ın mikrofonunuza erişimine izin verin.",
        "description": "Shown if the user attempts to send an audio message without audio permissions turned on"
    },
    "audioCallingPermissionNeeded": {
        "message": "Aramalar için, Signal Desktop'ın mikrofonunuza erişimine izin vermelisiniz.",
        "description": "Shown if the user attempts access the microphone for calling without audio permissions turned on"
    },
    "videoCallingPermissionNeeded": {
        "message": "Görüntülü aramalar için, Signal Desktop'ın kameranıza erişimine izin vermelisiniz.",
        "description": "Shown if the user attempts access the camera for video calling without video permissions turned on"
    },
    "allowAccess": {
        "message": "Erişimine İzin Ver",
        "description": "Button shown in popup asking to enable microphone/video permissions to send audio messages"
    },
    "showSettings": {
        "message": "Ayarları Göster",
        "description": "A button shown in dialog requesting the user to turn on audio permissions"
    },
    "audio": {
        "message": "Ses",
        "description": "Shown in a quotation of a message containing an audio attachment if no text was originally provided with that attachment"
    },
    "video": {
        "message": "Video",
        "description": "Shown in a quotation of a message containing a video if no text was originally provided with that video"
    },
    "photo": {
        "message": "Fotoğraf",
        "description": "Shown in a quotation of a message containing a photo if no text was originally provided with that image"
    },
    "cannotUpdate": {
        "message": "Güncellenemiyor",
        "description": "Shown as the title of our update error dialogs on windows"
    },
    "cannotUpdateDetail": {
        "message": "Signal Desktop güncellenemedi, ama yeni bir sürüm mevcut. Lütfen  $url$ adresine gidin ve yeni sürümü kurun, daha sonrasında bu sorun hakkında destekle iletişime geçin veya hata raporu doldurun.",
        "description": "Shown if a general error happened while trying to install update package",
        "placeholders": {
            "url": {
                "content": "$1",
                "example": "https://signal.org/download"
            }
        }
    },
    "readOnlyVolume": {
        "message": "Signal Desktop muhtemelen macOS karantinasında ve otomatik güncellenemeyecek. Lütfen Bulucu ile  $app$ uygulamasını  $folder$ klasörüne taşıyın.",
        "description": "Shown on MacOS if running on a read-only volume and we cannot update",
        "placeholders": {
            "app": {
                "content": "$1",
                "example": "Signal.app"
            },
            "folder": {
                "content": "$2",
                "example": "/Applications"
            }
        }
    },
    "ok": {
        "message": "TAMAM",
        "description": ""
    },
    "cancel": {
        "message": "İptal",
        "description": ""
    },
    "discard": {
        "message": "Vazgeç",
        "description": ""
    },
    "failedToSend": {
        "message": "Bazı alıcılara gönderilemedi. Ağ bağlantınızı kontrol edin.",
        "description": ""
    },
    "error": {
        "message": "Hata",
        "description": ""
    },
    "messageDetail": {
        "message": "İleti Detayı",
        "description": ""
    },
    "delete": {
        "message": "Sil",
        "description": ""
    },
    "accept": {
        "message": "Kabul et",
        "description": ""
    },
    "on": {
        "message": "Açık",
        "description": "Label for when something is turned on"
    },
    "off": {
        "message": "Kapalı",
        "description": "Label for when something is turned off"
    },
    "deleteWarning": {
        "message": "Bu ileti bu cihazdan silinecektir.",
        "description": "Text shown in the confirmation dialog for deleting a message locally"
    },
    "deleteForEveryoneWarning": {
        "message": "Bu ileti konuşmadaki güncel bir Signal sürümü kullanan herkesten silinecektir. Üyeler bir ileti sildiğinizi göreceklerdir.",
        "description": "Text shown in the confirmation dialog for deleting a message for everyone"
    },
    "deleteThisMessage": {
        "message": "Bu iletiyi sil",
        "description": ""
    },
    "from": {
        "message": "Gönderen",
        "description": "Label for the sender of a message"
    },
    "to": {
        "message": "Alıcı",
        "description": "Label for the receiver of a message"
    },
    "toJoiner": {
        "message": "->",
        "description": "Joiner for message search results - like 'Jon' to 'Friends Group'"
    },
    "sent": {
        "message": "Gönderildi",
        "description": "Label for the time a message was sent"
    },
    "received": {
        "message": "Alındı",
        "description": "Label for the time a message was received"
    },
    "sendMessage": {
        "message": "İleti gönder",
        "description": "Placeholder text in the message entry field"
    },
    "groupMembers": {
        "message": "Grup üyeleri",
        "description": ""
    },
    "showMembers": {
        "message": "Üyeleri göster",
        "description": ""
    },
    "resetSession": {
        "message": "Oturumu sıfırla",
        "description": "This is a menu item for resetting the session, using the imperative case, as in a command."
    },
    "showSafetyNumber": {
        "message": "Güvenlik numarasını görüntüle",
        "description": ""
    },
    "viewRecentMedia": {
        "message": "Son içerikleri görüntüle",
        "description": "This is a menu item for viewing all media (images + video) in a conversation, using the imperative case, as in a command."
    },
    "verifyHelp": {
        "message": "$name$ ile olan uçtan uca şifrelemenizin güvenliğini doğrulamak isterseniz, yukarıdaki numaraları cihazlarındaki numaralarla karşılaştırın.",
        "description": "",
        "placeholders": {
            "name": {
                "content": "$1",
                "example": "John"
            }
        }
    },
    "theirIdentityUnknown": {
        "message": "Bu kişiyle herhangi bir iletişimde bulunmadınız. Güvenlik numaralarınız ilk iletiden sonra oluşturulacaktır.",
        "description": ""
    },
    "back": {
        "message": "Geri",
        "description": "Generic label for back"
    },
    "goBack": {
        "message": "Geri git",
        "description": "Label for back button in a conversation"
    },
    "moreInfo": {
        "message": "Daha Fazla Bilgi",
        "description": "Shown on the drop-down menu for an individual message, takes you to message detail screen"
    },
    "retrySend": {
        "message": "Tekrar Gönder",
        "description": "Shown on the drop-down menu for an individual message, but only if it is an outgoing message that failed to send"
    },
    "forwardMessage": {
        "message": "İletiyi yönlendir",
        "description": "Shown on the drop-down menu for an individual message, forwards a message"
    },
    "deleteMessage": {
        "message": "İletiyi benden sil",
        "description": "Shown on the drop-down menu for an individual message, deletes single message"
    },
    "deleteMessageForEveryone": {
        "message": "İletiyi herkesten sil",
        "description": "Shown on the drop-down menu for an individual message, deletes single message for everyone"
    },
    "deleteMessages": {
        "message": "Sil",
        "description": "Menu item for deleting messages, title case."
    },
    "deleteConversationConfirmation": {
        "message": "Bu konuşmayı kalıcı olarak sil?",
        "description": "Confirmation dialog text that asks the user if they really wish to delete the conversation. Answer buttons use the strings 'ok' and 'cancel'. The deletion is permanent, i.e. it cannot be undone."
    },
    "sessionEnded": {
        "message": "Güvenli oturumu sıfırla",
        "description": "This is a past tense, informational message. In other words, your secure session has been reset."
    },
    "ChatRefresh--notification": {
        "message": "Konuşma oturumu yenilendi",
        "description": "Shown in timeline when a error happened, and the session was automatically reset."
    },
    "ChatRefresh--learnMore": {
        "message": "Dahasını Öğrenin",
        "description": "Shown in timeline when session is automatically reset, to provide access to a popup info dialog"
    },
    "ChatRefresh--summary": {
        "message": "Signal uçtan uca şifreleme kullanır ve bazen konuşma oturumunuzu yenilemesi gerekebilir. Bu, konuşmanızın güvenliğini etkilemez, ancak bu kişiden gelen bir iletiyi kaçırmış olabilirsiniz ve ondan tekrar göndermesini isteyebilirsiniz.",
        "description": "Shown on explainer dialog available from chat session refreshed timeline events"
    },
    "ChatRefresh--contactSupport": {
        "message": "Destekle İletişime Geçin",
        "description": "Shown on explainer dialog available from chat session refreshed timeline events"
    },
    "quoteThumbnailAlt": {
        "message": "Alıntılanmış iletideki görüntünün önizlemesi",
        "description": "Used in alt tag of thumbnail images inside of an embedded message quote"
    },
    "imageAttachmentAlt": {
        "message": "İletiye görüntü eklenmiş",
        "description": "Used in alt tag of image attachment"
    },
    "videoAttachmentAlt": {
        "message": "İletiye eklenen videonun ekran görüntüsü",
        "description": "Used in alt tag of video attachment preview"
    },
    "lightboxImageAlt": {
        "message": "Konuşmaya gönderilen görüntü",
        "description": "Used in the alt tag for the image shown in a full-screen lightbox view"
    },
    "imageCaptionIconAlt": {
        "message": "Bu görüntünün başlığı olduğunu gösteren ikon",
        "description": "Used for the icon layered on top of an image in message bubbles"
    },
    "addACaption": {
        "message": "Bir başlık ekleyin...",
        "description": "Used as the placeholder text in the caption editor text field"
    },
    "save": {
        "message": "Kaydet",
        "description": "Used as a 'commit changes' button in the Caption Editor for outgoing image attachments"
    },
    "fileIconAlt": {
        "message": "Dosya ikonu",
        "description": "Used in the media gallery documents tab to visually represent a file"
    },
    "installWelcome": {
        "message": "Signal Desktop'a Hoş Geldiniz",
        "description": "Welcome title on the install page"
    },
    "installTagline": {
        "message": "Gizlilik mümkün. Signal ise bunu kolaylaştırır.",
        "description": "Tagline displayed under 'installWelcome' string on the install page"
    },
    "linkYourPhone": {
        "message": "Signal Desktop'a telefonunuzu bağlayın",
        "description": "Shown on the front page when the application first starts, above the QR code"
    },
    "signalSettings": {
        "message": "Signal Ayarları",
        "description": "Used in the guidance to help people find the 'link new device' area of their Signal mobile app"
    },
    "linkedDevices": {
        "message": "Bağlı cihazlar",
        "description": "Used in the guidance to help people find the 'link new device' area of their Signal mobile app"
    },
    "plusButton": {
        "message": "'+' Düğmesi",
        "description": "The button used in Signal Android to add a new linked device"
    },
    "linkNewDevice": {
        "message": "Yeni Cihaz Bağla",
        "description": "The menu option shown in Signal iOS to add a new linked device"
    },
    "deviceName": {
        "message": "Cihaz adı",
        "description": "The label in settings panel shown for the user-provided name for this desktop instance"
    },
    "chooseDeviceName": {
        "message": "Bu cihazı adlandırın",
        "description": "The header shown on the 'choose device name' screen in the device linking process"
    },
    "finishLinkingPhone": {
        "message": "Telefon bağlantısını tamamla",
        "description": "The text on the button to finish the linking process, after choosing the device name"
    },
    "initialSync": {
        "message": "Kişiler ve gruplar senkronize ediliyor",
        "description": "Shown during initial link while contacts and groups are being pulled from mobile device"
    },
    "installConnectionFailed": {
        "message": "Sunucuya bağlanılamadı.",
        "description": "Displayed when we can't connect to the server."
    },
    "installTooManyDevices": {
        "message": "Üzgünüz, halihazırda bağlı olan çok fazla cihazınız var. Bazılarını kaldırmayı deneyin.",
        "description": ""
    },
    "installTooOld": {
        "message": "Bu cihazı telefonunuza bağlamak için bu cihazdaki Signal'i güncelleyin. ",
        "description": ""
    },
    "installErrorHeader": {
        "message": "Bir şeyler ters gitti!",
        "description": ""
    },
    "installTryAgain": {
        "message": "Tekrar dene",
        "description": ""
    },
    "theme": {
        "message": "Tema",
        "description": "Header for theme settings"
    },
    "calling": {
        "message": "Arama",
        "description": "Header for calling options on the settings screen"
    },
    "calling__start": {
        "message": "Arama Başlat",
        "description": "Button label in the call lobby for starting a call"
    },
    "calling__join": {
        "message": "Çağrıya Katıl",
        "description": "Button label in the call lobby for joining a call"
    },
    "calling__return": {
        "message": "Aramaya Dön",
        "description": "Button label in the call lobby for returning to a call"
    },
    "calling__call-is-full": {
        "message": "Arama dolu",
        "description": "Button label in the call lobby when you can't join because the call is full"
    },
    "calling__button--video-disabled": {
        "message": "Kamera devre dışı",
        "description": "Button tooltip label when the camera is disabled"
    },
    "calling__button--video-off": {
        "message": "Kamerayı kapat",
        "description": "Button tooltip label for turning off the camera"
    },
    "calling__button--video-on": {
        "message": "Kamerayı aç",
        "description": "Button tooltip label for turning on the camera"
    },
    "calling__button--audio-disabled": {
        "message": "Mikrofon devre dışı",
        "description": "Button tooltip label when the microphone is disabled"
    },
    "calling__button--audio-off": {
        "message": "Mikrofonu kapat",
        "description": "Button tooltip label for turning off the microphone"
    },
    "calling__button--audio-on": {
        "message": "Mikrofonu aç",
        "description": "Button tooltip label for turning on the microphone"
    },
    "calling__button--presenting-disabled": {
        "message": "Presenting disabled",
        "description": "Button tooltip label for when screen sharing is disabled"
    },
    "calling__button--presenting-on": {
        "message": "Start presenting",
        "description": "Button tooltip label for starting to share screen"
    },
    "calling__button--presenting-off": {
        "message": "Stop presenting",
        "description": "Button tooltip label for stopping screen sharing"
    },
    "calling__your-video-is-off": {
        "message": "Kameranız kapalı",
        "description": "Label in the calling lobby indicating that your camera is off"
    },
    "calling__lobby-summary--zero": {
        "message": "Burada kimse yok",
        "description": "Shown in the calling lobby to describe who is in the call"
    },
    "calling__lobby-summary--single": {
        "message": "$first$bu aramada",
        "description": "Shown in the calling lobby to describe who is in the call",
        "placeholders": {
            "first": {
                "content": "$1",
                "example": "Sam"
            }
        }
    },
    "calling__lobby-summary--self": {
        "message": "Diğer cihazlarınızdan birisi bu aramada",
        "description": "Shown in the calling lobby to describe when it is just you"
    },
    "calling__lobby-summary--double": {
        "message": "$first$ ve $second$ bu aramada",
        "description": "Shown in the calling lobby to describe who is in the call",
        "placeholders": {
            "first": {
                "content": "$1",
                "example": "Sam"
            },
            "second": {
                "content": "$2",
                "example": "Cayce"
            }
        }
    },
    "calling__lobby-summary--triple": {
        "message": "$first$, $second$, ve $third$ bu aramada",
        "description": "Shown in the calling lobby to describe who is in the call",
        "placeholders": {
            "first": {
                "content": "$1",
                "example": "Sam"
            },
            "second": {
                "content": "$2",
                "example": "Cayce"
            },
            "third": {
                "content": "$3",
                "example": "April"
            }
        }
    },
    "calling__lobby-summary--many": {
        "message": "$first$, $second$, ve $others$diğer kişi bu aramada",
        "description": "Shown in the calling lobby to describe who is in the call",
        "placeholders": {
            "first": {
                "content": "$1",
                "example": "Sam"
            },
            "second": {
                "content": "$2",
                "example": "Cayce"
            },
            "others": {
                "content": "$3",
                "example": "5"
            }
        }
    },
    "calling__in-this-call--zero": {
        "message": "Burada kimse yok",
        "description": "Shown in the participants list to describe how many people are in the call"
    },
    "calling__in-this-call--one": {
        "message": "Bu aramada · 1 kişi",
        "description": "Shown in the participants list to describe how many people are in the call"
    },
    "calling__in-this-call--many": {
        "message": "Bu aramada · $people$ kişi",
        "description": "Shown in the participants list to describe how many people are in the call",
        "placeholders": {
            "people": {
                "content": "$1",
                "example": "15"
            }
        }
    },
    "calling__you-have-blocked": {
        "message": "$name$ kişisini engellediniz",
        "description": "when you block someone and cannot view their video",
        "placeholders": {
            "name": {
                "content": "$1",
                "example": "Henry Richard"
            }
        }
    },
    "calling__block-info": {
        "message": "Birbirinizin sesini veya görüntüsünü alamayacaksınız.",
        "description": "Shown in the modal dialog to describe how blocking works in a gorup call"
    },
    "calling__overflow__scroll-up": {
        "message": "Yukarı kaydır",
        "description": "Label for the \"scroll up\" button in a call's overflow area"
    },
    "calling__overflow__scroll-down": {
        "message": "Aşağı kaydır",
        "description": "Label for the \"scroll down\" button in a call's overflow area"
    },
    "calling__presenting--notification-title": {
        "message": "You're presenting to everyone.",
        "description": "Title for the share screen notification"
    },
    "calling__presenting--notification-body": {
        "message": "Click here to return to the call when you're ready to stop presenting.",
        "description": "Body text for the share screen notification"
    },
    "calling__presenting--info": {
        "message": "Signal is sharing $window$.",
        "description": "Text that appears in the screen sharing controller to inform person that they are presenting",
        "placeholders": {
            "name": {
                "content": "$1",
                "example": "Application"
            }
        }
    },
    "calling__presenting--stop": {
        "message": "Stop sharing",
        "description": "Button for stopping screen sharing"
    },
    "calling__presenting--you-stopped": {
        "message": "You stopped presenting",
        "description": "Toast that appears when someone stops presenting"
    },
    "calling__presenting--person-ongoing": {
        "message": "$name$ is presenting",
        "description": "Title of call when someone is presenting",
        "placeholders": {
            "name": {
                "content": "$1",
                "example": "Maddie"
            }
        }
    },
    "calling__presenting--person-stopped": {
        "message": "$name$ stopped presenting",
        "description": "Toast that appears when someone stops presenting",
        "placeholders": {
            "name": {
                "content": "$1",
                "example": "Maddie"
            }
        }
    },
    "calling__presenting--permission-title": {
        "message": "Permission needed",
        "description": "Shown as the title for the modal that requests screen recording permissions"
    },
    "calling__presenting--macos-permission-description": {
        "message": "On an Apple Mac computer using macOS Catalina version 10.15 or later, Signal needs permission to access your computer's screen recording.",
        "description": "Shown as the description for the modal that requests screen recording permissions"
    },
    "calling__presenting--permission-instruction-step1": {
        "message": "Go to System Preferences and then click Security & Privacy.",
        "description": "Shown as the description for the modal that requests screen recording permissions"
    },
    "calling__presenting--permission-instruction-step2": {
        "message": "Click Privacy.",
        "description": "Shown as the description for the modal that requests screen recording permissions"
    },
    "calling__presenting--permission-instruction-step3": {
        "message": "On the left, click Screen Recording.",
        "description": "Shown as the description for the modal that requests screen recording permissions"
    },
    "calling__presenting--permission-instruction-step4": {
        "message": "On the right, check the Signal box.",
        "description": "Shown as the description for the modal that requests screen recording permissions"
    },
    "calling__presenting--permission-open": {
        "message": "Open System Preferences",
        "description": "The button that opens your system preferences for the needs screen record permissions modal"
    },
    "calling__presenting--permission-cancel": {
        "message": "Kapat",
        "description": "The cancel button for the needs screen record permissions modal"
    },
    "alwaysRelayCallsDescription": {
        "message": "Aramaları her zaman aktar",
        "description": "Description of the always relay calls setting"
    },
    "alwaysRelayCallsDetail": {
        "message": "IP adresinizi kişinize göstermekten kaçınmak için tüm aramaları Signal sunucusundan aktarın. Etkinleştirildiğinde arama kalitesi düşecektir.",
        "description": "Details describing the always relay calls setting"
    },
    "permissions": {
        "message": "İzinler",
        "description": "Header for permissions section of settings"
    },
    "mediaPermissionsDescription": {
        "message": "Mikrofona erişim izni ver",
        "description": "Description of the media permission description"
    },
    "mediaCameraPermissionsDescription": {
        "message": "Kameraya erişim izni ver",
        "description": "Description of the media permission description"
    },
    "general": {
        "message": "Genel",
        "description": "Header for general options on the settings screen"
    },
    "spellCheckDescription": {
        "message": "Enable spell check",
        "description": "Description of the spell check setting"
    },
    "spellCheckWillBeEnabled": {
        "message": "Yazım denetimi bir sonraki Signal başlangıcında etkin olacaktır.",
        "description": "Shown when the user enables spellcheck to indicate that they must restart Signal."
    },
    "spellCheckWillBeDisabled": {
        "message": "Yazım denetimi bir sonraki Signal başlangıcında devre dışı olacaktır.",
        "description": "Shown when the user disables spellcheck to indicate that they must restart Signal."
    },
    "autoLaunchDescription": {
        "message": "Open at computer login",
        "description": "Description for the automatic launch setting"
    },
    "clearDataHeader": {
        "message": "Verileri Temizle",
        "description": "Header in the settings dialog for the section dealing with data deletion"
    },
    "clearDataExplanation": {
        "message": "Bu, tüm iletileri ve kayıtlı hesap bilgilerini kaldırarak uygulamadaki tüm verileri temizler.",
        "description": "Text describing what the clear data button will do."
    },
    "clearDataButton": {
        "message": "Verileri temizle",
        "description": "Button in the settings dialog starting process to delete all data"
    },
    "deleteAllDataHeader": {
        "message": "Tüm veri silinsin mi?",
        "description": "Header of the full-screen delete data confirmation screen"
    },
    "deleteAllDataBody": {
        "message": "Tüm kişilerin ve tüm iletilerin dahil olduğu bu uygulamanın tüm kayıtlı hesap bilgilerini silmek üzeresiniz. İstediğiniz zaman mobil cihazınızla tekrar bağlayabilirsiniz, ancak silinen iletiler geri yüklenmeyecektir.",
        "description": "Text describing what exactly will happen if the user clicks the button to delete all data"
    },
    "deleteAllDataButton": {
        "message": "Tüm verileri sil",
        "description": "Text of the button that deletes all data"
    },
    "deleteAllDataProgress": {
        "message": "Bağlantı kesiliyor ve tüm veriler siliniyor",
        "description": "Message shown to user when app is disconnected and data deleted"
    },
    "deleteOldIndexedDBData": {
        "message": "Daha önceki Signal Masaüstü kurulumundan kalma eski verileriniz var. Eğer devam etmeyi seçerseniz, bu veriler silinecek ve sıfırdan başlayacaksınız.",
        "description": "Shown if user last ran Signal Desktop before October 2018"
    },
    "deleteOldData": {
        "message": "Eski Verileri Sil",
        "description": "Button to make the delete happen"
    },
    "notifications": {
        "message": "Bildirimler",
        "description": "Header for notification settings"
    },
    "notificationSettingsDialog": {
        "message": "İleti geldiğinde şunların olduğu bildirim göster:",
        "description": "Explain the purpose of the notification settings"
    },
    "disableNotifications": {
        "message": "Bildirimleri devre dışı bırak",
        "description": "Label for disabling notifications"
    },
    "nameAndMessage": {
        "message": "İsim, içerik ve eylemler",
        "description": "Label for setting notifications to display name and message text"
    },
    "noNameOrMessage": {
        "message": "İsim veya içerik yok",
        "description": "Label for setting notifications to display no name and no message text"
    },
    "nameOnly": {
        "message": "Yalnızca isim",
        "description": "Label for setting notifications to display sender name only"
    },
    "newMessage": {
        "message": "Yeni İleti",
        "description": "Displayed in notifications for only 1 message"
    },
    "notificationSenderInGroup": {
        "message": "$group$ grubunda $sender$",
        "description": "Displayed in notifications for messages in a group",
        "placeholders": {
            "sender": {
                "content": "$1",
                "example": "John"
            },
            "group": {
                "content": "$1",
                "example": "NYC Rock Climbers"
            }
        }
    },
    "notificationReaction": {
        "message": "$sender$ iletinize  $emoji$ karşılığı verdi",
        "description": "",
        "placeholders": {
            "sender": {
                "content": "$1",
                "example": "John"
            },
            "emoji": {
                "content": "$2",
                "example": "👍"
            }
        }
    },
    "notificationReactionMessage": {
        "message": "$sender$, ' $message$' iletisine  $emoji$ karşılığı verdi",
        "description": "",
        "placeholders": {
            "sender": {
                "content": "$1",
                "example": "John"
            },
            "emoji": {
                "content": "$2",
                "example": "👍"
            },
            "message": {
                "content": "$3",
                "example": "Sounds good."
            }
        }
    },
    "sendFailed": {
        "message": "Gönderme başarısız",
        "description": "Shown on outgoing message if it fails to send"
    },
    "sendPaused": {
        "message": "Gönderim duraklatıldı",
        "description": "Shown on outgoing message if it cannot be sent immediately"
    },
    "partiallySent": {
        "message": "Kısmen gönderildi, ayrıntılar için tıklayın",
        "description": "Shown on outgoing message if it is partially sent"
    },
    "showMore": {
        "message": "Detaylar",
        "description": "Displays the details of a key change"
    },
    "showLess": {
        "message": "Detayları gizle",
        "description": "Hides the details of a key change"
    },
    "learnMore": {
        "message": "Güvenlik numaralarını doğrulama hakkında daha fazla bilgi edinin",
        "description": "Text that links to a support article on verifying safety numbers"
    },
    "expiredWarning": {
        "message": "Signal Desktop'ın bu sürümü kullanım dışı kaldı. İletişime devam etmek için lütfen en son sürüme yükseltin.",
        "description": "Warning notification that this version of the app has expired"
    },
    "upgrade": {
        "message": "Yükselt",
        "description": "Label text for button to upgrade the app to the latest version"
    },
    "mediaMessage": {
        "message": "İçerik İletisi",
        "description": "Description of a message that has an attachment and no text, displayed in the conversation list as a preview."
    },
    "unregisteredUser": {
        "message": "Numara kayıtlı değil",
        "description": "Error message displayed when sending to an unregistered user."
    },
    "sync": {
        "message": "Kişiler",
        "description": "Label for contact and group sync settings"
    },
    "syncExplanation": {
        "message": "Tüm Signal gruplarını ve kişileri mobil cihazınızdan buraya aktarın.",
        "description": "Explanatory text for sync settings"
    },
    "lastSynced": {
        "message": "Son senkronize zamanı",
        "description": "Label for date and time of last sync operation"
    },
    "syncNow": {
        "message": "Şimdi içe aktar",
        "description": "Label for a button that syncs contacts and groups from your phone"
    },
    "syncing": {
        "message": "İçe aktarılıyor...",
        "description": "Label for a disabled sync button while sync is in progress."
    },
    "syncFailed": {
        "message": "İçe aktarma başarısız oldu. Bilgisayarınızın ve telefonunuzun İnternet'e bağlı olduğundan emin olun.",
        "description": "Informational text displayed if a sync operation times out."
    },
    "timestamp_s": {
        "message": "şimdi",
        "description": "Brief timestamp for messages sent less than a minute ago. Displayed in the conversation list and message bubble."
    },
    "timestamp_m": {
        "message": "1d",
        "description": "Brief timestamp for messages sent about one minute ago. Displayed in the conversation list and message bubble."
    },
    "timestamp_h": {
        "message": "1s",
        "description": "Brief timestamp for messages sent about one hour ago. Displayed in the conversation list and message bubble."
    },
    "hoursAgo": {
        "message": "$hours$s",
        "description": "Contracted form of 'X hours ago' which works both for singular and plural",
        "placeholders": {
            "hours": {
                "content": "$1",
                "example": "2"
            }
        }
    },
    "minutesAgo": {
        "message": "$minutes$d",
        "description": "Contracted form of 'X minutes ago' which works both for singular and plural",
        "placeholders": {
            "minutes": {
                "content": "$1",
                "example": "10"
            }
        }
    },
    "justNow": {
        "message": "şimdi",
        "description": "Shown if a message is very recent, less than 60 seconds old"
    },
    "timestampFormat_M": {
        "message": "D MMM",
        "description": "Timestamp format string for displaying month and day (but not the year) of a date within the current year, ex: use 'MMM D' for 'Aug 8', or 'D MMM' for '8 Aug'."
    },
    "messageBodyTooLong": {
        "message": "İleti metni çok uzun.",
        "description": "Shown if the user tries to send more than 64kb of text"
    },
    "unblockToSend": {
        "message": "İleti göndermek için bu kişinin engellenmesini kaldırın.",
        "description": "Brief message shown when trying to message a blocked number"
    },
    "unblockGroupToSend": {
        "message": "İleti göndermek için bu grubun engellenmesini kaldırın.",
        "description": "Brief message shown when trying to message a blocked group"
    },
    "youChangedTheTimer": {
        "message": "İleti kaybolma zamanını $time$ olarak ayarladınız.",
        "description": "Message displayed when you change the message expiration timer in a conversation.",
        "placeholders": {
            "time": {
                "content": "$1",
                "example": "10m"
            }
        }
    },
    "timerSetOnSync": {
        "message": "İleti kaybolma zamanı $time$ olarak güncellendi.",
        "description": "Message displayed when timer is set on initial link of desktop device.",
        "placeholders": {
            "time": {
                "content": "$1",
                "example": "10m"
            }
        }
    },
    "timerSetByMember": {
        "message": "Bir üye ileti kaybolma zamanını $time$ olarak ayarladı.",
        "description": "Message displayed when timer is by an unknown group member.",
        "placeholders": {
            "time": {
                "content": "$1",
                "example": "10m"
            }
        }
    },
    "theyChangedTheTimer": {
        "message": "$name$ ileti kaybolma zamanını $time$ olarak ayarladı.",
        "description": "Message displayed when someone else changes the message expiration timer in a conversation.",
        "placeholders": {
            "name": {
                "content": "$1",
                "example": "Bob"
            },
            "time": {
                "content": "$2",
                "example": "10m"
            }
        }
    },
    "disappearingMessages__off": {
<<<<<<< HEAD
        "message": "kapalı",
=======
        "message": "Kapalı",
>>>>>>> 8a429ad5
        "description": "Label for option to turn off message expiration in the timer menu"
    },
    "disappearingMessages": {
        "message": "Kaybolan iletiler",
        "description": "Conversation menu option to enable disappearing messages"
    },
    "disappearingMessagesDisabled": {
        "message": "Kaybolan iletiler devre dışı",
        "description": "Displayed in the left pane when the timer is turned off"
    },
    "disappearingMessagesDisabledByMember": {
        "message": "Bir üye kaybolan iletileri devre dışı bıraktı.",
        "description": "Displayed in the left pane when the timer is turned off"
    },
    "disabledDisappearingMessages": {
        "message": "$name$ kaybolan iletileri devre dışı bıraktı.",
        "description": "Displayed in the conversation list when the timer is turned off",
        "placeholders": {
            "name": {
                "content": "$1",
                "example": "John"
            }
        }
    },
    "youDisabledDisappearingMessages": {
        "message": "Kaybolan iletileri devre dışı bıraktınız.",
        "description": "Displayed in the conversation list when the timer is turned off"
    },
    "timerSetTo": {
        "message": "Zamanlayıcı $time$ olarak ayarlandı",
        "description": "Displayed in the conversation list when the timer is updated by some automatic action, or in the left pane",
        "placeholders": {
            "time": {
                "content": "$1",
                "example": "1w"
            }
        }
    },
    "audioNotificationDescription": {
        "message": "Sesli bildirim oynat",
        "description": "Description for audio notification setting"
    },
    "callRingtoneNotificationDescription": {
        "message": "Arama seslerini çal",
        "description": "Description for call ringtone notification setting"
    },
    "callSystemNotificationDescription": {
        "message": "Aramalar için bildirim göster",
        "description": "Description for call notification setting"
    },
    "incomingCallNotificationDescription": {
        "message": "Gelen aramaları etkinleştir",
        "description": "Description for incoming calls setting"
    },
    "contactChangedProfileName": {
        "message": "$sender$ profil adını ($oldProfile$)  $newProfile$ ile değiştirdi.",
        "description": "Description for incoming calls setting",
        "placeholders": {
            "sender": {
                "content": "$1",
                "example": "Bob"
            },
            "oldProfile": {
                "content": "$2",
                "example": ".x8Skillz8x."
            },
            "newProfile": {
                "content": "$3",
                "example": "Bob Smith"
            }
        }
    },
    "changedProfileName": {
        "message": "$oldProfile$ profil adını $newProfile$ ile değiştirdi.",
        "description": "Shown when a contact not in your address book changes their profile name",
        "placeholders": {
            "oldProfile": {
                "content": "$2",
                "example": ".x8Skillz8x."
            },
            "newProfile": {
                "content": "$3",
                "example": "Bob Smith"
            }
        }
    },
    "safetyNumberChanged": {
        "message": "Güvenlik Numarası değişti",
        "description": "A notification shown in the conversation when a contact reinstalls"
    },
    "safetyNumberChanges": {
        "message": "Güvenlik Numarası Değişiklikleri",
        "description": "Title for safety number changed modal"
    },
    "safetyNumberChangedGroup": {
        "message": "$name$ ile olan Güvenlik Numarası değişti",
        "description": "A notification shown in a group conversation when a contact reinstalls, showing the contact name",
        "placeholders": {
            "name": {
                "content": "$1",
                "example": "John"
            }
        }
    },
    "verifyNewNumber": {
        "message": "Güvenlik Numarasını Doğrula",
        "description": "Label on button included with safety number change notification in the conversation"
    },
    "cannotGenerateSafetyNumber": {
        "message": "Bu kullanıcı ile iletişim kurulmadan doğrulanamaz.",
        "description": "Shown on the safety number screen if you have never exchanged messages with that contact"
    },
    "yourSafetyNumberWith": {
        "message": "$name1$ ile olan güvenlik numaranız:",
        "description": "Heading for safety number view",
        "placeholders": {
            "name1": {
                "content": "$1",
                "example": "John"
            }
        }
    },
    "themeLight": {
        "message": "Aydınlık",
        "description": "Label text for light theme (normal)"
    },
    "themeDark": {
        "message": "Karanlık",
        "description": "Label text for dark theme"
    },
    "themeSystem": {
        "message": "Sistem",
        "description": "Label text for system theme"
    },
    "noteToSelf": {
        "message": "Kendime Not",
        "description": "Name for the conversation with your own phone number"
    },
    "noteToSelfHero": {
        "message": "Bu konuşmada kendinize notlar ekleyebilirsiniz. Eğer hesabınıza bağlı cihaz varsa, yeni notlar eşzamanlanacaktır.",
        "description": "Description for the Note to Self conversation"
    },
    "notificationDrawAttention": {
        "message": "Bildirim geldiğinde odağı bu pencere çek",
        "description": "Label text for the setting that controls whether new notifications draw attention to the window"
    },
    "hideMenuBar": {
        "message": "Menü çubuğunu gizle",
        "description": "Label text for menu bar visibility setting"
    },
    "startConversation": {
        "message": "Yeni konuşma başlat…",
        "description": "Label underneath number a user enters that is not an existing contact"
    },
    "newConversation": {
        "message": "Yeni konuşma",
        "description": "Label for header when starting a new conversation"
    },
    "contactSearchPlaceholder": {
        "message": "İsim veya numara ara",
        "description": "Placeholder to use when searching for contacts in the composer"
    },
    "noContactsFound": {
        "message": "Kişi bulunamadı",
        "description": "Label shown when there are no contacts to compose to"
    },
    "noConversationsFound": {
        "message": "Konuşma yok",
        "description": "Label shown when there are no conversations to compose to"
    },
    "chooseGroupMembers__title": {
        "message": "Üyeleri seçin",
        "description": "The title for the 'choose group members' left pane screen"
    },
    "chooseGroupMembers__back-button": {
        "message": "Geri",
        "description": "Used as alt-text of the back button on the 'choose group members' left pane screen"
    },
    "chooseGroupMembers__skip": {
        "message": "Atla",
        "description": "The 'skip' button text in the 'choose group members' left pane screen"
    },
    "chooseGroupMembers__next": {
        "message": "İleri",
        "description": "The 'next' button text in the 'choose group members' left pane screen"
    },
    "chooseGroupMembers__maximum-group-size__title": {
        "message": "Grup üye sınırına ulaşıldı",
        "description": "Shown in the alert when you add the maximum number of group members"
    },
    "chooseGroupMembers__maximum-group-size__body": {
        "message": "Signal grupları en fazla $max$ üyeye sahip olabilir.",
        "description": "Shown in the alert when you add the maximum number of group members",
        "placeholders": {
            "max": {
                "content": "$1",
                "example": "1000"
            }
        }
    },
    "chooseGroupMembers__maximum-recommended-group-size__title": {
        "message": "Önerilen üye sınırına ulaşıldı.",
        "description": "Shown in the alert when you add the maximum recommended number of group members"
    },
    "chooseGroupMembers__maximum-recommended-group-size__body": {
        "message": "Signal grupları en iyi $max$ veya daha az üyeyle çalışır. Daha fazla üye eklenmesi iletilerin alımı ve gönderiminde gecikmelere yol açabilir.",
        "description": "Shown in the alert when you add the maximum recommended number of group members",
        "placeholders": {
            "max": {
                "content": "$1",
                "example": "150"
            }
        }
    },
    "chooseGroupMembers__cant-add-member__title": {
        "message": "Üye eklenemedi",
        "description": "Shown in the alert when you try to add someone who can't be added to a group"
    },
    "chooseGroupMembers__cant-add-member__body": {
        "message": "\"$name$\" Signal'in eski bir sürümünü kullandığı için gruba eklenemez. Signal'i güncelledikten sonra gruba ekleyebilirsiniz.",
        "description": "Shown in the alert when you try to add someone who can't be added to a group",
        "placeholders": {
            "max": {
                "content": "$1",
                "example": "Jane Doe"
            }
        }
    },
    "setGroupMetadata__title": {
        "message": "Bu grubu adlandır",
        "description": "The title for the 'set group metadata' left pane screen"
    },
    "setGroupMetadata__back-button": {
        "message": "Üye seçimine geri dön",
        "description": "Used as alt-text of the back button on the 'set group metadata' left pane screen"
    },
    "setGroupMetadata__group-name-placeholder": {
        "message": "Grup adı (gereklidir)",
        "description": "The placeholder for the group name placeholder"
    },
    "setGroupMetadata__create-group": {
        "message": "Oluştur",
        "description": "The 'create group' button text in the 'set group metadata' left pane screen"
    },
    "setGroupMetadata__members-header": {
        "message": "Üyeler",
        "description": "The header for the members list in the 'set group metadata' left pane screen"
    },
    "setGroupMetadata__error-message": {
        "message": "Grup oluşturulamadı. Bağlantınızı kontrol edip tekrar deneyin.",
        "description": "Shown in the modal when we can't create a group"
    },
    "updateGroupAttributes__title": {
        "message": "Grup adını ve resmini düzenleyin",
        "description": "Shown in the modal when we want to update a group"
    },
    "updateGroupAttributes__error-message": {
        "message": "Grup güncellenemedi. Bağlantınızı kontrol edip tekrar deneyin.",
        "description": "Shown in the modal when we can't update a group"
    },
    "notSupportedSMS": {
        "message": "SMS/MMS iletileri desteklenmemektedir.",
        "description": "Label underneath number informing user that SMS is not supported on desktop"
    },
    "newPhoneNumber": {
        "message": "Kişi eklemek için telefon numarasını girin.",
        "description": "Placeholder for adding a new number to a contact"
    },
    "invalidNumberError": {
        "message": "Geçersiz numara",
        "description": "When a person inputs a number that is invalid"
    },
    "unlinkedWarning": {
        "message": "İletişime devam etmek için Signal Desktop'ı mobil cihazınıza yeniden bağlayın.",
        "description": ""
    },
    "unlinked": {
        "message": "Bağlantı koparıldı",
        "description": ""
    },
    "relink": {
        "message": "Yeniden bağla",
        "description": ""
    },
    "autoUpdateNewVersionTitle": {
        "message": "Signal güncellemesi mevcut",
        "description": ""
    },
    "autoUpdateNewVersionMessage": {
        "message": "Signal'ın yeni bir sürümü mevcut.",
        "description": ""
    },
    "autoUpdateNewVersionInstructions": {
        "message": "Güncellemeleri uygulamak için 'Signal'i Yeniden Başlat'a basınız.",
        "description": ""
    },
    "autoUpdateRestartButtonLabel": {
        "message": "Signal'i Yeniden Başlat",
        "description": ""
    },
    "autoUpdateLaterButtonLabel": {
        "message": "Sonra",
        "description": ""
    },
    "leftTheGroup": {
        "message": "$name$ gruptan ayrıldı.",
        "description": "Shown in the conversation history when a single person leaves the group",
        "placeholders": {
            "name": {
                "content": "$1",
                "example": "Bob"
            }
        }
    },
    "multipleLeftTheGroup": {
        "message": "$name$ gruptan ayrıldı.",
        "description": "Shown in the conversation history when multiple people leave the group",
        "placeholders": {
            "name": {
                "content": "$1",
                "example": "Alice, Bob"
            }
        }
    },
    "updatedTheGroup": {
        "message": "$name$ grubu güncelledi.",
        "description": "Shown in the conversation history when someone updates the group",
        "placeholders": {
            "name": {
                "content": "$1",
                "example": "Alice"
            }
        }
    },
    "youUpdatedTheGroup": {
        "message": "Grubu güncellediniz.",
        "description": "Shown in the conversation history when you update a group"
    },
    "updatedGroupAvatar": {
        "message": "Grup resmi güncellendi.",
        "description": "Shown in the conversation history when someone updates the group"
    },
    "titleIsNow": {
        "message": "Grup adı artık '$name$'.",
        "description": "Shown in the conversation history when someone changes the title of the group",
        "placeholders": {
            "name": {
                "content": "$1",
                "example": "Book Club"
            }
        }
    },
    "youJoinedTheGroup": {
        "message": "Gruba katıldınız.",
        "description": "Shown in the conversation history when you are added to a group."
    },
    "joinedTheGroup": {
        "message": "$name$ gruba katıldı.",
        "description": "Shown in the conversation history when a single person joins the group",
        "placeholders": {
            "name": {
                "content": "$1",
                "example": "Alice"
            }
        }
    },
    "multipleJoinedTheGroup": {
        "message": "$names$ gruba katıldı.",
        "description": "Shown in the conversation history when more than one person joins the group",
        "placeholders": {
            "names": {
                "content": "$1",
                "example": "Alice, Bob"
            }
        }
    },
    "ConversationListItem--message-request": {
        "message": "İleti İsteği",
        "description": "Preview shown for conversation if the user has not yet accepted an incoming message request"
    },
    "ConversationListItem--draft-prefix": {
        "message": "Taslak:",
        "description": "Prefix shown in italic in conversation view when a draft is saved"
    },
    "message--getNotificationText--gif": {
        "message": "GIF",
        "description": "Shown in notifications and in the left pane when a GIF is received."
    },
    "message--getNotificationText--photo": {
        "message": "Fotoğraf",
        "description": "Shown in notifications and in the left pane when a photo is received."
    },
    "message--getNotificationText--video": {
        "message": "Video",
        "description": "Shown in notifications and in the left pane when a video is received."
    },
    "message--getNotificationText--voice-message": {
        "message": "Sesli İleti",
        "description": "Shown in notifications and in the left pane when a voice message is received."
    },
    "message--getNotificationText--audio-message": {
        "message": "Ses İletisi",
        "description": "Shown in notifications and in the left pane when an audio message is received."
    },
    "message--getNotificationText--file": {
        "message": "Dosya",
        "description": "Shown in notifications and in the left pane when a generic file is received."
    },
    "message--getNotificationText--stickers": {
        "message": "Çıkartma iletisi",
        "description": "Shown in notifications and in the left pane instead of sticker image."
    },
    "message--getNotificationText--text-with-emoji": {
        "message": "$emoji$ $text$",
        "description": "Shown in notifications and in the left pane when text has an emoji. Probably always [emoji] [text] on LTR languages and [text] [emoji] on RTL languages.",
        "placeholders": {
            "emoji": {
                "content": "$1",
                "example": "📷"
            },
            "text": {
                "content": "$2",
                "example": "Photo"
            }
        }
    },
    "message--getDescription--unsupported-message": {
        "message": "Desteklenmeyen ileti",
        "description": "Shown in notifications and in the left pane when a message has features too new for this signal install."
    },
    "message--getDescription--disappearing-media": {
        "message": "Tek görümlük İçerik",
        "description": "Shown in notifications and in the left pane after view-once message is deleted."
    },
    "message--getDescription--disappearing-photo": {
        "message": "Tek görümlük Fotoğraf",
        "description": "Shown in notifications and in the left pane when a message is a view once photo."
    },
    "message--getDescription--disappearing-video": {
        "message": "Tek görümlük Video",
        "description": "Shown in notifications and in the left pane when a message is a view once video."
    },
    "message--deletedForEveryone": {
        "message": "Bu ileti silindi.",
        "description": "Shown in a message's bubble when the message has been deleted for everyone."
    },
    "stickers--toast--InstallFailed": {
        "message": "Çıkartma paketi yüklenemedi",
        "description": "Shown in a toast if the user attempts to install a sticker pack and it fails"
    },
    "stickers--StickerManager--InstalledPacks": {
        "message": "Yüklü Çıkartmalar",
        "description": "Shown in the sticker pack manager above your installed sticker packs."
    },
    "stickers--StickerManager--InstalledPacks--Empty": {
        "message": "Yüklü çıkartma yok",
        "description": "Shown in the sticker pack manager when you don't have any installed sticker packs."
    },
    "stickers--StickerManager--BlessedPacks": {
        "message": "Signal Tarafından",
        "description": "Shown in the sticker pack manager above the default sticker packs."
    },
    "stickers--StickerManager--BlessedPacks--Empty": {
        "message": "Signal çıkartmaları mevcut değil",
        "description": "Shown in the sticker pack manager when there are no blessed sticker packs available."
    },
    "stickers--StickerManager--ReceivedPacks": {
        "message": "Aldığınız Çıkartmalar",
        "description": "Shown in the sticker pack manager above sticker packs which you have received in messages."
    },
    "stickers--StickerManager--ReceivedPacks--Empty": {
        "message": "Gelen iletilerden aldığınız çıkartmalar burada gözükecektir",
        "description": "Shown in the sticker pack manager when you have not received any sticker packs in messages."
    },
    "stickers--StickerManager--Install": {
        "message": "Yükle",
        "description": "Shown in the sticker pack manager next to sticker packs which can be installed."
    },
    "stickers--StickerManager--Uninstall": {
        "message": "Kaldır",
        "description": "Shown in the sticker pack manager next to sticker packs which are already installed."
    },
    "stickers--StickerManager--UninstallWarning": {
        "message": "Eğer iletinin aslı mevcut değil ise bu çıkartma paketini tekrar yükleyemeyebilirsiniz.",
        "description": "Shown in the sticker pack manager next to sticker packs which are already installed."
    },
    "stickers--StickerManager--Introduction--Image": {
        "message": "Karşınızda Çıkartmalar: Eşkıya Kedi",
        "description": "Alt text on a tooltip image when the user upgrades to a version of Signal supporting stickers."
    },
    "stickers--StickerManager--Introduction--Title": {
        "message": "Karşınızda Çıkartmalar",
        "description": "Shown as the title on a tooltip when the user upgrades to a version of Signal supporting stickers."
    },
    "stickers--StickerManager--Introduction--Body": {
        "message": "Çıkartma kullanabilecek iken neden kelimeler kullanasınız?",
        "description": "Shown as the body on a tooltip when the user upgrades to a version of Signal supporting stickers."
    },
    "stickers--StickerPicker--Open": {
        "message": "Çıkartma seçicisini aç",
        "description": "Label for the open button for the sticker picker"
    },
    "stickers--StickerPicker--AddPack": {
        "message": "Çıkartma paketi ekle",
        "description": "Label for the add pack button in the sticker picker"
    },
    "stickers--StickerPicker--NextPage": {
        "message": "Sonraki Sayfa",
        "description": "Label for the next page button in the sticker picker"
    },
    "stickers--StickerPicker--PrevPage": {
        "message": "Önceki Sayfa",
        "description": "Label for the previous page button in the sticker picker"
    },
    "stickers--StickerPicker--Recents": {
        "message": "Son Çıkartma",
        "description": "Label for the recent stickers button in the sticker picker"
    },
    "stickers--StickerPicker--DownloadError": {
        "message": "Bazı çıkartmalar indirilemedi.",
        "description": "Shown in the sticker picker when one or more stickers could not be downloaded."
    },
    "stickers--StickerPicker--DownloadPending": {
        "message": "Çıkartma paketi yükleniyor...",
        "description": "Shown in the sticker picker when one or more stickers are still downloading."
    },
    "stickers--StickerPicker--Empty": {
        "message": "Mevcut çıkartma yok",
        "description": "Shown in the sticker picker when there are no stickers to show."
    },
    "stickers--StickerPicker--Hint": {
        "message": "Yeni aldığınız iletilerdeki çıkartma paketleri yüklenebilir",
        "description": "Shown in the sticker picker the first time you have received new packs you can install."
    },
    "stickers--StickerPicker--NoPacks": {
        "message": "Mevcut çıkartma paketi yok",
        "description": "Shown in the sticker picker when there are no installed sticker packs."
    },
    "stickers--StickerPicker--NoRecents": {
        "message": "Yakın zamanda kullanılan çıkartmalar burada gözükecektir.",
        "description": "Shown in the sticker picker when there are no recent stickers to show."
    },
    "stickers--StickerPreview--Title": {
        "message": "Çıkartma Paketi",
        "description": "The title that appears in the sticker pack preview modal."
    },
    "stickers--StickerPreview--Error": {
        "message": "Çıkartma paketi açılırken hata. Lütfen internet bağlantınızı kontrol edin ve tekrar deneyin.",
        "description": "The message that appears in the sticker preview modal when there is an error."
    },
    "EmojiPicker--empty": {
        "message": "Mevcut emoji yok",
        "description": "Shown in the emoji picker when a search yields 0 results."
    },
    "EmojiPicker--search-placeholder": {
        "message": "Emoji Ara",
        "description": "Shown as a placeholder inside the emoji picker search field."
    },
    "EmojiPicker--skin-tone": {
        "message": "Ten rengi $tone$",
        "description": "Shown as a tooltip over the emoji tone buttons.",
        "placeholders": {
            "status": {
                "content": "$1",
                "example": "2"
            }
        }
    },
    "EmojiPicker__button--recents": {
        "message": "Yakınlarda",
        "description": "Label for recents emoji picker button"
    },
    "EmojiPicker__button--emoji": {
        "message": "Emoji",
        "description": "Label for emoji emoji picker button"
    },
    "EmojiPicker__button--animal": {
        "message": "Hayvan",
        "description": "Label for animal emoji picker button"
    },
    "EmojiPicker__button--food": {
        "message": "Gıda",
        "description": "Label for food emoji picker button"
    },
    "EmojiPicker__button--activity": {
        "message": "Eylem",
        "description": "Label for activity emoji picker button"
    },
    "EmojiPicker__button--travel": {
        "message": "Seyahat",
        "description": "Label for travel emoji picker button"
    },
    "EmojiPicker__button--object": {
        "message": "Nesne",
        "description": "Label for object emoji picker button"
    },
    "EmojiPicker__button--symbol": {
        "message": "Sembol",
        "description": "Label for symbol emoji picker button"
    },
    "EmojiPicker__button--flag": {
        "message": "Bayrak",
        "description": "Label for flag emoji picker button"
    },
    "confirmation-dialog--Cancel": {
        "message": "İptal",
        "description": "Appears on the cancel button in confirmation dialogs."
    },
    "Message--unsupported-message": {
        "message": "$contact$ size Signal'in yeni özelliğini kullanan bir ileti gönderdiği için işlenemiyor veya görüntülenemiyor.",
        "description": "",
        "placeholders": {
            "contact": {
                "content": "$1",
                "example": "Alice"
            }
        }
    },
    "Message--unsupported-message-ask-to-resend": {
        "message": "Signal'in güncel sürümünü kullandığınıza göre $contact$ kişisinin iletiyi tekrar göndermesini isteyebilirsiniz.",
        "description": "",
        "placeholders": {
            "contact": {
                "content": "$1",
                "example": "Alice"
            }
        }
    },
    "Message--from-me-unsupported-message": {
        "message": "Cihazlarınızdan biri Signal'in yeni özelliğini kullanan bir ileti gönderdiği için işlenemiyor veya görüntülenemiyor.",
        "description": ""
    },
    "Message--from-me-unsupported-message-ask-to-resend": {
        "message": "Signal'in güncel sürümünü kullandığınıza göre gelecekteki buna benzer iletiler artık eşitlenecektir.",
        "description": ""
    },
    "Message--update-signal": {
        "message": "Signal'i Güncelle",
        "description": "Text for a button which will take user to Signal download page"
    },
    "Message--tap-to-view-expired": {
        "message": "Görüldü",
        "description": "Text shown on messages with with individual timers, after user has viewed it"
    },
    "Message--tap-to-view--outgoing": {
        "message": "İçerik",
        "description": "Text shown on outgoing messages with with individual timers (inaccessible)"
    },
    "Message--tap-to-view--incoming--expired-toast": {
        "message": "Bu iletiyi zaten görüntülediniz.",
        "description": "Shown when user clicks on an expired incoming view-once bubble"
    },
    "Message--tap-to-view--outgoing--expired-toast": {
        "message": "Tek görümlük iletiler konuşma geçmişinizde saklanmaz.",
        "description": "Shown when user clicks on an expired outgoing view-once bubble"
    },
    "Message--tap-to-view--incoming": {
        "message": "Fotoğrafı Görüntüle",
        "description": "Text shown on photo messages with with individual timers, before user has viewed it"
    },
    "Message--tap-to-view--incoming-video": {
        "message": "Videoyu Görüntüle",
        "description": "Text shown on video messages with with individual timers, before user has viewed it"
    },
    "Conversation--getDraftPreview--attachment": {
        "message": "(eklenti)",
        "description": "Text shown in left pane as preview for conversation with saved a saved draft message"
    },
    "Conversation--getDraftPreview--quote": {
        "message": "(alıntı)",
        "description": "Text shown in left pane as preview for conversation with saved a saved draft message"
    },
    "Conversation--getDraftPreview--draft": {
        "message": "(taslak)",
        "description": "Text shown in left pane as preview for conversation with saved a saved draft message"
    },
    "Keyboard--navigate-by-section": {
        "message": "Bölüme göre gezinme",
        "description": "Shown in the shortcuts guide"
    },
    "Keyboard--previous-conversation": {
        "message": "Önceki konuşma",
        "description": "Shown in the shortcuts guide"
    },
    "Keyboard--next-conversation": {
        "message": "Sonraki konuşma",
        "description": "Shown in the shortcuts guide"
    },
    "Keyboard--previous-unread-conversation": {
        "message": "Önceki okunmamış konuşma",
        "description": "Shown in the shortcuts guide"
    },
    "Keyboard--next-unread-conversation": {
        "message": "Sonraki okunmamış konuşma",
        "description": "Shown in the shortcuts guide"
    },
    "Keyboard--preferences": {
        "message": "Tercihler",
        "description": "Shown in the shortcuts guide"
    },
    "Keyboard--open-conversation-menu": {
        "message": "Konuşma menüsünü aç",
        "description": "Shown in the shortcuts guide"
    },
    "Keyboard--new-conversation": {
        "message": "Yeni konuşma başlat",
        "description": "Shown in the shortcuts guide"
    },
    "Keyboard--archive-conversation": {
        "message": "Konuşmayı arşivle",
        "description": "Shown in the shortcuts guide"
    },
    "Keyboard--unarchive-conversation": {
        "message": "Konuşmayı arşivden çıkart",
        "description": "Shown in the shortcuts guide"
    },
    "Keyboard--search": {
        "message": "Arama",
        "description": "Shown in the shortcuts guide"
    },
    "Keyboard--search-in-conversation": {
        "message": "Konuşmada ara",
        "description": "Shown in the shortcuts guide"
    },
    "Keyboard--focus-composer": {
        "message": "Metin alanına odaklan",
        "description": "Shown in the shortcuts guide"
    },
    "Keyboard--open-all-media-view": {
        "message": "Tüm İçerik görünümünü aç",
        "description": "Shown in the shortcuts guide"
    },
    "Keyboard--open-emoji-chooser": {
        "message": "Emoji seçicisini aç",
        "description": "Shown in the shortcuts guide"
    },
    "Keyboard--open-sticker-chooser": {
        "message": "Çıkartma seçicisini aç",
        "description": "Shown in the shortcuts guide"
    },
    "Keyboard--begin-recording-voice-note": {
        "message": "Sesli not kaydına başla",
        "description": "Shown in the shortcuts guide"
    },
    "Keyboard--default-message-action": {
        "message": "Seçilen ileti için varsayılan eylem",
        "description": "Shown in the shortcuts guide"
    },
    "Keyboard--view-details-for-selected-message": {
        "message": "Seçili iletinin detaylarını görüntüle",
        "description": "Shown in the shortcuts guide"
    },
    "Keyboard--toggle-reply": {
        "message": "Seçili iletiyi yanıtla",
        "description": "Shown in the shortcuts guide"
    },
    "Keyboard--toggle-reaction-picker": {
        "message": "Seçili ileti için emoji-tepki seçicisini değiştir",
        "description": "Shown in the shortcuts guide"
    },
    "Keyboard--save-attachment": {
        "message": "Seçili iletideki eklentileri kaydet",
        "description": "Shown in the shortcuts guide"
    },
    "Keyboard--delete-message": {
        "message": "Seçili iletiyi sil",
        "description": "Shown in the shortcuts guide"
    },
    "Keyboard--add-newline": {
        "message": "İletiye yeni satır ekle",
        "description": "Shown in the shortcuts guide"
    },
    "Keyboard--expand-composer": {
        "message": "Metin alanını genişlet",
        "description": "Shown in the shortcuts guide"
    },
    "Keyboard--send-in-expanded-composer": {
        "message": "Gönder (genişletilmiş metin alanında)",
        "description": "Shown in the shortcuts guide"
    },
    "Keyboard--attach-file": {
        "message": "Dosya ekle",
        "description": "Shown in the shortcuts guide"
    },
    "Keyboard--remove-draft-link-preview": {
        "message": "Taslak bağlantı ön izlemesini kaldır",
        "description": "Shown in the shortcuts guide"
    },
    "Keyboard--remove-draft-attachments": {
        "message": "Tüm taslak eklentileri kaldır",
        "description": "Shown in the shortcuts guide"
    },
    "Keyboard--conversation-by-index": {
        "message": "Konuşmaya atla",
        "description": "A shortcut allowing direct navigation to conversations 1 to 9 in list"
    },
    "Keyboard--Key--ctrl": {
        "message": "Ctrl",
        "description": "Key shown in shortcut combination in shortcuts guide"
    },
    "Keyboard--Key--option": {
        "message": "Option",
        "description": "Key shown in shortcut combination in shortcuts guide"
    },
    "Keyboard--Key--alt": {
        "message": "Alt",
        "description": "Key shown in shortcut combination in shortcuts guide"
    },
    "Keyboard--Key--shift": {
        "message": "Shift",
        "description": "Key shown in shortcut combination in shortcuts guide"
    },
    "Keyboard--Key--enter": {
        "message": "Enter",
        "description": "Key shown in shortcut combination in shortcuts guide"
    },
    "Keyboard--Key--tab": {
        "message": "Sekme",
        "description": "Key shown in shortcut combination in shortcuts guide"
    },
    "Keyboard--Key--one-to-nine-range": {
        "message": "1 den 9 a",
        "description": "Expresses that 1, 2, 3, up to 9 are available shortcut keys"
    },
    "Keyboard--header": {
        "message": "Klavye Kısayolları",
        "description": "Title header of the keyboard shortcuts guide"
    },
    "Keyboard--navigation-header": {
        "message": "Gezinme",
        "description": "Header of the keyboard shortcuts guide - navigation section"
    },
    "Keyboard--messages-header": {
        "message": "İletiler",
        "description": "Header of the keyboard shortcuts guide - messages section"
    },
    "Keyboard--composer-header": {
        "message": "Metin Alanı",
        "description": "Header of the keyboard shortcuts guide - composer section"
    },
    "Keyboard--scroll-to-top": {
        "message": "Listenin en başına kaydır",
        "description": "Shown in the shortcuts guide"
    },
    "Keyboard--scroll-to-bottom": {
        "message": "Listenin en sonuna kaydır",
        "description": "Shown in the shortcuts guide"
    },
    "Keyboard--close-curent-conversation": {
        "message": "Mevcut konuşmayı kapat",
        "description": "Shown in the shortcuts guide"
    },
    "Keyboard--calling-header": {
        "message": "Arama",
        "description": "Header of the keyboard shortcuts guide - calling section"
    },
    "Keyboard--toggle-audio": {
        "message": "Sesi kapatıp açma",
        "description": "Shown in the shortcuts guide"
    },
    "Keyboard--toggle-video": {
        "message": "Görüntüyü kapatıp açma",
        "description": "Shown in the shortcuts guide"
    },
    "close-popup": {
        "message": "Açılır Pencereyi Kapat",
        "description": "Used as alt text for any button closing a popup"
    },
    "add-image-attachment": {
        "message": "Resim eklentisi ekle",
        "description": "Used in draft attachment list for the big 'add new attachment' button"
    },
    "remove-attachment": {
        "message": "Eklentiyi kaldır",
        "description": "Used in draft attachment list to remove an individual attachment"
    },
    "backToInbox": {
        "message": "Gelen kutusuna dön",
        "description": "Used as alt-text of button on archived conversations screen"
    },
    "conversationArchived": {
        "message": "Konuşma arşivlendi",
        "description": "A toast that shows up when user archives a conversation"
    },
    "conversationReturnedToInbox": {
        "message": "Konuşma gelen kutusuna gönderildi",
        "description": "A toast that shows up when the user unarchives a conversation"
    },
    "conversationMarkedUnread": {
        "message": "Konuşma okunmadı olarak işaretlendi",
        "description": "A toast that shows up when user marks a conversation as unread"
    },
    "StickerCreator--title": {
        "message": "Çıkartma paketi oluşturucu",
        "description": "The title of the Sticker Pack Creator window"
    },
    "StickerCreator--DropZone--staticText": {
        "message": "Resim eklemek için buraya tıklayın veya sürükleyin",
        "description": "Text which appears on the Sticker Creator drop zone when there is no active drag"
    },
    "StickerCreator--DropZone--activeText": {
        "message": "Buraya sürükleyin",
        "description": "Text which appears on the Sticker Creator drop zone when there is an active drag"
    },
    "StickerCreator--Preview--title": {
        "message": "Çıkartma paketi",
        "description": "The 'title' of the sticker pack preview 'modal'"
    },
    "StickerCreator--ConfirmDialog--cancel": {
        "message": "İptal",
        "description": "The default text for the confirm dialog cancel button"
    },
    "StickerCreator--CopyText--button": {
        "message": "Kopyala",
        "description": "The text which appears on the copy button for the sticker creator share screen"
    },
    "StickerCreator--ShareButtons--facebook": {
        "message": "Facebook",
        "description": "Title for Facebook button"
    },
    "StickerCreator--ShareButtons--twitter": {
        "message": "Twitter",
        "description": "Title for Twitter button"
    },
    "StickerCreator--ShareButtons--pinterest": {
        "message": "Pinterest",
        "description": "Title for Pinterest button"
    },
    "StickerCreator--ShareButtons--whatsapp": {
        "message": "WhatsApp",
        "description": "Title for WhatsApp button"
    },
    "StickerCreator--AppStage--next": {
        "message": "İleri",
        "description": "Default text for the next button on all stages of the sticker creator"
    },
    "StickerCreator--AppStage--prev": {
        "message": "Geri",
        "description": "Default text for the previous button on all stages of the sticker creator"
    },
    "StickerCreator--DropStage--title": {
        "message": "Çıkartmalarınızı ekleyin",
        "description": "Title for the drop stage of the sticker creator"
    },
    "StickerCreator--DropStage--help": {
        "message": "Çıkartmalar şeffaf bir arka plana ve 512x512 piksele sahip PNG, APNG veya WebP biçiminde olmalıdır. Önerilen kenar boşluğu 16 pikseldir.",
        "description": "Help text for the drop stage of the sticker creator"
    },
    "StickerCreator--DropStage--showMargins": {
        "message": "Kenar boşluklarını göster",
        "description": "Text for the show margins toggle on the drop stage of the sticker creator"
    },
    "StickerCreator--DropStage--addMore": {
        "message": "$count$ veya daha fazlasını ekleyin",
        "description": "Text to show user how many more stickers they must add",
        "placeholders": {
            "hashtag": {
                "content": "$1",
                "example": "4"
            }
        }
    },
    "StickerCreator--EmojiStage--title": {
        "message": "Her çıkartmaya emoji ekleyin",
        "description": "Title for the drop stage of the sticker creator"
    },
    "StickerCreator--EmojiStage--help": {
        "message": "Bu siz yazışırken size çıkartma önermemizi sağlar.",
        "description": "Help text for the drop stage of the sticker creator"
    },
    "StickerCreator--MetaStage--title": {
        "message": "Yalnızca birkaç detay daha...",
        "description": "Title for the meta stage of the sticker creator"
    },
    "StickerCreator--MetaStage--Field--title": {
        "message": "Başlık",
        "description": "Label for the title input of the meta stage of the sticker creator"
    },
    "StickerCreator--MetaStage--Field--author": {
        "message": "Yaratıcı",
        "description": "Label for the author input of the meta stage of the sticker creator"
    },
    "StickerCreator--MetaStage--Field--cover": {
        "message": "Kapak resmi",
        "description": "Label for the cover image picker of the meta stage of the sticker creator"
    },
    "StickerCreator--MetaStage--Field--cover--help": {
        "message": "Çıkartma paketinizi paylaşırken bu resim görüntülenecektir",
        "description": "Help text for the cover image picker of the meta stage of the sticker creator"
    },
    "StickerCreator--MetaStage--ConfirmDialog--title": {
        "message": "Çıkartma paketinizi yüklemek istediğinizden emin misiniz?",
        "description": "Title for the confirm dialog on the meta stage of the sticker creator"
    },
    "StickerCreator--MetaStage--ConfirmDialog--confirm": {
        "message": "Yükle",
        "description": "Text for the upload button in the confirmation dialog on the meta stage of the sticker creator"
    },
    "StickerCreator--MetaStage--ConfirmDialog--text": {
        "message": "Çıkartma paketini oluşturduktan sonra düzenlemeler yapamayacak veya silemeyeceksiniz.",
        "description": "The text inside the confirmation dialog on the meta stage of the sticker creator"
    },
    "StickerCreator--UploadStage--title": {
        "message": "Çıkartma paketiniz oluşturuluyor",
        "description": "Title for the upload stage of the sticker creator"
    },
    "StickerCreator--UploadStage-uploaded": {
        "message": "$count$ /  $total$ yüklendi",
        "description": "Title for the upload stage of the sticker creator",
        "placeholders": {
            "count": {
                "content": "$1",
                "example": "3"
            },
            "total": {
                "content": "$2",
                "example": "20"
            }
        }
    },
    "StickerCreator--ShareStage--title": {
        "message": "Tebrikler! Çıkartma paketi oluşturdunuz.",
        "description": "Title for the share stage of the sticker creator"
    },
    "StickerCreator--ShareStage--help": {
        "message": "Yeni çıkartmalarınıza, çıkartma simgesinden ulaşabilir, veya aşağıdaki bağlantıyı kullanarak arkadaşlarınızla paylaşabilirsiniz.",
        "description": "Help text for the share stage of the sticker creator"
    },
    "StickerCreator--ShareStage--callToAction": {
        "message": "Herkes tarafından erişilebilir olmasını istediğiniz çıkartma paketlerinin diğer bağlantı adreslerinin diğer kişiler tarafından bulunabilmesini kolaylaştırmak için  $hashtag$ konu etiketini kullanın.",
        "description": "Call to action text for the share stage of the sticker creator",
        "placeholders": {
            "hashtag": {
                "content": "$1",
                "example": "<strong>#makeprivacystick</strong>"
            }
        }
    },
    "StickerCreator--ShareStage--copyTitle": {
        "message": "Çıkartma Paketi Bağlantı Adresi",
        "description": "Title for the copy button on the share stage of the sticker creator"
    },
    "StickerCreator--ShareStage--close": {
        "message": "Kapat",
        "description": "Text for the close button on the share stage of the sticker creator"
    },
    "StickerCreator--ShareStage--createAnother": {
        "message": "Farklı bir çıkartma paketi oluşturun",
        "description": "Text for the create another sticker pack button on the share stage of the sticker creator"
    },
    "StickerCreator--ShareStage--socialMessage": {
        "message": "Signal için oluşturduğum bu çıkartma paketine göz atın. #makeprivacystick",
        "description": "Text which is shared to social media platforms for sticker packs"
    },
    "StickerCreator--Toasts--imagesAdded": {
        "message": "$count$ resim eklendi",
        "description": "Text for the toast when images are added to the sticker creator",
        "placeholders": {
            "count": {
                "content": "$1",
                "example": "3"
            }
        }
    },
    "StickerCreator--Toasts--animated": {
        "message": "Hareketli çıkartmalar henüz desteklenmemektedir",
        "description": "Text for the toast when an image that is animated was dropped on the sticker creator"
    },
    "StickerCreator--Toasts--tooLarge": {
        "message": "Sürüklenen resim çok büyük",
        "description": "Text for the toast when an image that is too large was dropped on the sticker creator"
    },
    "StickerCreator--Toasts--errorProcessing": {
        "message": "Görüntü işlenirken hata oluştu",
        "description": "Text for the toast when an image cannot be processed was dropped on the sticker creator with a generic error"
    },
    "StickerCreator--Toasts--APNG--notSquare": {
        "message": "Hareketli PNG çıkartmaları kare şeklinde olmalıdır",
        "description": "Text for the toast when someone tries to upload a non-square APNG"
    },
    "StickerCreator--Toasts--mustLoopForever": {
        "message": "Animasyonlu çıkartmalar sonsuz döngüde olmalıdır",
        "description": "Text for the toast when an image in the sticker creator does not animate forever"
    },
    "StickerCreator--Toasts--APNG--dimensionsTooLarge": {
        "message": "Hareketli PNG çıkartma boyutları çok büyük",
        "description": "Text for the toast when an APNG image in the sticker creator is too large"
    },
    "StickerCreator--Toasts--APNG--dimensionsTooSmall": {
        "message": "Hareketli PNG çıkartma boyutları çok küçük",
        "description": "Text for the toast when an APNG image in the sticker creator is too small"
    },
    "StickerCreator--Toasts--errorUploading": {
        "message": "Çıkartmalar yüklenirken hata: $message$",
        "description": "Text for the toast when a sticker pack cannot be uploaded",
        "placeholders": {
            "message": {
                "content": "$1",
                "example": "Not connected"
            }
        }
    },
    "StickerCreator--Toasts--linkedCopied": {
        "message": "Bağlantı kopyalandı",
        "description": "Text for the toast when a link for sharing is copied from the Sticker Creator"
    },
    "StickerCreator--StickerPreview--light": {
        "message": "Aydınlık temada çıkartmanız",
        "description": "Text for the sticker preview for the light theme"
    },
    "StickerCreator--StickerPreview--dark": {
        "message": "Karanlık temada çıkartmanız",
        "description": "Text for the sticker preview for the dark theme"
    },
    "StickerCreator--Authentication--error": {
        "message": "Çıkartma Paketi oluşturucusunu kullanmak için lütfen Signal'i telefonunuzda ve bilgisayarınızda kurun.",
        "description": "The error message which appears when the user has not linked their account and attempts to use the Sticker Creator"
    },
    "Reactions--error": {
        "message": "Karşılık gönderilemedi. Lütfen tekrar deneyin.",
        "description": "Shown when a reaction fails to send"
    },
    "ReactionsViewer--more": {
        "message": "Daha fazla",
        "description": "Use in the reaction picker as the alt text for the 'more' button"
    },
    "ReactionsViewer--all": {
        "message": "Tümü",
        "description": "Shown in reaction viewer as the title for the 'all' category"
    },
    "MessageRequests--message-direct": {
        "message": "$name$ kişisinin sizinle yazışmasına ve adınızla fotoğrafınızı görmesine izin vermek istiyor musunuz? Kabul edene kadar iletilerini gördüğünüzü bilmeyecekler.",
        "description": "Shown as the message for a message request in a direct message",
        "placeholders": {
            "name": {
                "content": "$1",
                "example": "Cayce"
            }
        }
    },
    "MessageRequests--message-direct-blocked": {
        "message": "$name$ kişisinin sizinle yazışmasına ve adınızla fotoğrafınızı görmesine izin vermek istiyor musunuz? Engeli kaldırana kadar hiçbir ileti almayacaksınız.",
        "description": "Shown as the message for a message request in a direct message with a blocked account",
        "placeholders": {
            "name": {
                "content": "$1",
                "example": "Cayce"
            }
        }
    },
    "MessageRequests--message-group": {
        "message": "Bu gruba katılmak ve adınızla fotonuzu üyeleri ile paylaşmak istiyor musunuz? Kabul edene kadar iletilerini gördüğünüzü bilmeyecekler.",
        "description": "Shown as the message for a message request in a group",
        "placeholders": {
            "name": {
                "content": "$1",
                "example": "Cayce Pollard"
            }
        }
    },
    "MessageRequests--message-group-blocked": {
        "message": "Bu grubun engelini kaldırmak ve adınızla fotonuzu üyeleri ile paylaşmak istiyor musunuz? Engeli kaldırana kadar hiçbir ileti almayacaksınız.",
        "description": "Shown as the message for a message request in a blocked group"
    },
    "MessageRequests--block": {
        "message": "Engelle",
        "description": "Shown as a button to let the user block a message request"
    },
    "MessageRequests--unblock": {
        "message": "Engeli kaldır",
        "description": "Shown as a button to let the user unblock a message request"
    },
    "MessageRequests--unblock-confirm-title": {
        "message": "$name$ kişisinin engeli kaldırılsın mı?",
        "description": "Shown as a button to let the user unblock a message request",
        "placeholders": {
            "name": {
                "content": "$1",
                "example": "Cayce Pollard"
            }
        }
    },
    "MessageRequests--unblock-direct-confirm-body": {
        "message": "Birbirinizi arayıp ileti gönderebileceksiniz.",
        "description": "Shown as the body in the confirmation modal for unblocking a private message request",
        "placeholders": {
            "name": {
                "content": "$1",
                "example": "Cayce Pollard"
            }
        }
    },
    "MessageRequests--unblock-group-confirm-body": {
        "message": "Grup üyeleri sizi bu gruba tekrar ekleyebilecekler.",
        "description": "Shown as the body in the confirmation modal for unblocking a group message request",
        "placeholders": {
            "name": {
                "content": "$1",
                "example": "Cayce Pollard"
            }
        }
    },
    "MessageRequests--block-and-delete": {
        "message": "Engelle ve Sil",
        "description": "Shown as a button to let the user block and delete a message request"
    },
    "MessageRequests--block-direct-confirm-title": {
        "message": "$name$ engellensin mi?",
        "description": "Shown as the title in the confirmation modal for blocking a private message request",
        "placeholders": {
            "name": {
                "content": "$1",
                "example": "Cayce Pollard"
            }
        }
    },
    "MessageRequests--block-direct-confirm-body": {
        "message": "Engellenen kişiler sizi arayamayacaklar veya ileti gönderemeyecekler.",
        "description": "Shown as the body in the confirmation modal for blocking a private message request"
    },
    "MessageRequests--block-group-confirm-title": {
        "message": "$group$ grubundan ayrıl ve engelle?",
        "description": "Shown as the title in the confirmation modal for blocking a group message request",
        "placeholders": {
            "group": {
                "content": "$1",
                "example": "Friends 🌿"
            }
        }
    },
    "MessageRequests--block-group-confirm-body": {
        "message": "Bu grubun iletilerini veya güncellemelerini artık almayacaksınız ve üyeleri sizi bu gruba tekrar ekleyemeyecekler.",
        "description": "Shown as the body in the confirmation modal for blocking a group message request"
    },
    "MessageRequests--delete": {
        "message": "Sil",
        "description": "Shown as a button to let the user delete any message request"
    },
    "MessageRequests--delete-direct-confirm-title": {
        "message": "Konuşma silinsin mi?",
        "description": "Shown as the title in the confirmation modal for deleting a private message request"
    },
    "MessageRequests--delete-direct-confirm-body": {
        "message": "Bu konuşma tüm cihazlarınızdan silinecektir.",
        "description": "Shown as the body in the confirmation modal for deleting a private message request"
    },
    "MessageRequests--delete-group-confirm-title": {
        "message": "$group$ grubunu Sil ve Ayırl?",
        "description": "Shown as the title in the confirmation modal for deleting a group message request",
        "placeholders": {
            "group": {
                "content": "$1",
                "example": "Friends 🌿"
            }
        }
    },
    "MessageRequests--delete-direct": {
        "message": "Sil",
        "description": "Shown as a button to let the user delete a direct message request"
    },
    "MessageRequests--delete-group": {
        "message": "Sil ve Ayrıl",
        "description": "Shown as a button to let the user delete a group message request"
    },
    "MessageRequests--delete-group-confirm-body": {
        "message": "Bu gruptan ayrılacaksınız ve tüm cihazlarınızdan silinecek.",
        "description": "Shown as the body in the confirmation modal for deleting a group message request"
    },
    "MessageRequests--accept": {
        "message": "Kabul et",
        "description": "Shown as a button to let the user accept a message request"
    },
    "MessageRequests--continue": {
        "message": "Devam Et",
        "description": "Shown as a button to share your profile, necessary to continue messaging in a conversation"
    },
    "MessageRequests--profile-sharing--group": {
        "message": "Bu grupla konuşmayı sürdürmek ve adınızı ve fotoğrafınızı üyeleriyle paylaşmak ister misiniz? $learnMore$",
        "description": "Shown when user hasn't shared their profile in a group yet",
        "placeholders": {
            "learnMore": {
                "content": "$1",
                "example": "Learn More."
            }
        }
    },
    "MessageRequests--profile-sharing--direct": {
        "message": "$firstName$ ile bu konuşmayı sürdürmek, adınızı ve fotoğrafınızı onunla paylaşmak ister misiniz? $learnMore$",
        "description": "Shown when user hasn't shared their profile in a 1:1 conversation yet",
        "placeholders": {
            "firstName": {
                "content": "$1",
                "example": "Alice"
            },
            "learnMore": {
                "content": "$2",
                "example": "Learn More."
            }
        }
    },
    "MessageRequests--learn-more": {
        "message": "Dahasını öğrenin",
        "description": "Shown at the end of profile sharing messages as a link."
    },
    "ConversationHero--members": {
        "message": "$count$ üye",
        "description": "Specifies the number of members in a group conversation",
        "placeholders": {
            "count": {
                "content": "$1",
                "example": "22"
            }
        }
    },
    "ConversationHero--members-1": {
        "message": "1 üye",
        "description": "Specifies the number of members in a group conversation when there is one member",
        "placeholders": {
            "count": {
                "content": "$1",
                "example": "22"
            }
        }
    },
    "member-of-1-group": {
        "message": "$group$ grubuna üye",
        "description": "Shown in the conversation hero to indicate this user is a member of a mutual group",
        "placeholders": {
            "group": {
                "content": "$1",
                "example": "NYC Rock Climbers"
            }
        }
    },
    "member-of-2-groups": {
        "message": "$group1$ ve $group2$ grubuna üye",
        "description": "Shown in the conversation hero to indicate this user is a member of at least two mutual groups",
        "placeholders": {
            "group1": {
                "content": "$1",
                "example": "NYC Rock Climbers"
            },
            "group2": {
                "content": "$2",
                "example": "Dinner Party"
            }
        }
    },
    "member-of-3-groups": {
        "message": "$group1$, $group2$ ve $group3$ grubuna üye",
        "description": "Shown in the conversation hero to indicate this user is a member of at least three mutual groups",
        "placeholders": {
            "group1": {
                "content": "$1",
                "example": "NYC Rock Climbers"
            },
            "group2": {
                "content": "$2",
                "example": "Dinner Party"
            },
            "group3": {
                "content": "$3",
                "example": "Friends 🌿"
            }
        }
    },
    "member-of-more-than-3-groups": {
        "message": "$group1$, $group2$, $group3$ ve $remainingCount$ diğer gruba üye",
        "description": "Shown in the conversation hero to indicate this user is a member of at least three mutual groups",
        "placeholders": {
            "group1": {
                "content": "$1",
                "example": "NYC Rock Climbers"
            },
            "group2": {
                "content": "$2",
                "example": "Dinner Party"
            },
            "group3": {
                "content": "$3",
                "example": "Friends 🌿"
            },
            "remainingCount": {
                "content": "$4",
                "example": "3"
            }
        }
    },
    "ConversationHero--membership-added": {
        "message": "$name$ sizi gruba ekledi.",
        "description": "Shown Indicates that you were added to a group by a given individual.",
        "placeholders": {
            "name": {
                "content": "$1",
                "example": "Jeff Smith"
            }
        }
    },
    "no-groups-in-common": {
        "message": "Ortak grubunuz yok",
        "description": "Shown to indicate this user is not a member of any groups"
    },
    "no-groups-in-common-warning": {
        "message": "Ortak bir grup yok. İstekleri dikkatlice gözden geçirin.",
        "description": "When a user has no common groups, show this warning"
    },
    "acceptCall": {
        "message": "Yanıtla",
        "description": "Shown in tooltip for the button to accept a call (audio or video)"
    },
    "acceptCallWithoutVideo": {
        "message": "Videosuz yanıtla",
        "description": "Shown in tooltip for the button to accept a video call without video"
    },
    "declineCall": {
        "message": "Reddet",
        "description": "Shown in tooltip for the button to decline a call (audio or video)"
    },
    "declinedIncomingAudioCall": {
        "message": "Sesli aramayı reddettiniz.",
        "description": "Shown in conversation history when you declined an incoming audio call"
    },
    "declinedIncomingVideoCall": {
        "message": "Görüntülü aramayı reddettiniz.",
        "description": "Shown in conversation history when you declined an incoming video call"
    },
    "acceptedIncomingAudioCall": {
        "message": "Gelen sesli arama",
        "description": "Shown in conversation history when you accepted an incoming audio call"
    },
    "acceptedIncomingVideoCall": {
        "message": "Gelen görüntülü arama",
        "description": "Shown in conversation history when you accepted an incoming video call"
    },
    "missedIncomingAudioCall": {
        "message": "Cevapsız sesli arama",
        "description": "Shown in conversation history when you missed an incoming audio call"
    },
    "missedIncomingVideoCall": {
        "message": "Cevapsız görüntülü arama",
        "description": "Shown in conversation history when you missed an incoming video call"
    },
    "acceptedOutgoingAudioCall": {
        "message": "Giden sesli arama",
        "description": "Shown in conversation history when you made an outgoing audio call"
    },
    "acceptedOutgoingVideoCall": {
        "message": "Giden görüntülü arama",
        "description": "Shown in conversation history when you made an outgoing video call"
    },
    "missedOrDeclinedOutgoingAudioCall": {
        "message": "Cevaplanmamış sesli arama",
        "description": "Shown in conversation history when your audio call is missed or declined"
    },
    "missedOrDeclinedOutgoingVideoCall": {
        "message": "Cevaplanmamış görüntülü arama",
        "description": "Shown in conversation history when your video call is missed or declined"
    },
    "incomingAudioCall": {
        "message": "Gelen sesli arama...",
        "description": "Shown in both the incoming call bar and notification for an incoming audio call"
    },
    "incomingVideoCall": {
        "message": "Gelen görüntülü arama...",
        "description": "Shown in both the incoming call bar and notification for an incoming video call"
    },
    "outgoingCallPrering": {
        "message": "Aranıyor...",
        "description": "Shown in the call screen when placing an outgoing call that isn't ringing yet"
    },
    "outgoingCallRinging": {
        "message": "Çalıyor...",
        "description": "Shown in the call screen when placing an outgoing call that is now ringing"
    },
    "makeOutgoingCall": {
        "message": "Bir arama başlat",
        "description": "Title for the call button in a conversation"
    },
    "makeOutgoingVideoCall": {
        "message": "Bir görüntülü arama başlat",
        "description": "Title for the video call button in a conversation"
    },
    "joinOngoingCall": {
        "message": "Katıl",
        "description": "Text that appears in a group when a call is active"
    },
    "callNeedPermission": {
        "message": "$title$ sizden bir ileti isteği alacak. İleti isteğiniz kabul edildiğinde arayabilirsiniz.",
        "description": "Shown when a call is rejected because the other party hasn't approved the message/call request",
        "placeholders": {
            "title": {
                "content": "$1",
                "example": "Alice"
            }
        }
    },
    "callReconnecting": {
        "message": "Yeniden bağlanıyor...",
        "description": "Shown in the call screen when the call is reconnecting due to network issues"
    },
    "callDuration": {
        "message": "Signal $duration$",
        "description": "Shown in the call screen to indicate how long the call has been connected",
        "placeholders": {
            "duration": {
                "content": "$1",
                "example": "00:01"
            }
        }
    },
    "callingDeviceSelection__settings": {
        "message": "Ayarlar",
        "description": "Title for device selection settings"
    },
    "calling__participants": {
        "message": "$people$ aramada",
        "description": "Title for participants list toggle",
        "placeholders": {
            "people": {
                "content": "$1",
                "example": "16"
            }
        }
    },
    "calling__call-notification__ended": {
        "message": "Grup görüşmesi sona erdi",
        "description": "Notification message when a group call has ended"
    },
    "calling__call-notification__started-by-someone": {
        "message": "Grup araması başladı.",
        "description": "Notification message when a group call has started, but we don't know who started it"
    },
    "calling__call-notification__started-by-you": {
        "message": "Bir grup görüşmesi başlattınız",
        "description": "Notification message when a group call has started by you"
    },
    "calling__call-notification__started": {
        "message": "$name$ grup araması başlattı",
        "description": "Notification message when a group call has started",
        "placeholders": {
            "name": {
                "content": "$1",
                "example": "Alice"
            }
        }
    },
    "calling__call-notification__button__in-another-call-tooltip": {
        "message": "Zaten bir aramadasınız",
        "description": "Tooltip in disabled notification button when you're on another call"
    },
    "calling__call-notification__button__call-full-tooltip": {
        "message": "Arama $max$ katılımcı sınırına ulaştı",
        "description": "Tooltip in disabled notification button when the call is full",
        "placeholders": {
            "max": {
                "content": "$1",
                "example": "5"
            }
        }
    },
    "calling__pip--on": {
        "message": "Aramayı küçült",
        "description": "Title for picture-in-picture toggle"
    },
    "calling__pip--off": {
        "message": "Aramayı tam ekran yap",
        "description": "Title for picture-in-picture toggle"
    },
    "calling__switch-view--to-grid": {
        "message": "Izgara görünümüne geç",
        "description": "Title for grid/speaker view toggle when on a call"
    },
    "calling__switch-view--to-speaker": {
        "message": "Konuşmacı görünümüne geç",
        "description": "Title for grid/speaker view toggle when on a call"
    },
    "calling__hangup": {
        "message": "Aramadan ayrıl",
        "description": "Title for hang up button"
    },
    "calling__SelectPresentingSourcesModal--title": {
        "message": "Share your screen",
        "description": "Title for the select your screen sharing sources modal"
    },
    "calling__SelectPresentingSourcesModal--confirm": {
        "message": "Share screen",
        "description": "Confirm button for sharing screen modal"
    },
    "calling__SelectPresentingSourcesModal--entireScreen": {
        "message": "Entire screen",
        "description": "Title for the select your screen sharing sources modal"
    },
    "calling__SelectPresentingSourcesModal--window": {
        "message": "A window",
        "description": "Title for the select your screen sharing sources modal"
    },
    "callingDeviceSelection__label--video": {
        "message": "Video",
        "description": "Label for video input selector"
    },
    "callingDeviceSelection__label--audio-input": {
        "message": "Mikrofon",
        "description": "Label for audio input selector"
    },
    "callingDeviceSelection__label--audio-output": {
        "message": "Hoparlör",
        "description": "Label for audio output selector"
    },
    "callingDeviceSelection__select--no-device": {
        "message": "Kullanılabilir cihaz yok",
        "description": "Message for when there are no available devices to select for input/output audio or video"
    },
    "callingDeviceSelection__select--default": {
        "message": "Varsayılan",
        "description": "Shown when the device is the default device"
    },
    "muteNotificationsTitle": {
        "message": "Bildirimleri sessize al",
        "description": "Label for the mute notifications drop-down selector"
    },
    "muteHour": {
        "message": "Bir saatliğine sessize al",
        "description": "Label for muting the conversation"
    },
    "muteEightHours": {
        "message": "8 saatliğine sessize al",
        "description": "Label for muting the conversation"
    },
    "muteDay": {
        "message": "Bir günlüğüne sessize al",
        "description": "Label for muting the conversation"
    },
    "muteWeek": {
        "message": "Bir haftalığına sessize al",
        "description": "Label for muting the conversation"
    },
    "muteAlways": {
        "message": "Kalıcı olarak sessize al",
        "description": "Label for muting the conversation"
    },
    "unmute": {
        "message": "Sesi aç",
        "description": "Label for unmuting the conversation"
    },
    "muteExpirationLabelAlways": {
        "message": "Kalıcı olarak susturulmuş",
        "description": "Shown in the mute notifications submenu whenever a conversation has been muted"
    },
    "muteExpirationLabel": {
        "message": "$duration$ süresince susturuldu ",
        "description": "Shown in the mute notifications submenu whenever a conversation has been muted",
        "placeholders": {
            "duration": {
                "content": "$1",
                "example": "10/23/2023, 7:10 PM"
            }
        }
    },
    "EmojiButton__label": {
        "message": "Emoji",
        "description": "Label for emoji button"
    },
    "ErrorModal--title": {
        "message": "Bir şeyler ters gitti!",
        "description": "Title of pop-up dialog when user-initiated task has gone wrong"
    },
    "ErrorModal--description": {
        "message": "Lütfen tekrar deneyin veya destek ekibiyle iletişime geçin.",
        "description": "Description text in pop-up dialog when user-initiated task has gone wrong"
    },
    "Confirmation--confirm": {
        "message": "Tamam",
        "description": "Button to dismiss pop-up dialog when user-initiated task has gone wrong"
    },
    "unknown-sgnl-link": {
        "message": "Özür dileriz, bu sgnl:// bağlantısı anlaşılamadı!",
        "description": "Shown if you click on a sgnl:// link not currently supported by Desktop"
    },
    "GroupV2--join--invalid-link--title": {
        "message": "Geçersiz Bağlantı",
        "description": "Shown if we are unable to parse a group link"
    },
    "GroupV2--join--invalid-link": {
        "message": "Bu geçerli bir grup bağlantısı değil. Katılmayı denemeden önce tüm bağlantının tam ve doğru olduğundan emin olun.",
        "description": "Shown if we are unable to parse a group link"
    },
    "GroupV2--join--prompt": {
        "message": "Bu gruba katılmak ve adınızı ve fotoğrafınızı üyeleriyle paylaşmak ister misiniz?",
        "description": "Shown when you click on a group link to confirm"
    },
    "GroupV2--join--already-in-group": {
        "message": "Zaten bu gruptasınız.",
        "description": "Shown if you click a group link for a group where you're already a member"
    },
    "GroupV2--join--already-awaiting-approval": {
        "message": "Bu gruba katılma isteğinizi zaten göndermiştiniz.",
        "description": "Shown if you click a group link for a group where you've already requested approval'"
    },
    "GroupV2--join--unknown-link-version--title": {
        "message": "Bilinmeyen bağlantı sürümü",
        "description": "This group link is no longer valid."
    },
    "GroupV2--join--unknown-link-version": {
        "message": "Bu bağlantı Signal Desktop'un bu sürümünde desteklenmiyor.",
        "description": "Shown if you click a group link and we can't get information about it"
    },
    "GroupV2--join--link-revoked--title": {
        "message": "Gruba Katılınamadı",
        "description": "Shown if you click a group link and we can't get information about it"
    },
    "GroupV2--join--link-revoked": {
        "message": "Bu grup bağlantısı artık geçerli değil.",
        "description": "Shown if you click a group link and we can't get information about it"
    },
    "GroupV2--join--prompt-with-approval": {
        "message": "Gruba katılmadan önce bu grubun bir yöneticisinin isteğinizi onaylaması gerekiyor. Onay verildiğinde, adınız ve fotoğrafınız üyeleriyle paylaşılacaktır.",
        "description": "Shown when you click on a group link to confirm, if it requires admin approval"
    },
    "GroupV2--join--join-button": {
        "message": "Katıl",
        "description": "The button to join the group"
    },
    "GroupV2--join--request-to-join-button": {
        "message": "Katılma İsteği Gönder",
        "description": "The button to join the group, if approval is required"
    },
    "GroupV2--join--cancel-request-to-join": {
        "message": "İsteği İptal Et",
        "description": "The button to cancel request to join the group"
    },
    "GroupV2--join--cancel-request-to-join--confirmation": {
        "message": "Bu gruba katılma isteğiniz iptal edilsin mi?",
        "description": "A confirmation message that shows after you click the button"
    },
    "GroupV2--join--cancel-request-to-join--yes": {
        "message": "Evet",
        "description": "Choosing to continue in the cancel join confirmation dialog"
    },
    "GroupV2--join--cancel-request-to-join--no": {
        "message": "Hayır",
        "description": "Choosing not to continue in the cancel join confirmation dialog"
    },
    "GroupV2--join--member-count--single": {
        "message": "1 üye",
        "description": "Shown in the metadata section if group has just one member"
    },
    "GroupV2--join--member-count--multiple": {
        "message": "$count$ üye",
        "description": "Shown in the metadata section if group has more than one member",
        "placeholders": {
            "count": {
                "content": "$1",
                "example": "12"
            }
        }
    },
    "GroupV2--join--group-metadata": {
        "message": "Grup · $memberCount$",
        "description": "A holder for two pieces of information - the type of conversation, and the member count",
        "placeholders": {
            "memberCount": {
                "content": "$1",
                "example": "12 members"
            }
        }
    },
    "GroupV2--join--requested": {
        "message": "Katılma isteğiniz grup yöneticisine gönderildi. İsteğiniz yanıtlandığı zaman haberdar edileceksiniz.",
        "description": "Shown in composition area when you've requested to join a group"
    },
    "GroupV2--join--general-join-failure--title": {
        "message": "Bağlantı Hatası",
        "description": "Shown if something went wrong when you try to join via a group link"
    },
    "GroupV2--join--general-join-failure": {
        "message": "Bu bağlantıyla katılım başarısız oldu. Daha sonra tekrar deneyin.",
        "description": "Shown if something went wrong when you try to join via a group link"
    },
    "GroupV2--admin": {
        "message": "Yönetici",
        "description": "Label for a group administrator"
    },
    "GroupV2--only-admins": {
        "message": "Yalnızca Yöneticiler",
        "description": "Label for group administrators -- used in drop-downs to select permissions that apply to admins"
    },
    "GroupV2--all-members": {
        "message": "Tüm üyeler",
        "description": "Label for describing the general non-privileged members of a group"
    },
    "updating": {
        "message": "Güncelleniyor...",
        "description": "Shown along with a spinner when an update operation takes longer than one second"
    },
    "GroupV2--create--you": {
        "message": "Grubu oluşturdunuz.",
        "description": "Shown in timeline or conversation preview when v2 group changes"
    },
    "GroupV2--create--other": {
        "message": "$memberName$ grup oluşturdu.",
        "description": "Shown in timeline or conversation preview when v2 group changes",
        "placeholders": {
            "memberName": {
                "content": "$1",
                "example": "Bob"
            }
        }
    },
    "GroupV2--create--unknown": {
        "message": "Grup oluşturuldu.",
        "description": "Shown in timeline or conversation preview when v2 group changes"
    },
    "GroupV2--title--change--other": {
        "message": "$memberName$ grubun adını \"$newTitle$\" olarak değiştirdi.",
        "description": "Shown in timeline or conversation preview when v2 group changes",
        "placeholders": {
            "memberName": {
                "content": "$1",
                "example": "Bob"
            },
            "newTitle": {
                "content": "$2",
                "example": "Saturday Hiking"
            }
        }
    },
    "GroupV2--title--change--you": {
        "message": "Grubun adını \"$newTitle$\" olarak değiştirdiniz.",
        "description": "Shown in timeline or conversation preview when v2 group changes",
        "placeholders": {
            "newTitle": {
                "content": "$1",
                "example": "Saturday Hiking"
            }
        }
    },
    "GroupV2--title--change--unknown": {
        "message": "Bir üye grup adını \"$newTitle$\" olarak değiştirdi.",
        "description": "Shown in timeline or conversation preview when v2 group changes",
        "placeholders": {
            "newTitle": {
                "content": "$1",
                "example": "Saturday Hiking"
            }
        }
    },
    "GroupV2--title--remove--other": {
        "message": "$memberName$ grup adını kaldırdı.",
        "description": "Shown in timeline or conversation preview when v2 group changes",
        "placeholders": {
            "memberName": {
                "content": "$1",
                "example": "Bob"
            }
        }
    },
    "GroupV2--title--remove--you": {
        "message": "Grup adını kaldırdınız.",
        "description": "Shown in timeline or conversation preview when v2 group changes"
    },
    "GroupV2--title--remove--unknown": {
        "message": "Bir üye grup adını kaldırdı.",
        "description": "Shown in timeline or conversation preview when v2 group changes"
    },
    "GroupV2--avatar--change--other": {
        "message": "$memberName$ grup resmini değiştirdi.",
        "description": "Shown in timeline or conversation preview when v2 group changes",
        "placeholders": {
            "memberName": {
                "content": "$1",
                "example": "Bob"
            }
        }
    },
    "GroupV2--avatar--change--you": {
        "message": "Grup resmini değiştirdiniz.",
        "description": "Shown in timeline or conversation preview when v2 group changes"
    },
    "GroupV2--avatar--change--unknown": {
        "message": "Bir üye grup resmini değiştirdi.",
        "description": "Shown in timeline or conversation preview when v2 group changes"
    },
    "GroupV2--avatar--remove--other": {
        "message": "$memberName$ grup resmini kaldırdı.",
        "description": "Shown in timeline or conversation preview when v2 group changes",
        "placeholders": {
            "memberName": {
                "content": "$1",
                "example": "Bob"
            }
        }
    },
    "GroupV2--avatar--remove--you": {
        "message": "Grup resmini kaldırdınız.",
        "description": "Shown in timeline or conversation preview when v2 group changes"
    },
    "GroupV2--avatar--remove--unknown": {
        "message": "Bir üye grup resmini kaldırdı.",
        "description": "Shown in timeline or conversation preview when v2 group changes"
    },
    "GroupV2--access-attributes--admins--other": {
        "message": "$adminName$ grup bilgisini kimlerin düzenleyebileceğini \"Yalnızca yöneticiler\" olarak ayarladı.",
        "description": "Shown in timeline or conversation preview when v2 group changes",
        "placeholders": {
            "adminName": {
                "content": "$1",
                "example": "Bob"
            }
        }
    },
    "GroupV2--access-attributes--admins--you": {
        "message": "Grup bilgisini kimlerin düzenleyebileceğini \"Yalnızca yöneticiler\" olarak ayarladınız.",
        "description": "Shown in timeline or conversation preview when v2 group changes"
    },
    "GroupV2--access-attributes--admins--unknown": {
        "message": "Bir yönetici grup bilgisini kimlerin düzenleyebileceğini \"Yalnızca yöneticiler\" olarak ayarladı.",
        "description": "Shown in timeline or conversation preview when v2 group changes"
    },
    "GroupV2--access-attributes--all--other": {
        "message": "$adminName$ grup bilgisini kimlerin düzenleyebileceğini \"Tüm üyeler\" olarak ayarladı.",
        "description": "Shown in timeline or conversation preview when v2 group changes",
        "placeholders": {
            "adminName": {
                "content": "$1",
                "example": "Bob"
            }
        }
    },
    "GroupV2--access-attributes--all--you": {
        "message": "Grup bilgisini kimlerin düzenleyebileceğini \"Tüm üyeler\" olarak ayarladınız.",
        "description": "Shown in timeline or conversation preview when v2 group changes"
    },
    "GroupV2--access-attributes--all--unknown": {
        "message": "Bir yönetici grup bilgisini kimlerin düzenleyebileceğini \"Tüm üyeler\" olarak ayarladı.",
        "description": "Shown in timeline or conversation preview when v2 group changes"
    },
    "GroupV2--access-members--admins--other": {
        "message": "$adminName$ grup üyelerini kimlerin düzenleyebileceğini \"Yalnızca yöneticiler\" olarak ayarladı.",
        "description": "Shown in timeline or conversation preview when v2 group changes",
        "placeholders": {
            "adminName": {
                "content": "$1",
                "example": "Bob"
            }
        }
    },
    "GroupV2--access-members--admins--you": {
        "message": "Grup üyelerini kimlerin düzenleyebileceğini \"Yalnızca yöneticiler\" olarak ayarladınız.",
        "description": "Shown in timeline or conversation preview when v2 group changes"
    },
    "GroupV2--access-members--admins--unknown": {
        "message": "Bir yönetici grup üyelerini kimlerin düzenleyebileceğini \"Yalnızca yöneticiler\" olarak ayarladı.",
        "description": "Shown in timeline or conversation preview when v2 group changes"
    },
    "GroupV2--access-members--all--other": {
        "message": "$adminName$ grup üyelerini kimlerin düzenleyebileceğini \"Tüm üyeler\" olarak ayarladı.",
        "description": "Shown in timeline or conversation preview when v2 group changes",
        "placeholders": {
            "adminName": {
                "content": "$1",
                "example": "Bob"
            }
        }
    },
    "GroupV2--access-members--all--you": {
        "message": "Grup üyelerini kimlerin düzenleyebileceğini \"Tüm üyeler\" olarak ayarladınız.",
        "description": "Shown in timeline or conversation preview when v2 group changes"
    },
    "GroupV2--access-members--all--unknown": {
        "message": "Bir yönetici grup üyelerini kimlerin düzenleyebileceğini \"Tüm üyeler\" olarak ayarladı.",
        "description": "Shown in timeline or conversation preview when v2 group changes"
    },
    "GroupV2--access-invite-link--disabled--you": {
        "message": "Grup bağlantısı için yönetici onayını devre dışı bıraktınız.",
        "description": "Shown in timeline or conversation preview when v2 group changes"
    },
    "GroupV2--access-invite-link--disabled--other": {
        "message": "$adminName$ grup bağlantısı için yönetici onayını devre dışı bıraktı.",
        "description": "Shown in timeline or conversation preview when v2 group changes",
        "placeholders": {
            "adminName": {
                "content": "$1",
                "example": "Alice"
            }
        }
    },
    "GroupV2--access-invite-link--disabled--unknown": {
        "message": "Grup bağlantısı için yönetici onayı devre dışı bırakıldı.",
        "description": "Shown in timeline or conversation preview when v2 group changes"
    },
    "GroupV2--access-invite-link--enabled--you": {
        "message": "Grup bağlantısı için yönetici onayını etkinleştirdiniz.",
        "description": "Shown in timeline or conversation preview when v2 group changes"
    },
    "GroupV2--access-invite-link--enabled--other": {
        "message": "$adminName$ grup bağlantısı için yönetici onayını etkinleştirdi.",
        "description": "Shown in timeline or conversation preview when v2 group changes",
        "placeholders": {
            "adminName": {
                "content": "$1",
                "example": "Alice"
            }
        }
    },
    "GroupV2--access-invite-link--enabled--unknown": {
        "message": "Grup bağlantısı için yönetici onayı etkinleştirildi.",
        "description": "Shown in timeline or conversation preview when v2 group changes"
    },
    "GroupV2--member-add--invited--you": {
        "message": "Davet edilmiş $inviteeName$ kişisini eklediniz.",
        "description": "Shown in timeline or conversation preview when v2 group changes",
        "placeholders": {
            "inviteeName": {
                "content": "$1",
                "example": "Alice"
            }
        }
    },
    "GroupV2--member-add--invited--other": {
        "message": "$memberName$ davet edilmiş $inviteeName$ kişisini ekledi.",
        "description": "Shown in timeline or conversation preview when v2 group changes",
        "placeholders": {
            "memberName": {
                "content": "$1",
                "example": "Alice"
            },
            "inviteeName": {
                "content": "$2",
                "example": "Bob"
            }
        }
    },
    "GroupV2--member-add--invited--unknown": {
        "message": "Bir üye davet edilmiş $inviteeName$ kişisini ekledi.",
        "description": "Shown in timeline or conversation preview when v2 group changes",
        "placeholders": {
            "inviteeName": {
                "content": "$1",
                "example": "Alice"
            }
        }
    },
    "GroupV2--member-add--from-invite--other": {
        "message": "$inviteeName$, $inviterName$ tarafından gönderilen grup davetini kabul etti.",
        "description": "Shown in timeline or conversation preview when v2 group changes",
        "placeholders": {
            "inviteeName": {
                "content": "$1",
                "example": "Alice"
            },
            "inviterName": {
                "content": "$2",
                "example": "Bob"
            }
        }
    },
    "GroupV2--member-add--from-invite--other-no-from": {
        "message": "$inviteeName$ grup davetini kabul etti.",
        "description": "Shown in timeline or conversation preview when v2 group changes",
        "placeholders": {
            "inviteeName": {
                "content": "$1",
                "example": "Alice"
            }
        }
    },
    "GroupV2--member-add--from-invite--you": {
        "message": "$inviterName$ tarafından gönderilen grup davetini kabul ettiniz.",
        "description": "Shown in timeline or conversation preview when v2 group changes",
        "placeholders": {
            "inviterName": {
                "content": "$1",
                "example": "Bob"
            }
        }
    },
    "GroupV2--member-add--from-invite--you-no-from": {
        "message": "Grup davetiyesini kabul ettiniz.",
        "description": "Shown in timeline or conversation preview when v2 group changes"
    },
    "GroupV2--member-add--from-invite--from-you": {
        "message": "$inviteeName$ grup davetinizi kabul etti.",
        "description": "Shown in timeline or conversation preview when v2 group changes",
        "placeholders": {
            "inviteeName": {
                "content": "$1",
                "example": "Bob"
            }
        }
    },
    "GroupV2--member-add--other--other": {
        "message": "$adderName$, $addeeName$ kişisini ekledi.",
        "description": "Shown in timeline or conversation preview when v2 group changes",
        "placeholders": {
            "adderName": {
                "content": "$1",
                "example": "Bob"
            },
            "addeeName": {
                "content": "$2",
                "example": "Alice"
            }
        }
    },
    "GroupV2--member-add--other--you": {
        "message": "$memberName$ kişisini eklediniz.",
        "description": "Shown in timeline or conversation preview when v2 group changes",
        "placeholders": {
            "memberName": {
                "content": "$1",
                "example": "Bob"
            }
        }
    },
    "GroupV2--member-add--other--unknown": {
        "message": "Bir üye $memberName$ kişisini ekledi.",
        "description": "Shown in timeline or conversation preview when v2 group changes",
        "placeholders": {
            "memberName": {
                "content": "$1",
                "example": "Bob"
            }
        }
    },
    "GroupV2--member-add--you--other": {
        "message": "$memberName$ sizi gruba ekledi.",
        "description": "Shown in timeline or conversation preview when v2 group changes",
        "placeholders": {
            "memberName": {
                "content": "$1",
                "example": "Bob"
            }
        }
    },
    "GroupV2--member-add--you--you": {
        "message": "Gruba katıldınız.",
        "description": "Shown in timeline or conversation preview when v2 group changes"
    },
    "GroupV2--member-add--you--unknown": {
        "message": "Gruba eklendiniz.",
        "description": "Shown in timeline or conversation preview when v2 group changes"
    },
    "GroupV2--member-add-from-link--you--you": {
        "message": "Grup bağlantısı üzerinden gruba katıldınız.",
        "description": "Shown in timeline or conversation preview when v2 group changes"
    },
    "GroupV2--member-add-from-link--other": {
        "message": "$memberName$ grup bağlantısı aracılığıyla gruba katıldı.",
        "description": "Shown in timeline or conversation preview when v2 group changes",
        "placeholders": {
            "memberName": {
                "content": "$1",
                "example": "Alice"
            }
        }
    },
    "GroupV2--member-add-from-admin-approval--you--other": {
        "message": "$adminName$ gruba katılma isteğinizi onayladı.",
        "description": "Shown in timeline or conversation preview when v2 group changes",
        "placeholders": {
            "adminName": {
                "content": "$1",
                "example": "Alice"
            }
        }
    },
    "GroupV2--member-add-from-admin-approval--you--unknown": {
        "message": "Gruba katılma isteğiniz onaylandı.",
        "description": "Shown in timeline or conversation preview when v2 group changes"
    },
    "GroupV2--member-add-from-admin-approval--other--you": {
        "message": "$joinerName$ kişisinin gruba katılma isteğini onayladınız.",
        "description": "Shown in timeline or conversation preview when v2 group changes",
        "placeholders": {
            "joinerName": {
                "content": "$1",
                "example": "Alice"
            }
        }
    },
    "GroupV2--member-add-from-admin-approval--other--other": {
        "message": "$adminName$, $joinerName$ kişisinin gruba katılma isteğini onayladı.",
        "description": "Shown in timeline or conversation preview when v2 group changes",
        "placeholders": {
            "adminName": {
                "content": "$1",
                "example": "Bob"
            },
            "joinerName": {
                "content": "$1",
                "example": "Alice"
            }
        }
    },
    "GroupV2--member-add-from-admin-approval--other--unknown": {
        "message": "$joinerName$ kişisinin gruba katılma isteği onaylandı.",
        "description": "Shown in timeline or conversation preview when v2 group changes",
        "placeholders": {
            "joinerName": {
                "content": "$1",
                "example": "Alice"
            }
        }
    },
    "GroupV2--member-remove--other--other": {
        "message": "$adminName$, $memberName$ kişisini çıkarttı.",
        "description": "Shown in timeline or conversation preview when v2 group changes",
        "placeholders": {
            "adminName": {
                "content": "$1",
                "example": "Bob"
            },
            "memberName": {
                "content": "$2",
                "example": "Alice"
            }
        }
    },
    "GroupV2--member-remove--other--self": {
        "message": "$memberName$ gruptan ayrıldı.",
        "description": "Shown in timeline or conversation preview when v2 group changes",
        "placeholders": {
            "memberName": {
                "content": "$1",
                "example": "Bob"
            }
        }
    },
    "GroupV2--member-remove--other--you": {
        "message": "$memberName$ kişisini çıkarttınız.",
        "description": "Shown in timeline or conversation preview when v2 group changes",
        "placeholders": {
            "memberName": {
                "content": "$1",
                "example": "Bob"
            }
        }
    },
    "GroupV2--member-remove--other--unknown": {
        "message": "Bir üye $memberName$ kişisini çıkarttı.",
        "description": "Shown in timeline or conversation preview when v2 group changes",
        "placeholders": {
            "memberName": {
                "content": "$1",
                "example": "Bob"
            }
        }
    },
    "GroupV2--member-remove--you--other": {
        "message": "$adminName$ sizi çıkarttı.",
        "description": "Shown in timeline or conversation preview when v2 group changes",
        "placeholders": {
            "adminName": {
                "content": "$1",
                "example": "Bob"
            }
        }
    },
    "GroupV2--member-remove--you--you": {
        "message": "Gruptan ayrıldınız.",
        "description": "Shown in timeline or conversation preview when v2 group changes"
    },
    "GroupV2--member-remove--you--unknown": {
        "message": "Gruptan çıkartıldınız.",
        "description": "Shown in timeline or conversation preview when v2 group changes"
    },
    "GroupV2--member-privilege--promote--other--other": {
        "message": "$adminName$, $memberName$ yönetici yaptı. ",
        "description": "Shown in timeline or conversation preview when v2 group changes",
        "placeholders": {
            "adminName": {
                "content": "$1",
                "example": "Bob"
            },
            "memberName": {
                "content": "$2",
                "example": "Alice"
            }
        }
    },
    "GroupV2--member-privilege--promote--other--you": {
        "message": "$memberName$ kişisini yönetici yaptınız.",
        "description": "Shown in timeline or conversation preview when v2 group changes",
        "placeholders": {
            "memberName": {
                "content": "$1",
                "example": "Bob"
            }
        }
    },
    "GroupV2--member-privilege--promote--other--unknown": {
        "message": "Bir yönetici $memberName$ kişisini yönetici yaptı.",
        "description": "Shown in timeline or conversation preview when v2 group changes",
        "placeholders": {
            "memberName": {
                "content": "$1",
                "example": "Bob"
            }
        }
    },
    "GroupV2--member-privilege--promote--you--other": {
        "message": "$adminName$ sizi yönetici yaptı.",
        "description": "Shown in timeline or conversation preview when v2 group changes",
        "placeholders": {
            "adminName": {
                "content": "$1",
                "example": "Bob"
            }
        }
    },
    "GroupV2--member-privilege--promote--you--unknown": {
        "message": "Bir yönetici sizi yönetici yaptı.",
        "description": "Shown in timeline or conversation preview when v2 group changes"
    },
    "GroupV2--member-privilege--demote--other--other": {
        "message": "$adminName$, $memberName$ kişisinin yönetici yetkilerini iptal etti. ",
        "description": "Shown in timeline or conversation preview when v2 group changes",
        "placeholders": {
            "adminName": {
                "content": "$1",
                "example": "Bob"
            },
            "memberName": {
                "content": "$2",
                "example": "Alice"
            }
        }
    },
    "GroupV2--member-privilege--demote--other--you": {
        "message": "$memberName$ kişisinin yönetici yetkilerini iptal ettiniz.",
        "description": "Shown in timeline or conversation preview when v2 group changes",
        "placeholders": {
            "memberName": {
                "content": "$1",
                "example": "Bob"
            }
        }
    },
    "GroupV2--member-privilege--demote--other--unknown": {
        "message": "Bir yönetici $memberName$ kişisinin yönetici yetkilerini iptal etti.",
        "description": "Shown in timeline or conversation preview when v2 group changes"
    },
    "GroupV2--member-privilege--demote--you--other": {
        "message": "$adminName$ yönetici yetkilerinizi iptal etti.",
        "description": "Shown in timeline or conversation preview when v2 group changes",
        "placeholders": {
            "adminName": {
                "content": "$1",
                "example": "Bob"
            }
        }
    },
    "GroupV2--member-privilege--demote--you--unknown": {
        "message": "Bir yönetici, yönetici yetkilerinizi iptal etti.",
        "description": "Shown in timeline or conversation preview when v2 group changes"
    },
    "GroupV2--pending-add--one--other--other": {
        "message": "$memberName$ bir kişiyi bu gruba davet etti.",
        "description": "Shown in timeline or conversation preview when v2 group changes",
        "placeholders": {
            "memberName": {
                "content": "$1",
                "example": "Bob"
            }
        }
    },
    "GroupV2--pending-add--one--other--you": {
        "message": "$inviteeName$ kişisini gruba davet ettiniz.",
        "description": "Shown in timeline or conversation preview when v2 group changes",
        "placeholders": {
            "inviteeName": {
                "content": "$1",
                "example": "Bob"
            }
        }
    },
    "GroupV2--pending-add--one--other--unknown": {
        "message": "Gruba bir kişi davet edildi.",
        "description": "Shown in timeline or conversation preview when v2 group changes",
        "placeholders": {
            "inviteeName": {
                "content": "$1",
                "example": "Bob"
            }
        }
    },
    "GroupV2--pending-add--one--you--other": {
        "message": "$memberName$ sizi gruba davet etti.",
        "description": "Shown in timeline or conversation preview when v2 group changes",
        "placeholders": {
            "memberName": {
                "content": "$1",
                "example": "Bob"
            }
        }
    },
    "GroupV2--pending-add--one--you--unknown": {
        "message": "Gruba davet edildiniz.",
        "description": "Shown in timeline or conversation preview when v2 group changes"
    },
    "GroupV2--pending-add--many--other": {
        "message": "$memberName$ $count$ kişiyi gruba davet etti.",
        "description": "Shown in timeline or conversation preview when v2 group changes",
        "placeholders": {
            "memberName": {
                "content": "$1",
                "example": "Bob"
            },
            "count": {
                "content": "$2",
                "example": "5"
            }
        }
    },
    "GroupV2--pending-add--many--you": {
        "message": "$count$ kişiyi gruba davet ettiniz.",
        "description": "Shown in timeline or conversation preview when v2 group changes",
        "placeholders": {
            "count": {
                "content": "$1",
                "example": "5"
            }
        }
    },
    "GroupV2--pending-add--many--unknown": {
        "message": "$count$ kişi gruba davet edildi.",
        "description": "Shown in timeline or conversation preview when v2 group changes",
        "placeholders": {
            "count": {
                "content": "$1",
                "example": "5"
            }
        }
    },
    "GroupV2--pending-remove--decline--other": {
        "message": "$memberName$ tarafından davet edilen 1 kişi grup davetini reddetti.",
        "description": "Shown in timeline or conversation preview when v2 group changes",
        "placeholders": {
            "memberName": {
                "content": "$1",
                "example": "Bob"
            }
        }
    },
    "GroupV2--pending-remove--decline--you": {
        "message": "$inviteeName$ grup davetinizi reddetti.",
        "description": "Shown in timeline or conversation preview when v2 group changes",
        "placeholders": {
            "inviteeName": {
                "content": "$1",
                "example": "Bob"
            }
        }
    },
    "GroupV2--pending-remove--decline--from-you": {
        "message": "Grup davetiyesini reddettiniz.",
        "description": "Shown in timeline or conversation preview when v2 group changes"
    },
    "GroupV2--pending-remove--decline--unknown": {
        "message": "Bir kişi grup davetini reddetti.",
        "description": "Shown in timeline or conversation preview when v2 group changes"
    },
    "GroupV2--pending-remove--revoke--one--other": {
        "message": "$memberName$ 1 kişinin grup davetini iptal etti.",
        "description": "Shown in timeline or conversation preview when v2 group changes",
        "placeholders": {
            "memberName": {
                "content": "$1",
                "example": "Bob"
            }
        }
    },
    "GroupV2--pending-remove--revoke--one--you": {
        "message": "1 kişinin grup davetini iptal ettiniz.",
        "description": "Shown in timeline or conversation preview when v2 group changes",
        "placeholders": {
            "inviteeName": {
                "content": "$1",
                "example": "Bob"
            }
        }
    },
    "GroupV2--pending-remove--revoke-own--to-you": {
        "message": "$inviterName$ daveti iptal etti.",
        "description": "Shown in timeline or conversation preview when v2 group changes",
        "placeholders": {
            "inviterName": {
                "content": "$1",
                "example": "Bob"
            }
        }
    },
    "GroupV2--pending-remove--revoke-own--unknown": {
        "message": "$inviterName$ 1 kişinin davetini iptal etti.",
        "description": "Shown in timeline or conversation preview when v2 group changes",
        "placeholders": {
            "inviterName": {
                "content": "$1",
                "example": "Bob"
            }
        }
    },
    "GroupV2--pending-remove--revoke--one--unknown": {
        "message": "Bir yönetici 1 kişinin grup davetini iptal etti.",
        "description": "Shown in timeline or conversation preview when v2 group changes",
        "placeholders": {
            "inviteeName": {
                "content": "$1",
                "example": "Bob"
            }
        }
    },
    "GroupV2--pending-remove--revoke--many--other": {
        "message": "$memberName$ $count$ kişinin grup davetini iptal etti.",
        "description": "Shown in timeline or conversation preview when v2 group changes",
        "placeholders": {
            "inviteeName": {
                "content": "$1",
                "example": "Bob"
            },
            "count": {
                "content": "$2",
                "example": "5"
            }
        }
    },
    "GroupV2--pending-remove--revoke--many--you": {
        "message": "$count$ kişinin grup davetini iptal ettiniz.",
        "description": "Shown in timeline or conversation preview when v2 group changes",
        "placeholders": {
            "count": {
                "content": "$1",
                "example": "5"
            }
        }
    },
    "GroupV2--pending-remove--revoke--many--unknown": {
        "message": "Bir yönetici $count$ kişinin grup davetini iptal etti.",
        "description": "Shown in timeline or conversation preview when v2 group changes",
        "placeholders": {
            "count": {
                "content": "$1",
                "example": "5"
            }
        }
    },
    "GroupV2--pending-remove--revoke-invite-from--one--other": {
        "message": "$adminName$, $memberName$ tarafından davet edilen 1 kişinin davetini iptal etti. ",
        "description": "Shown in timeline or conversation preview when v2 group changes",
        "placeholders": {
            "adminName": {
                "content": "$1",
                "example": "Bob"
            },
            "memberName": {
                "content": "$2",
                "example": "Alice"
            }
        }
    },
    "GroupV2--pending-remove--revoke-invite-from--one--you": {
        "message": "$memberName$ tarafından davet edilen 1 kişinin davetini iptal ettiniz.",
        "description": "Shown in timeline or conversation preview when v2 group changes",
        "placeholders": {
            "memberName": {
                "content": "$1",
                "example": "Bob"
            }
        }
    },
    "GroupV2--pending-remove--revoke-invite-from--one--unknown": {
        "message": "Bir yönetici $memberName$ tarafından davet edilen 1 kişinin davetini iptal etti.",
        "description": "Shown in timeline or conversation preview when v2 group changes",
        "placeholders": {
            "memberName": {
                "content": "$1",
                "example": "Bob"
            }
        }
    },
    "GroupV2--pending-remove--revoke-invite-from-you--one--other": {
        "message": "$adminName$, $inviteeName$ kişisine gönderdiğiniz daveti iptal etti. ",
        "description": "Shown in timeline or conversation preview when v2 group changes",
        "placeholders": {
            "adminName": {
                "content": "$1",
                "example": "Bob"
            }
        }
    },
    "GroupV2--pending-remove--revoke-invite-from-you--one--you": {
        "message": "$inviteeName$ kişisine olan davetinizi iptal ettiniz.",
        "description": "Shown in timeline or conversation preview when v2 group changes",
        "placeholders": {
            "inviteeName": {
                "content": "$1",
                "example": "Bob"
            }
        }
    },
    "GroupV2--pending-remove--revoke-invite-from-you--one--unknown": {
        "message": "Bir yönetici $inviteeName$ kişisine gönderdiğiniz daveti iptal etti.",
        "description": "Shown in timeline or conversation preview when v2 group changes",
        "placeholders": {
            "inviteeName": {
                "content": "$1",
                "example": "Bob"
            }
        }
    },
    "GroupV2--pending-remove--revoke-invite-from--many--other": {
        "message": "$adminName$, $memberName$ tarafından davet edilen $count$ kişinin davetini iptal etti.",
        "description": "Shown in timeline or conversation preview when v2 group changes",
        "placeholders": {
            "adminName": {
                "content": "$1",
                "example": "Bob"
            },
            "memberName": {
                "content": "$2",
                "example": "Alice"
            }
        }
    },
    "GroupV2--pending-remove--revoke-invite-from--many--you": {
        "message": "$memberName$ tarafından davet edilen $count$ kişinin davetini iptal ettiniz.",
        "description": "Shown in timeline or conversation preview when v2 group changes",
        "placeholders": {
            "count": {
                "content": "$1",
                "example": "5"
            },
            "memberName": {
                "content": "$2",
                "example": "Bob"
            }
        }
    },
    "GroupV2--pending-remove--revoke-invite-from--many--unknown": {
        "message": "Bir yönetici $memberName$ tarafından davet edilen $count$ kişinin davetini iptal etti.",
        "description": "Shown in timeline or conversation preview when v2 group changes",
        "placeholders": {
            "count": {
                "content": "$1",
                "example": "5"
            },
            "memberName": {
                "content": "$2",
                "example": "Bob"
            }
        }
    },
    "GroupV2--pending-remove--revoke-invite-from-you--many--other": {
        "message": "$adminName$, $count$ kişiye gönderdiğiniz daveti iptal etti.",
        "description": "Shown in timeline or conversation preview when v2 group changes",
        "placeholders": {
            "adminName": {
                "content": "$1",
                "example": "Bob"
            },
            "count": {
                "content": "$2",
                "example": "5"
            }
        }
    },
    "GroupV2--pending-remove--revoke-invite-from-you--many--you": {
        "message": "$count$ kişiye gönderdiğiniz davetleri iptal ettiniz.",
        "description": "Shown in timeline or conversation preview when v2 group changes",
        "placeholders": {
            "count": {
                "content": "$1",
                "example": "5"
            }
        }
    },
    "GroupV2--pending-remove--revoke-invite-from-you--many--unknown": {
        "message": "Bir yönetici $count$ kişiye gönderdiğiniz daveti iptal etti.",
        "description": "Shown in timeline or conversation preview when v2 group changes",
        "placeholders": {
            "count": {
                "content": "$1",
                "example": "5"
            }
        }
    },
    "GroupV2--admin-approval-add-one--you": {
        "message": "Gruba katılmak için bir istek gönderdiniz.",
        "description": "Shown in timeline or conversation preview when v2 group changes"
    },
    "GroupV2--admin-approval-add-one--other": {
        "message": "$joinerName$ grup bağlantısı aracılığıyla gruba katılma isteği gönderdi.",
        "description": "Shown in timeline or conversation preview when v2 group changes",
        "placeholders": {
            "joinerName": {
                "content": "$1",
                "example": "Alice"
            }
        }
    },
    "GroupV2--admin-approval-remove-one--you--you": {
        "message": "Gruba katılma isteğinizi iptal ettiniz",
        "description": "Shown in timeline or conversation preview when v2 group changes"
    },
    "GroupV2--admin-approval-remove-one--you--unknown": {
        "message": "Gruba katılma isteğiniz bir yönetici tarafından reddedildi.",
        "description": "Shown in timeline or conversation preview when v2 group changes"
    },
    "GroupV2--admin-approval-remove-one--other--you": {
        "message": "$joinerName$ kişisinin gruba katılma isteğini reddettiniz.",
        "description": "Shown in timeline or conversation preview when v2 group changes",
        "placeholders": {
            "joinerName": {
                "content": "$1",
                "example": "Alice"
            }
        }
    },
    "GroupV2--admin-approval-remove-one--other--own": {
        "message": "$joinerName$ gruba katılma isteğini iptal etti.",
        "description": "Shown in timeline or conversation preview when v2 group changes",
        "placeholders": {
            "joinerName": {
                "content": "$1",
                "example": "Alice"
            }
        }
    },
    "GroupV2--admin-approval-remove-one--other--other": {
        "message": "$adminName$, $joinerName$ kişisinin gruba katılma isteğini reddetti.",
        "description": "Shown in timeline or conversation preview when v2 group changes",
        "placeholders": {
            "adminName": {
                "content": "$1",
                "example": "Bob"
            },
            "joinerName": {
                "content": "$2",
                "example": "Alice"
            }
        }
    },
    "GroupV2--group-link-add--disabled--you": {
        "message": "Grup bağlantısını, yönetici onayı olmadan etkinleştirdiniz.",
        "description": "Shown in timeline or conversation preview when v2 group changes"
    },
    "GroupV2--group-link-add--disabled--other": {
        "message": "$adminName$, grup bağlantısını, yönetici onayı olmadan etkinleştirdi.",
        "description": "Shown in timeline or conversation preview when v2 group changes",
        "placeholders": {
            "adminName": {
                "content": "$1",
                "example": "Alice"
            }
        }
    },
    "GroupV2--group-link-add--disabled--unknown": {
        "message": "Grup bağlantısı, yönetici onayı olmadan etkinleştirildi.",
        "description": "Shown in timeline or conversation preview when v2 group changes"
    },
    "GroupV2--group-link-add--enabled--you": {
        "message": "Grup bağlantısını, yönetici onayı ile birlikte etkinleştirdiniz.",
        "description": "Shown in timeline or conversation preview when v2 group changes"
    },
    "GroupV2--group-link-add--enabled--other": {
        "message": "$adminName$, grup bağlantısını, yönetici onayı ile birlikte etkinleştirdi.",
        "description": "Shown in timeline or conversation preview when v2 group changes",
        "placeholders": {
            "adminName": {
                "content": "$1",
                "example": "Alice"
            }
        }
    },
    "GroupV2--group-link-add--enabled--unknown": {
        "message": "Grup bağlantısı, yönetici onayı ile birlikte etkinleştirildi.",
        "description": "Shown in timeline or conversation preview when v2 group changes"
    },
    "GroupV2--group-link-remove--you": {
        "message": "Grup bağlantısını devre dışı bıraktınız.",
        "description": "Shown in timeline or conversation preview when v2 group changes"
    },
    "GroupV2--group-link-remove--other": {
        "message": "$adminName$ grup bağlantısını devre dışı bıraktı.",
        "description": "Shown in timeline or conversation preview when v2 group changes",
        "placeholders": {
            "adminName": {
                "content": "$1",
                "example": "Alice"
            }
        }
    },
    "GroupV2--group-link-remove--unknown": {
        "message": "Grup bağlantısı devre dışı bırakıldı.",
        "description": "Shown in timeline or conversation preview when v2 group changes"
    },
    "GroupV2--group-link-reset--you": {
        "message": "Grup bağlantısını sıfırladınız.",
        "description": "Shown in timeline or conversation preview when v2 group changes"
    },
    "GroupV2--group-link-reset--other": {
        "message": "$adminName$ grup bağlantısını sıfırladı.",
        "description": "Shown in timeline or conversation preview when v2 group changes",
        "placeholders": {
            "adminName": {
                "content": "$1",
                "example": "Alice"
            }
        }
    },
    "GroupV2--group-link-reset--unknown": {
        "message": "Grup bağlantısı sıfırlandı.",
        "description": "Shown in timeline or conversation preview when v2 group changes"
    },
    "GroupV1--Migration--disabled": {
        "message": "Yöneticiler ve bahsedilmeler gibi yeni özellikleri etkinleştirmek için bu grubu yükseltin. Bu gruba resimlerini veya isimlerini paylaşmayan kişilere gruba katılma daveti gönderilecektir. $learnMore$",
        "description": "Shown instead of composition area when user is forced to migrate a legacy group (GV1).",
        "placeholders": {
            "learnMore": {
                "content": "$1",
                "example": "Learn more."
            }
        }
    },
    "GroupV1--Migration--was-upgraded": {
        "message": "Bu grup Yeni Grupa yükseltildi.",
        "description": "Shown in timeline when a legacy group (GV1) is upgraded to a new group (GV2)"
    },
    "GroupV1--Migration--learn-more": {
        "message": "Dahasını Öğrenin",
        "description": "Shown on a bubble below a 'group was migrated' timeline notification, or as button on Migrate dialog"
    },
    "GroupV1--Migration--migrate": {
        "message": "Yükselt",
        "description": "Shown on Migrate dialog to kick off the process"
    },
    "GroupV1--Migration--info--title": {
        "message": "Yeni Gruplar nedir?",
        "description": "Shown on Learn More popup after GV1 migration"
    },
    "GroupV1--Migration--migrate--title": {
        "message": "Yeni Gruba Yükselt",
        "description": "Shown on Migration popup after choosing to migrate group"
    },
    "GroupV1--Migration--info--summary": {
        "message": "Yeni Gruplar @bahsetmeler ve grup yöneticileri gibi özellikleri içeriyor ve gelecekte daha fazla özellik destekleyecektir.",
        "description": "Shown on Learn More popup after or Migration popup before GV1 migration"
    },
    "GroupV1--Migration--info--keep-history": {
        "message": "Yükseltme öncesi tüm ileti geçmişi ve içerik saklandı.",
        "description": "Shown on Learn More popup after GV1 migration"
    },
    "GroupV1--Migration--migrate--keep-history": {
        "message": "Yükseltme öncesi tüm ileti geçmişi ve içerik saklanacak.",
        "description": "Shown on Migration popup before GV1 migration"
    },
    "GroupV1--Migration--info--invited--you": {
        "message": "Bu gruba tekrar katılmak için bir daveti kabul etmeniz gerekecek ve kabul edene kadar grup iletilerini almayacaksınız.",
        "description": "Shown on Learn More popup after GV1 migration"
    },
    "GroupV1--Migration--info--invited--many": {
        "message": "Bu üyeler gruba katılmak için daveti kabul etmelidir, bu daveti kabul edene kadar grup iletilerini almayacaklardır:",
        "description": "Shown on Learn More popup after or Migration popup before GV1 migration"
    },
    "GroupV1--Migration--info--invited--one": {
        "message": "Bu üye gruba katılmak için daveti kabul etmelidir, bu daveti kabul edene kadar grup iletilerini almayacaktır:",
        "description": "Shown on Learn More popup after or Migration popup before GV1 migration"
    },
    "GroupV1--Migration--info--removed--before--many": {
        "message": "Bu üyeler Yeni Gruplara katılamazlar ve gruptan çıkarılacaklardır:",
        "description": "Shown on Learn More popup after or Migration popup before GV1 migration"
    },
    "GroupV1--Migration--info--removed--before--one": {
        "message": "Bu üye Yeni Gruplara katılamaz ve gruptan çıkarılacaktır:",
        "description": "Shown on Learn More popup after or Migration popup before GV1 migration"
    },
    "GroupV1--Migration--info--removed--after--many": {
        "message": "Bu üyeler Yeni Gruplara katılamıyorlardı ve gruptan çıkarıldılar:",
        "description": "Shown on Learn More popup after or Migration popup before GV1 migration"
    },
    "GroupV1--Migration--info--removed--after--one": {
        "message": "Bu üye Yeni Gruplara katılamıyordu ve gruptan çıkarıldı:",
        "description": "Shown on Learn More popup after or Migration popup before GV1 migration"
    },
    "GroupV1--Migration--invited--you": {
        "message": "Yeni gruba eklenemediğiniz için davet edildiniz.",
        "description": "Shown in timeline when a group is upgraded and you were invited instead of added"
    },
    "GroupV1--Migration--invited--one": {
        "message": "$contact$Yeni Gruba eklenemiyordu, ona katılma daveti gönderildi:",
        "description": "Shown in timeline when a group is upgraded and one person was invited, instead of added",
        "placeholders": {
            "contact": {
                "content": "$1",
                "example": "5"
            }
        }
    },
    "GroupV1--Migration--invited--many": {
        "message": "$count$üye Yeni Gruba eklenemiyordu, onlara katılma daveti gönderildi.",
        "description": "Shown in timeline when a group is upgraded and some people were invited, instead of added",
        "placeholders": {
            "contact": {
                "content": "$1",
                "example": "5"
            }
        }
    },
    "GroupV1--Migration--removed--one": {
        "message": "$contact$ gruptan çıkartıldı.",
        "description": "Shown in timeline when a group is upgraded and one person was removed entirely during the upgrade",
        "placeholders": {
            "contact": {
                "content": "$1",
                "example": "5"
            }
        }
    },
    "GroupV1--Migration--removed--many": {
        "message": "$count$ üye gruptan çıkartıldı.",
        "description": "Shown in timeline when a group is upgraded and some people were removed entirely during the upgrade",
        "placeholders": {
            "contact": {
                "content": "$1",
                "example": "5"
            }
        }
    },
    "close": {
        "message": "Kapat",
        "description": "Generic close label"
    },
    "previous": {
        "message": "önceki",
        "description": "Generic previous label"
    },
    "next": {
        "message": "sonraki",
        "description": "Generic next label"
    },
    "CompositionArea--expand": {
        "message": "Genişlet",
        "description": "Aria label for expanding composition area"
    },
    "CompositionArea--attach-file": {
        "message": "Dosya ekle",
        "description": "Aria label for file attachment button in composition area"
    },
    "CompositionArea--sms-only__title": {
        "message": "This person isn’t using Signal",
        "description": "Title for the composition area for the SMS-only contact"
    },
    "CompositionArea--sms-only__body": {
        "message": "Signal Desktop does not support messaging non-Signal contacts. Ask this person to install Signal for a more secure messaging experience.",
        "description": "Body for the composition area for the SMS-only contact"
    },
    "CompositionArea--sms-only__spinner-label": {
        "message": "Checking contact's registration status",
        "description": "Displayed while checking if the contact is SMS-only"
    },
    "countMutedConversationsDescription": {
        "message": "Sessize alınan konuşmaları rozet sayacına kat",
        "description": "Description for counting muted conversations in badge setting"
    },
    "ContactModal--message": {
        "message": "İleti",
        "description": "Button text for send message button in Group Contact Details modal"
    },
    "ContactModal--rm-admin": {
        "message": "Grup yöneticiliğinden çıkart",
        "description": "Button text for removing as admin button in Group Contact Details modal"
    },
    "ContactModal--make-admin": {
        "message": "Yönetici Yap",
        "description": "Button text for make admin button in Group Contact Details modal"
    },
    "ContactModal--make-admin-info": {
        "message": "$contact$ bu grubu ve üyelerini düzenleyebilecek.",
        "description": "Shown in a confirmation dialog when you are about to grant admin privileges to someone",
        "placeholders": {
            "contact": {
                "content": "$1",
                "example": "Homer"
            }
        }
    },
    "ContactModal--rm-admin-info": {
        "message": "$contact$ kişisini grup yöneticiliğinden çıkart",
        "description": "Shown in a confirmation dialog when you are about to remove admin privileges from someone",
        "placeholders": {
            "contact": {
                "content": "$1",
                "example": "Homer"
            }
        }
    },
    "ContactModal--remove-from-group": {
        "message": "Gruptan çıkart",
        "description": "Button text for remove from group button in Group Contact Details modal"
    },
    "showConversationDetails": {
        "message": "Grup ayarları",
        "description": "This is a button in the conversation context menu to show group settings"
    },
    "ConversationDetails--group-link": {
        "message": "Grup bağlantısı",
        "description": "This is the label for the group link management panel"
    },
    "ConversationDetails--disappearing-messages-label": {
        "message": "Kaybolan iletiler",
        "description": "This is the label for the disappearing messages setting panel"
    },
    "ConversationDetails--disappearing-messages-info": {
        "message": "Etkinleştirildiğinde, bu gruptaki gönderilen ve alınan iletiler görüldükten sonra kaybolur.",
        "description": "This is the info about the disappearing messages setting"
    },
    "ConversationDetails--group-info-label": {
        "message": "Grup bilgisini kimler düzenleyebilir",
        "description": "This is the label for the 'who can edit the group' panel"
    },
    "ConversationDetails--group-info-info": {
        "message": "Grup adını, resmini ve kaybolan iletiler zamanlayıcısını kimin düzenleyebileceğini seçin.",
        "description": "This is the additional info for the 'who can edit the group' panel"
    },
    "ConversationDetails--add-members-label": {
        "message": "Kimler üye ekleyebilir",
        "description": "This is the label for the 'who can add members' panel"
    },
    "ConversationDetails--add-members-info": {
        "message": "Bu gruba kimlerin üye ekleyebileceğini seçin.",
        "description": "This is the additional info for the 'who can add members' panel"
    },
    "ConversationDetails--requests-and-invites": {
        "message": "İstekler ve Davetler",
        "description": "This is a button to display which members have been invited but have not joined yet"
    },
    "ConversationDetailsActions--leave-group": {
        "message": "Gruptan ayrıl",
        "description": "This is a button to leave a group"
    },
    "ConversationDetailsActions--block-group": {
        "message": "Grubu engelle",
        "description": "This is a button to block a group"
    },
    "ConversationDetailsActions--leave-group-must-choose-new-admin": {
        "message": "Ayrılmadan önce, bu gruba yeni bir yönetici seçmek zorundasınız.",
        "description": "Shown if, before leaving a group, you need to choose an admin"
    },
    "ConversationDetailsActions--leave-group-modal-title": {
        "message": "Gerçekten ayrılmak istiyor musunuz?",
        "description": "This is the modal title for confirming leaving a group"
    },
    "ConversationDetailsActions--leave-group-modal-content": {
        "message": "Bu gruptan artık ileti almayacak ve gönderemeyeceksiniz.",
        "description": "This is the modal content for confirming leaving a group"
    },
    "ConversationDetailsActions--leave-group-modal-confirm": {
        "message": "Ayrıl",
        "description": "This is the modal button to confirm leaving a group"
    },
    "ConversationDetailsActions--block-group-modal-title": {
        "message": "\"$groupName$\" Grubundan Ayrıl ve Engelle?",
        "description": "This is the modal title for confirming blocking a group",
        "placeholders": {
            "groupName": {
                "content": "$1",
                "example": "Our Conversation"
            }
        }
    },
    "ConversationDetailsActions--block-group-modal-content": {
        "message": "Bu grubun iletilerini veya güncellemelerini almayacaksınız.",
        "description": "This is the modal content for confirming blocking a group"
    },
    "ConversationDetailsActions--block-group-modal-confirm": {
        "message": "Engelle",
        "description": "This is the modal button to confirm blocking a group"
    },
    "ConversationDetailsHeader--members": {
        "message": "$number$ üye",
        "description": "This is the number of members in a group",
        "placeholders": {
            "number": {
                "content": "$1",
                "example": "10"
            }
        }
    },
    "ConversationDetailsMediaList--shared-media": {
        "message": "Paylaşılan içerik",
        "description": "Title for the media thumbnails in the conversation details screen"
    },
    "ConversationDetailsMediaList--show-all": {
        "message": "Tümünü gör",
        "description": "This is a button on the conversation details to show all media"
    },
    "ConversationDetailsMembershipList--title": {
        "message": "$number$ üye",
        "description": "The title of the membership list panel",
        "placeholders": {
            "number": {
                "content": "$1",
                "example": "10"
            }
        }
    },
    "ConversationDetailsMembershipList--add-members": {
        "message": "Üye ekle",
        "description": "The button that you can click to add new members"
    },
    "ConversationDetailsMembershipList--show-all": {
        "message": "Tümünü gör",
        "description": "This is a button on the conversation details to show all members"
    },
    "GroupLinkManagement--clipboard": {
        "message": "Grup bağlantısı kopyalandı.",
        "description": "Shown in a toast when a user selects to copy group link"
    },
    "GroupLinkManagement--share": {
        "message": "Bağlantıyı kopyala",
        "description": "This lets users share their group link"
    },
    "GroupLinkManagement--confirm-reset": {
        "message": "Grup bağlantısını sıfırlamak istediğinizden emin misiniz? İnsanlar artık geçerli bağlantıyı kullanarak gruba katılamazlar.",
        "description": "Shown in the confirmation dialog when an admin is about to reset the group link"
    },
    "GroupLinkManagement--reset": {
        "message": "Bağlantıyı sıfırla",
        "description": "This lets users generate a new group link"
    },
    "GroupLinkManagement--approve-label": {
        "message": "Yeni üyeleri onayla",
        "description": "Title for the approve new members select area"
    },
    "GroupLinkManagement--approve-info": {
        "message": "Grup bağlantısı üzerinden katılan yeni üyelerin yönetici tarafından onaylanması gereksin",
        "description": "Description for the approve new members select area"
    },
    "PendingInvites--tab-requests": {
        "message": "İstekler ($count$)",
        "description": "Label for the tab to view pending requests",
        "placeholders": {
            "name": {
                "content": "$1",
                "example": "4"
            }
        }
    },
    "PendingInvites--tab-invites": {
        "message": "Davetler ($count$)",
        "description": "Label for the tab to view pending invites",
        "placeholders": {
            "name": {
                "content": "$1",
                "example": "2"
            }
        }
    },
    "PendingRequests--approve-for": {
        "message": "\"$name$\" kişisinin isteği kabul edilsin mi?",
        "description": "This is the modal content when confirming approving a group request to join",
        "placeholders": {
            "name": {
                "content": "$1",
                "example": "Meowsy Purrington"
            }
        }
    },
    "PendingRequests--deny-for": {
        "message": "\"$name$\" kişisinin isteği kabul reddedilsin mi?",
        "description": "This is the modal content when confirming denying a group request to join",
        "placeholders": {
            "name": {
                "content": "$1",
                "example": "Meowsy Purrington"
            }
        }
    },
    "PendingInvites--invites": {
        "message": "Davet ettikleriniz",
        "description": "This is the title list of all invites"
    },
    "PendingInvites--invited-by-you": {
        "message": "Davet ettikleriniz",
        "description": "This is the title for the list of members you have invited"
    },
    "PendingInvites--invited-by-others": {
        "message": "Başkalarının davet ettikleri",
        "description": "This is the title for the list of members who have invited other people"
    },
    "PendingInvites--invited-count": {
        "message": "$number$ davetli",
        "description": "This is the label for the number of members someone has invited",
        "placeholders": {
            "number": {
                "content": "$1",
                "example": "3"
            }
        }
    },
    "PendingInvites--revoke-for-label": {
        "message": "Grup davetini iptal et",
        "description": "This is aria label for revoking a group invite icon"
    },
    "PendingInvites--revoke-for": {
        "message": "\"$name$\" kişisinin grup daveti iptal edilsin mi?",
        "description": "This is the modal content when confirming revoking a single invite",
        "placeholders": {
            "number": {
                "content": "$1",
                "example": "3"
            },
            "name": {
                "content": "$2",
                "example": "Fred Riley III"
            }
        }
    },
    "PendingInvites--revoke-from-singular": {
        "message": "\"$name$\" tarafından gönderilen 1 davet iptal edilsin mi?",
        "description": "This is the modal content when confirming revoking a single invite",
        "placeholders": {
            "name": {
                "content": "$2",
                "example": "Fred Riley III"
            }
        }
    },
    "PendingInvites--revoke-from-plural": {
        "message": "\"$name$\" tarafından gönderilen $number$ davet iptal edilsin mi?",
        "description": "This is the modal content when confirming revoking multiple invites",
        "placeholders": {
            "number": {
                "content": "$1",
                "example": "3"
            },
            "name": {
                "content": "$2",
                "example": "Fred Riley III"
            }
        }
    },
    "PendingInvites--revoke": {
        "message": "İptal Et",
        "description": "This is the modal button to confirm revoking invites"
    },
    "PendingRequests--approve": {
        "message": "İsteği Onayla",
        "description": "This is the modal button to approve group request to join"
    },
    "PendingRequests--deny": {
        "message": "İsteği Reddet",
        "description": "This is the modal button to deny group request to join"
    },
    "PendingRequests--info": {
        "message": "Bu listedeki kişiler grup bağlantısı ile  \"$name$\"  grubuna katılmaya çalışıyor.",
        "description": "Inforamtion shown below the pending admin approval list",
        "placeholders": {
            "name": {
                "content": "$1",
                "example": "Tahoe List"
            }
        }
    },
    "PendingInvites--info": {
        "message": "Bu gruba davet edilen kişilerin ayrıntıları, onlar gruba katılana kadar gösterilmez. Davet edilenler sadece gruba katıldıktan sonraki iletileri görecekler.",
        "description": "Information shown below the invite list"
    },
    "AvatarInput--no-photo-label--group": {
        "message": "Grup fotoğrafı ekle",
        "description": "The label for the avatar uploader when no group photo is selected"
    },
    "AvatarInput--change-photo-label": {
        "message": "Fotoğrafı değiştir",
        "description": "The label for the avatar uploader when a photo is selected"
    },
    "AvatarInput--upload-photo-choice": {
        "message": "Fotoğraf yükle",
        "description": "The button text when you click on an uploaded avatar and want to upload a new one"
    },
    "AvatarInput--remove-photo-choice": {
        "message": "Fotoğrafı kaldır",
        "description": "The button text when you click on an uploaded avatar and want to remove it"
    },
    "ContactPill--remove": {
        "message": "Kişiyi sil",
        "description": "The label for the 'remove' button on the contact pill"
    },
    "ComposeErrorDialog--close": {
        "message": "Tamam",
        "description": "The text on the button when there's an error in the composer"
    },
    "NewlyCreatedGroupInvitedContactsDialog--title--one": {
        "message": "Davet gönderildi",
        "description": "When creating a new group and inviting users, this is shown in the dialog"
    },
    "NewlyCreatedGroupInvitedContactsDialog--title--many": {
        "message": "$count$ davet gönderildi",
        "description": "When creating a new group and inviting users, this is shown in the dialog",
        "placeholders": {
            "count": {
                "content": "$1",
                "example": "3"
            }
        }
    },
    "NewlyCreatedGroupInvitedContactsDialog--body--user-paragraph--one": {
        "message": "$name$, bu gruba sizin tarafınızdan eklenemez.",
        "description": "When creating a new group and inviting users, this is shown in the dialog",
        "placeholders": {
            "name": {
                "content": "$1",
                "example": "Jane Doe"
            }
        }
    },
    "NewlyCreatedGroupInvitedContactsDialog--body--user-paragraph--many": {
        "message": "Bu kullanıcılar gruba sizin tarafınızdan eklenemez.",
        "description": "When creating a new group and inviting users, this is shown in the dialog"
    },
    "NewlyCreatedGroupInvitedContactsDialog--body--info-paragraph": {
        "message": "Katılmaları için davet gönderildi, kabul edene kadar hiçbir iletiyi görmeyecekler.",
        "description": "When creating a new group and inviting users, this is shown in the dialog"
    },
    "NewlyCreatedGroupInvitedContactsDialog--body--learn-more": {
        "message": "Dahasını öğrenin",
        "description": "When creating a new group and inviting users, this is shown in the dialog"
    },
    "AddGroupMembersModal--title": {
        "message": "Üye ekle",
        "description": "When adding new members to an existing group, this is shown in the dialog"
    },
    "AddGroupMembersModal--continue-to-confirm": {
        "message": "Güncelle",
        "description": "When adding new members to an existing group, this is shown in the dialog"
    },
    "AddGroupMembersModal--confirm-title--one": {
        "message": "$person$, \"$group$\" grubuna eklensin mi? ",
        "description": "When adding new members to an existing group, this is shown in the confirmation dialog",
        "placeholders": {
            "person": {
                "content": "$1",
                "example": "Jane Doe"
            },
            "group": {
                "content": "$2",
                "example": "Tahoe Trip"
            }
        }
    },
    "AddGroupMembersModal--confirm-title--many": {
        "message": "$count$ üye \"$group$\" grubuna eklensin mi?",
        "description": "When adding new members to an existing group, this is shown in the confirmation dialog",
        "placeholders": {
            "count": {
                "content": "$1",
                "example": "5"
            },
            "group": {
                "content": "$2",
                "example": "Tahoe Trip"
            }
        }
    },
    "AddGroupMembersModal--confirm-button--one": {
        "message": "Üye ekle",
        "description": "When adding new members to an existing group, this is shown on the confirmation dialog button"
    },
    "AddGroupMembersModal--confirm-button--many": {
        "message": "Üye ekle",
        "description": "When adding new members to an existing group, this is shown on the confirmation dialog button"
    },
    "createNewGroupButton": {
        "message": "Yeni grup",
        "description": "The text of the button to create new groups"
    },
    "selectContact": {
        "message": "Kişi seç",
        "description": "The label for contact checkboxes that are non-selected (clicking them should select the contact)"
    },
    "deselectContact": {
        "message": "Kişi seçimini kaldır",
        "description": "The label for contact checkboxes that are selected (clicking them should de-select the contact)"
    },
    "cannotSelectContact": {
        "message": "Kişi seçilemiyor",
        "description": "The label for contact checkboxes that are disabled"
    },
    "alreadyAMember": {
        "message": "Zaten üye",
        "description": "The label for contact checkboxes that are disabled because they're already a member"
    },
    "MessageAudio--play": {
        "message": "Ses eklentisini oynat",
        "description": "Aria label for audio attachment's Play button"
    },
    "MessageAudio--pause": {
        "message": "Ses eklentisini durdur",
        "description": "Aria label for audio attachment's Pause button"
    },
    "MessageAudio--download": {
        "message": "Ses eklentisini indir",
        "description": "Aria label for audio attachment's Download button"
    },
    "MessageAudio--pending": {
        "message": "Ses eklentisi indiriliyor...",
        "description": "Aria label for pending audio attachment spinner"
    },
    "MessageAudio--slider": {
        "message": "Ses eklentisinin oynatılma süresi",
        "description": "Aria label for audio attachment's playback time slider"
    },
    "emptyInboxMessage": {
        "message": "Yukarıdaki $composeIcon$ simgesine tıklayın ve ileti göndermek için kişilerinizi veya gruplarınızı arayın.",
        "description": "Shown in the left-pane when the inbox is empty",
        "placeholders": {
            "composeIcon": {
                "content": "$1",
                "example": "compose button"
            }
        }
    },
    "composeIcon": {
        "message": "oluştur butonu",
        "description": "Shown in the left-pane when the inbox is empty. Describes the button that composes a new message."
    },
    "ForwardMessageModal--continue": {
        "message": "Devam Et",
        "description": "aria-label for the 'next' button in the forward a message modal dialog"
    },
    "MessageRequestWarning__learn-more": {
        "message": "Dahasını öğrenin",
        "description": "Shown on the message request warning. Clicking this button will open a dialog with more information"
    },
    "MessageRequestWarning__dialog__details": {
        "message": "Bu kişiyle ortak bir grubunuz yok. İstenmeyen iletileri önlemek için kabul etmeden önce istekleri dikkatlice gözden geçirin.",
        "description": "Shown in the message request warning dialog. Gives more information about message requests"
    },
    "MessageRequestWarning__dialog__learn-even-more": {
        "message": "About Message Requests",
        "description": "Shown in the message request warning dialog. Clicking this button will open a page on Signal's support site"
    },
    "ContactSpoofing__same-name": {
        "message": "Review requests carefully. Signal found another contact with the same name. $link$",
        "description": "Shown in the timeline warning when you have a message request from someone with the same name as someone else",
        "placeholders": {
            "link": {
                "content": "$1",
                "example": "Review request"
            }
        }
    },
    "ContactSpoofing__same-name__link": {
        "message": "Review request",
        "description": "Shown in the timeline warning when you have a message request from someone with the same name as someone else"
    },
    "ContactSpoofingReviewDialog__title": {
        "message": "Review request",
        "description": "Title for the contact name spoofing review dialog"
    },
    "ContactSpoofingReviewDialog__description": {
        "message": "İsteğin kimden geldiğinden emin değilseniz, aşağıdaki kişileri inceleyerek tercih yapabilirsiniz.",
        "description": "Description for the contact spoofing review dialog"
    },
    "ContactSpoofingReviewDialog__possibly-unsafe-title": {
        "message": "İstek",
        "description": "Header in the contact spoofing review dialog, shown above the potentially-unsafe user"
    },
    "ContactSpoofingReviewDialog__safe-title": {
        "message": "Kişiniz",
        "description": "Header in the contact spoofing review dialog, shown above the \"safe\" user"
    },
    "CaptchaDialog__title": {
        "message": "İleti gönderimine devam etmek için doğrulayın",
        "description": "Header in the captcha dialog"
    },
    "CaptchaDialog__first-paragraph": {
        "message": "Signal'de istenmeyen iletileri önlemek için, lütfen doğrulamayı tamamlayın.",
        "description": "First paragraph in the captcha dialog"
    },
    "CaptchaDialog__second-paragraph": {
        "message": "Doğrulamadan sonra, ileti göndermeye devam edebilirsiniz. Tüm duraklatılmış iletiler otomatik olarak gönderilecektir.",
        "description": "First paragraph in the captcha dialog"
    },
    "CaptchaDialog--can-close__title": {
        "message": "Continue Without Verifying?",
        "description": "Header in the captcha dialog that can be closed"
    },
    "CaptchaDialog--can-close__body": {
        "message": "If you choose to skip verification, you may miss messages from other people and your messages may fail to send.",
        "description": "Body of the captcha dialog that can be closed"
    },
    "CaptchaDialog--can_close__skip-verification": {
        "message": "Skip verification",
        "description": "Skip button of the captcha dialog that can be closed"
    },
    "verificationComplete": {
        "message": "Verification complete.",
        "description": "Displayed after successful captcha"
    },
    "verificationFailed": {
        "message": "Verification failed. Please retry later.",
        "description": "Displayed after unsuccessful captcha"
    },
    "deleteForEveryoneFailed": {
        "message": "Failed to delete message for everyone. Please retry later.",
        "description": "Displayed when delete-for-everyone has failed to send to all recepients"
    }
}<|MERGE_RESOLUTION|>--- conflicted
+++ resolved
@@ -1796,11 +1796,7 @@
         }
     },
     "disappearingMessages__off": {
-<<<<<<< HEAD
-        "message": "kapalı",
-=======
         "message": "Kapalı",
->>>>>>> 8a429ad5
         "description": "Label for option to turn off message expiration in the timer menu"
     },
     "disappearingMessages": {
