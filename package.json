{
  "name": "signal-desktop",
  "productName": "Signal",
  "description": "Private messaging from your desktop",
  "repository": "https://github.com/signalapp/Signal-Desktop.git",
<<<<<<< HEAD
  "version": "1.20.0",
=======
  "version": "1.21.0-beta.4",
>>>>>>> 6599c9a7
  "license": "GPL-3.0",
  "author": {
    "name": "Open Whisper Systems",
    "email": "support@signal.org"
  },
  "main": "main.js",
  "scripts": {
    "postinstall": "electron-builder install-app-deps && rimraf node_modules/dtrace-provider",
    "start": "electron .",
    "grunt": "grunt",
    "icon-gen": "electron-icon-maker --input=images/icon_1024.png --output=./build",
    "generate": "yarn icon-gen && yarn grunt",
    "build": "build  --config.extraMetadata.environment=$SIGNAL_ENV",
    "build-release": "SIGNAL_ENV=production npm run build -- --config.directories.output=release",
    "build-module-protobuf": "pbjs --target static-module --wrap commonjs --out ts/protobuf/compiled.js protos/*.proto && pbts --out ts/protobuf/compiled.d.ts ts/protobuf/compiled.js",
    "clean-module-protobuf": "rm -f ts/protobuf/compiled.d.ts ts/protobuf/compiled.js",
    "build-protobuf": "yarn build-module-protobuf",
    "clean-protobuf": "yarn clean-module-protobuf",
    "prepare-beta-build": "node prepare_beta_build.js",
    "prepare-import-build": "node prepare_import_build.js",
    "publish-to-apt": "NAME=$npm_package_name VERSION=$npm_package_version ./aptly.sh",
    "test": "yarn test-node && yarn test-electron",
    "test-electron": "yarn grunt test",
    "test-node": "mocha --recursive test/app test/modules ts/test",
    "test-node-coverage": "nyc --reporter=lcov --reporter=text mocha --recursive test/app test/modules ts/test",
    "eslint": "eslint .",
    "lint": "yarn format --list-different && yarn lint-windows",
    "lint-windows": "yarn eslint && yarn tslint",
    "lint-deps": "node ts/util/lint/linter.js",
    "tslint": "tslint --format stylish --project .",
    "format": "prettier --write \"*.{css,js,json,md,scss,ts,tsx}\" \"./**/*.{css,js,json,md,scss,ts,tsx}\"",
    "transpile": "tsc",
    "clean-transpile": "rimraf ts/**/*.js ts/*.js",
    "open-coverage": "open coverage/lcov-report/index.html",
    "styleguide": "styleguidist server"
  },
  "dependencies": {
    "@journeyapps/sqlcipher": "https://github.com/scottnonnenberg-signal/node-sqlcipher.git#36149a4b03ccf11ec18b9205e1bfd9056015cf07",
    "@sindresorhus/is": "0.8.0",
    "backbone": "1.3.3",
    "blob-util": "1.3.0",
    "blueimp-canvas-to-blob": "3.14.0",
    "blueimp-load-image": "2.18.0",
    "bunyan": "1.8.12",
    "classnames": "2.2.5",
    "config": "1.28.1",
    "electron-editor-context-menu": "1.1.1",
    "electron-is-dev": "0.3.0",
    "electron-updater": "4.0.6",
    "emoji-datasource": "4.0.0",
    "emoji-datasource-apple": "4.0.0",
    "emoji-js": "3.4.0",
    "emoji-panel": "https://github.com/scottnonnenberg-signal/emoji-panel.git#v0.5.5",
    "filesize": "3.6.1",
    "firstline": "1.2.1",
    "form-data": "2.3.2",
    "fs-extra": "5.0.0",
    "glob": "7.1.2",
    "google-libphonenumber": "3.0.7",
    "got": "8.2.0",
    "he": "1.2.0",
    "intl-tel-input": "12.1.15",
    "jquery": "3.3.1",
    "linkify-it": "2.0.3",
    "lodash": "4.17.11",
    "mkdirp": "0.5.1",
    "moment": "2.21.0",
    "mustache": "2.3.0",
    "node-fetch": "https://github.com/scottnonnenberg-signal/node-fetch.git#3e5f51e08c647ee5f20c43b15cf2d352d61c36b4",
    "node-gyp": "3.8.0",
    "node-sass": "4.9.3",
    "os-locale": "2.1.0",
    "pify": "3.0.0",
    "protobufjs": "~6.8.6",
    "proxy-agent": "3.0.3",
    "react": "16.2.0",
    "react-contextmenu": "2.9.2",
    "react-dom": "16.2.0",
    "read-last-lines": "1.3.0",
    "rimraf": "2.6.2",
    "semver": "5.4.1",
    "spellchecker": "3.4.4",
    "tar": "4.4.8",
    "testcheck": "1.0.0-rc.2",
    "tmp": "0.0.33",
    "to-arraybuffer": "1.0.1",
    "underscore": "1.9.0",
    "uuid": "3.3.2",
    "websocket": "1.0.28"
  },
  "devDependencies": {
    "@types/chai": "4.1.2",
    "@types/classnames": "2.2.3",
    "@types/filesize": "3.6.0",
    "@types/google-libphonenumber": "7.4.14",
    "@types/jquery": "3.3.1",
    "@types/linkify-it": "2.0.3",
    "@types/lodash": "4.14.106",
    "@types/mocha": "5.0.0",
    "@types/qs": "6.5.1",
    "@types/react": "16.3.1",
    "@types/react-dom": "16.0.4",
    "@types/semver": "5.5.0",
    "@types/sinon": "4.3.1",
    "arraybuffer-loader": "1.0.3",
    "asar": "0.14.0",
    "bower": "1.8.2",
    "chai": "4.1.2",
    "electron": "3.0.14",
    "electron-builder": "20.38.5",
    "electron-icon-maker": "0.0.3",
    "eslint": "4.14.0",
    "eslint-config-airbnb-base": "12.1.0",
    "eslint-config-prettier": "2.9.0",
    "eslint-plugin-import": "2.8.0",
    "eslint-plugin-mocha": "4.12.1",
    "eslint-plugin-more": "0.3.1",
    "extract-zip": "1.6.6",
    "grunt": "1.0.1",
    "grunt-cli": "1.2.0",
    "grunt-contrib-concat": "1.0.1",
    "grunt-contrib-copy": "1.0.0",
    "grunt-contrib-watch": "1.0.0",
    "grunt-exec": "3.0.0",
    "grunt-gitinfo": "0.1.7",
    "grunt-sass": "3.0.1",
    "mocha": "4.1.0",
    "mocha-testcheck": "1.0.0-rc.0",
    "node-sass-import-once": "1.2.0",
    "nyc": "11.4.1",
    "prettier": "1.12.0",
    "qs": "6.5.1",
    "react-docgen-typescript": "1.2.6",
    "react-styleguidist": "7.0.1",
    "sinon": "4.4.2",
    "spectron": "5.0.0",
    "ts-loader": "4.1.0",
    "tslint": "5.9.1",
    "tslint-microsoft-contrib": "5.0.3",
    "tslint-react": "3.5.1",
    "typescript": "2.8.1",
    "webpack": "4.4.1"
  },
  "engines": {
    "node": "10.13.0"
  },
  "build": {
    "appId": "org.whispersystems.signal-desktop",
    "mac": {
      "artifactName": "${name}-mac-${version}.${ext}",
      "category": "public.app-category.social-networking",
      "icon": "build/icons/mac/icon.icns",
      "publish": [
        {
          "provider": "generic",
          "url": "https://updates.signal.org/desktop"
        }
      ],
      "target": [
        "zip"
      ],
      "bundleVersion": "1"
    },
    "win": {
      "asarUnpack": "node_modules/spellchecker/vendor/hunspell_dictionaries",
      "artifactName": "${name}-win-${version}.${ext}",
      "certificateSubjectName": "Signal",
      "publisherName": "Signal (Quiet Riddle Ventures, LLC)",
      "icon": "build/icons/win/icon.ico",
      "publish": [
        {
          "provider": "generic",
          "url": "https://updates.signal.org/desktop"
        }
      ],
      "target": [
        "nsis"
      ]
    },
    "nsis": {
      "deleteAppDataOnUninstall": true
    },
    "linux": {
      "category": "Network",
      "desktop": {
        "StartupWMClass": "Signal"
      },
      "asarUnpack": "node_modules/spellchecker/vendor/hunspell_dictionaries",
      "target": [
        "deb"
      ],
      "icon": "build/icons/png"
    },
    "deb": {
      "depends": [
        "gconf2",
        "gconf-service",
        "libnotify4",
        "libappindicator1",
        "libxtst6",
        "libnss3",
        "libasound2",
        "libxss1"
      ]
    },
    "files": [
      "package.json",
      "config/default.json",
      "config/${env.SIGNAL_ENV}.json",
      "config/local-${env.SIGNAL_ENV}.json",
      "background.html",
      "about.html",
      "settings.html",
      "permissions_popup.html",
      "debug_log.html",
      "_locales/**",
      "protos/*",
      "js/**",
      "ts/**/*.js",
      "ts/*.js",
      "stylesheets/*.css",
      "!js/register.js",
      "!js/views/standalone_registration_view.js",
      "app/*",
      "preload.js",
      "about_preload.js",
      "settings_preload.js",
      "permissions_popup_preload.js",
      "debug_log_preload.js",
      "main.js",
      "images/**",
      "fonts/*",
      "build/assets",
      "node_modules/**",
      "!node_modules/emoji-panel/dist/*",
      "!node_modules/emoji-panel/lib/emoji-panel-emojione-*.css",
      "!node_modules/emoji-panel/lib/emoji-panel-google-*.css",
      "!node_modules/emoji-panel/lib/emoji-panel-twitter-*.css",
      "!node_modules/emoji-panel/lib/emoji-panel-apple-{16,20,64}.css",
      "!node_modules/emoji-datasource/emoji_pretty.json",
      "!node_modules/emoji-datasource/*.png",
      "!node_modules/emoji-datasource-apple/emoji_pretty.json",
      "!node_modules/emoji-datasource-apple/img/apple/{sheets-128,sheets-256}/*.png",
      "!node_modules/emoji-datasource-apple/img/apple/sheets/{16,20,32}.png",
      "!node_modules/spellchecker/vendor/hunspell/**/*",
      "!**/node_modules/*/{CHANGELOG.md,README.md,README,readme.md,readme,test,__tests__,tests,powered-test,example,examples,*.d.ts}",
      "!**/node_modules/.bin",
      "!**/node_modules/*/build/**",
      "!**/*.{o,hprof,orig,pyc,pyo,rbc}",
      "!**/._*",
      "!**/{.DS_Store,.git,.hg,.svn,CVS,RCS,SCCS,__pycache__,thumbs.db,.gitignore,.gitattributes,.editorconfig,.flowconfig,.yarn-metadata.json,.idea,appveyor.yml,.travis.yml,circle.yml,npm-debug.log,.nyc_output,yarn.lock,.yarn-integrity}",
      "node_modules/spellchecker/build/Release/*.node",
      "node_modules/websocket/build/Release/*.node",
      "node_modules/socks/build/*.js",
      "node_modules/socks/build/common/*.js",
      "node_modules/socks/build/client/*.js",
      "node_modules/smart-buffer/build/*.js",
      "!node_modules/@journeyapps/sqlcipher/deps/*"
    ]
  }
}<|MERGE_RESOLUTION|>--- conflicted
+++ resolved
@@ -3,11 +3,7 @@
   "productName": "Signal",
   "description": "Private messaging from your desktop",
   "repository": "https://github.com/signalapp/Signal-Desktop.git",
-<<<<<<< HEAD
-  "version": "1.20.0",
-=======
   "version": "1.21.0-beta.4",
->>>>>>> 6599c9a7
   "license": "GPL-3.0",
   "author": {
     "name": "Open Whisper Systems",
