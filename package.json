{
  "name": "signal-desktop",
  "productName": "Signal",
  "description": "Private messaging from your desktop",
  "desktopName": "signal-desktop.desktop",
  "repository": "https://github.com/signalapp/Signal-Desktop.git",
<<<<<<< HEAD
  "version": "1.26.1",
=======
  "version": "1.26.2-beta.1",
>>>>>>> 5b653b3b
  "license": "GPL-3.0",
  "author": {
    "name": "Open Whisper Systems",
    "email": "support@signal.org"
  },
  "main": "main.js",
  "scripts": {
    "postinstall": "electron-builder install-app-deps && rimraf node_modules/dtrace-provider",
    "start": "electron .",
    "grunt": "grunt",
    "icon-gen": "electron-icon-maker --input=images/icon_1024.png --output=./build",
    "generate": "yarn icon-gen && yarn grunt",
    "build": "build  --config.extraMetadata.environment=$SIGNAL_ENV",
    "build-release": "SIGNAL_ENV=production npm run build -- --config.directories.output=release",
    "sign-release": "node ts/updater/generateSignature.js",
    "build-module-protobuf": "pbjs --target static-module --wrap commonjs --out ts/protobuf/compiled.js protos/*.proto && pbts --out ts/protobuf/compiled.d.ts ts/protobuf/compiled.js",
    "clean-module-protobuf": "rm -f ts/protobuf/compiled.d.ts ts/protobuf/compiled.js",
    "build-protobuf": "yarn build-module-protobuf",
    "clean-protobuf": "yarn clean-module-protobuf",
    "prepare-beta-build": "node prepare_beta_build.js",
    "prepare-import-build": "node prepare_import_build.js",
    "publish-to-apt": "NAME=$npm_package_name VERSION=$npm_package_version ./aptly.sh",
    "test": "yarn test-node && yarn test-electron",
    "test-electron": "yarn grunt test",
    "test-node": "mocha --recursive test/app test/modules ts/test",
    "test-node-coverage": "nyc --reporter=lcov --reporter=text mocha --recursive test/app test/modules ts/test",
    "eslint": "eslint .",
    "lint": "yarn format --list-different && yarn lint-windows",
    "lint-windows": "yarn eslint && yarn tslint",
    "lint-deps": "node ts/util/lint/linter.js",
    "tslint": "tslint --format stylish --project .",
    "format": "prettier --write \"*.{css,js,json,md,scss,ts,tsx}\" \"./**/*.{css,js,json,md,scss,ts,tsx}\"",
    "transpile": "tsc",
    "clean-transpile": "rimraf ts/**/*.js && rimraf ts/*.js",
    "open-coverage": "open coverage/lcov-report/index.html",
    "styleguide": "styleguidist server",
    "ready": "yarn clean-transpile && yarn grunt && yarn lint && yarn test-node && yarn test-electron && yarn lint-deps"
  },
  "dependencies": {
    "@journeyapps/sqlcipher": "https://github.com/scottnonnenberg-signal/node-sqlcipher.git#2e28733b61640556b0272a3bfc78b0357daf71e6",
    "@sindresorhus/is": "0.8.0",
    "backbone": "1.3.3",
    "blob-util": "1.3.0",
    "blueimp-canvas-to-blob": "3.14.0",
    "blueimp-load-image": "2.18.0",
    "bunyan": "1.8.12",
    "classnames": "2.2.5",
    "config": "1.28.1",
    "draft-js": "0.10.5",
    "electron-context-menu": "0.11.0",
    "electron-editor-context-menu": "1.1.1",
    "electron-is-dev": "0.3.0",
    "emoji-datasource": "4.1.0",
    "emoji-datasource-apple": "4.1.0",
    "emoji-regex": "8.0.0",
    "filesize": "3.6.1",
    "firstline": "1.2.1",
    "form-data": "2.3.2",
    "fs-extra": "5.0.0",
    "fuse.js": "3.4.4",
    "glob": "7.1.2",
    "google-libphonenumber": "3.2.2",
    "got": "8.2.0",
    "he": "1.2.0",
    "intl-tel-input": "12.1.15",
    "jquery": "3.4.1",
    "js-yaml": "3.13.1",
    "linkify-it": "2.0.3",
    "lodash": "4.17.13",
    "memoizee": "0.4.14",
    "mkdirp": "0.5.1",
    "moment": "2.21.0",
    "mustache": "2.3.0",
    "node-fetch": "https://github.com/scottnonnenberg-signal/node-fetch.git#3e5f51e08c647ee5f20c43b15cf2d352d61c36b4",
    "node-gyp": "5.0.3",
    "node-sass": "4.9.3",
    "os-locale": "2.1.0",
    "p-map": "2.1.0",
    "p-queue": "5.0.0",
    "pify": "3.0.0",
    "protobufjs": "6.8.6",
    "proxy-agent": "3.0.3",
    "qs": "6.5.1",
    "react": "16.8.3",
    "react-contextmenu": "2.11.0",
    "react-dom": "16.8.3",
    "react-measure": "2.3.0",
    "react-popper": "1.3.3",
    "react-redux": "6.0.1",
    "react-virtualized": "9.21.0",
    "read-last-lines": "1.3.0",
    "redux": "4.0.1",
    "redux-logger": "3.0.6",
    "redux-promise-middleware": "6.1.0",
    "reselect": "4.0.0",
    "rimraf": "2.6.2",
    "semver": "5.4.1",
    "spellchecker": "3.5.1",
    "tar": "4.4.8",
    "testcheck": "1.0.0-rc.2",
    "tmp": "0.0.33",
    "to-arraybuffer": "1.0.1",
    "underscore": "1.9.0",
    "uuid": "3.3.2",
    "websocket": "1.0.28"
  },
  "resolutions": {
    "fbjs/isomorphic-fetch/node-fetch": "https://github.com/scottnonnenberg-signal/node-fetch.git#3e5f51e08c647ee5f20c43b15cf2d352d61c36b4"
  },
  "devDependencies": {
    "@types/chai": "4.1.2",
    "@types/classnames": "2.2.3",
    "@types/config": "0.0.34",
    "@types/draft-js": "0.10.32",
    "@types/filesize": "3.6.0",
    "@types/fs-extra": "5.0.5",
    "@types/google-libphonenumber": "7.4.14",
    "@types/got": "9.4.1",
    "@types/jquery": "3.3.29",
    "@types/js-yaml": "3.12.0",
    "@types/linkify-it": "2.0.3",
    "@types/lodash": "4.14.106",
    "@types/memoizee": "0.4.2",
    "@types/mkdirp": "0.5.2",
    "@types/mocha": "5.0.0",
    "@types/pify": "3.0.2",
    "@types/qs": "6.5.1",
    "@types/react": "16.8.5",
    "@types/react-dom": "16.8.2",
    "@types/react-measure": "2.0.5",
    "@types/react-redux": "7.0.1",
    "@types/react-virtualized": "9.18.12",
    "@types/redux-logger": "3.0.7",
    "@types/rimraf": "2.0.2",
    "@types/semver": "5.5.0",
    "@types/sinon": "4.3.1",
    "@types/uuid": "3.4.4",
    "arraybuffer-loader": "1.0.3",
    "asar": "0.14.0",
    "bower": "1.8.2",
    "chai": "4.1.2",
    "dashdash": "1.14.1",
    "electron": "4.2.2",
    "electron-builder": "20.39.0",
    "electron-icon-maker": "0.0.3",
    "eslint": "4.14.0",
    "eslint-config-airbnb-base": "12.1.0",
    "eslint-config-prettier": "2.9.0",
    "eslint-plugin-import": "2.8.0",
    "eslint-plugin-mocha": "4.12.1",
    "eslint-plugin-more": "0.3.1",
    "extract-zip": "1.6.6",
    "grunt": "1.0.1",
    "grunt-cli": "1.2.0",
    "grunt-contrib-concat": "1.0.1",
    "grunt-contrib-copy": "1.0.0",
    "grunt-contrib-watch": "1.0.0",
    "grunt-exec": "3.0.0",
    "grunt-gitinfo": "0.1.7",
    "grunt-sass": "3.0.1",
    "mocha": "4.1.0",
    "mocha-testcheck": "1.0.0-rc.0",
    "node-sass-import-once": "1.2.0",
    "nyc": "11.4.1",
    "prettier": "1.12.0",
    "react-docgen-typescript": "1.2.6",
    "react-styleguidist": "7.0.1",
    "sinon": "4.4.2",
    "spectron": "5.0.0",
    "ts-loader": "4.1.0",
    "tslint": "5.13.0",
    "tslint-microsoft-contrib": "6.0.0",
    "tslint-react": "3.6.0",
    "typescript": "3.3.3333",
    "webpack": "4.4.1"
  },
  "engines": {
    "node": "10.13.0"
  },
  "build": {
    "appId": "org.whispersystems.signal-desktop",
    "mac": {
      "artifactName": "${name}-mac-${version}.${ext}",
      "category": "public.app-category.social-networking",
      "darkModeSupport": true,
      "icon": "build/icons/mac/icon.icns",
      "publish": [
        {
          "provider": "generic",
          "url": "https://updates.signal.org/desktop"
        }
      ],
      "target": [
        "zip"
      ],
      "bundleVersion": "1"
    },
    "win": {
      "asarUnpack": "node_modules/spellchecker/vendor/hunspell_dictionaries",
      "artifactName": "${name}-win-${version}.${ext}",
      "certificateSubjectName": "Signal",
      "publisherName": "Signal (Quiet Riddle Ventures, LLC)",
      "icon": "build/icons/win/icon.ico",
      "publish": [
        {
          "provider": "generic",
          "url": "https://updates.signal.org/desktop"
        }
      ],
      "target": [
        "nsis"
      ],
      "extraFiles": [
        {
          "from": "node_modules/@journeyapps/sqlcipher/build/Release/",
          "to": ".",
          "filter": [
            "msvcp140.dll",
            "vcruntime140.dll"
          ]
        }
      ]
    },
    "nsis": {
      "deleteAppDataOnUninstall": true
    },
    "linux": {
      "category": "Network;InstantMessaging;Chat",
      "desktop": {
        "StartupWMClass": "Signal"
      },
      "asarUnpack": "node_modules/spellchecker/vendor/hunspell_dictionaries",
      "target": [
        "deb"
      ],
      "icon": "build/icons/png"
    },
    "deb": {
      "depends": [
        "libnotify4",
        "libappindicator1",
        "libxtst6",
        "libnss3",
        "libasound2",
        "libxss1"
      ]
    },
    "files": [
      "package.json",
      "config/default.json",
      "config/${env.SIGNAL_ENV}.json",
      "config/local-${env.SIGNAL_ENV}.json",
      "background.html",
      "about.html",
      "settings.html",
      "permissions_popup.html",
      "debug_log.html",
      "_locales/**",
      "protos/*",
      "js/**",
      "ts/**/*.js",
      "ts/*.js",
      "stylesheets/*.css",
      "!js/register.js",
      "!js/views/standalone_registration_view.js",
      "app/*",
      "preload.js",
      "about_preload.js",
      "settings_preload.js",
      "permissions_popup_preload.js",
      "debug_log_preload.js",
      "main.js",
      "images/**",
      "fonts/*",
      "build/assets",
      "node_modules/**",
      "!node_modules/emoji-datasource/emoji_pretty.json",
      "!node_modules/emoji-datasource/*.png",
      "!node_modules/emoji-datasource-apple/emoji_pretty.json",
      "!node_modules/emoji-datasource-apple/img/apple/sheets*",
      "!node_modules/spellchecker/vendor/hunspell/**/*",
      "!**/node_modules/*/{CHANGELOG.md,README.md,README,readme.md,readme,test,__tests__,tests,powered-test,example,examples,*.d.ts}",
      "!**/node_modules/.bin",
      "!**/node_modules/*/build/**",
      "!**/*.{o,hprof,orig,pyc,pyo,rbc}",
      "!**/._*",
      "!**/{.DS_Store,.git,.hg,.svn,CVS,RCS,SCCS,__pycache__,thumbs.db,.gitignore,.gitattributes,.editorconfig,.flowconfig,.yarn-metadata.json,.idea,appveyor.yml,.travis.yml,circle.yml,npm-debug.log,.nyc_output,yarn.lock,.yarn-integrity}",
      "node_modules/spellchecker/build/Release/*.node",
      "node_modules/websocket/build/Release/*.node",
      "node_modules/socks/build/*.js",
      "node_modules/socks/build/common/*.js",
      "node_modules/socks/build/client/*.js",
      "node_modules/smart-buffer/build/*.js",
      "!node_modules/@journeyapps/sqlcipher/deps/*",
      "!node_modules/@journeyapps/sqlcipher/build/*",
      "!node_modules/@journeyapps/sqlcipher/lib/binding/node-*",
      "!node_modules/@journeyapps/sqlcipher/lib/binding/electron-*/msvcp140.dll",
      "!node_modules/@journeyapps/sqlcipher/lib/binding/electron-*/vcruntime140.dll"
    ]
  }
}<|MERGE_RESOLUTION|>--- conflicted
+++ resolved
@@ -4,11 +4,7 @@
   "description": "Private messaging from your desktop",
   "desktopName": "signal-desktop.desktop",
   "repository": "https://github.com/signalapp/Signal-Desktop.git",
-<<<<<<< HEAD
-  "version": "1.26.1",
-=======
   "version": "1.26.2-beta.1",
->>>>>>> 5b653b3b
   "license": "GPL-3.0",
   "author": {
     "name": "Open Whisper Systems",
