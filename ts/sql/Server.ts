// Copyright 2020-2021 Signal Messenger, LLC
// SPDX-License-Identifier: AGPL-3.0-only

/* eslint-disable no-nested-ternary */
/* eslint-disable camelcase */
/* eslint-disable @typescript-eslint/explicit-module-boundary-types */
/* eslint-disable no-restricted-syntax */
/* eslint-disable no-console */
/* eslint-disable @typescript-eslint/no-explicit-any */

import { join } from 'path';
import mkdirp from 'mkdirp';
import rimraf from 'rimraf';
import SQL, { Database, Statement } from 'better-sqlite3';

import { v4 as generateUUID } from 'uuid';
import {
  Dictionary,
  forEach,
  fromPairs,
  isNil,
  isNumber,
  isString,
  keyBy,
  last,
  map,
  omit,
  pick,
} from 'lodash';

import { GroupV2MemberType } from '../model-types.d';
import { ReactionType } from '../types/Reactions';
import { StoredJob } from '../jobs/types';
import { assert } from '../util/assert';
import { combineNames } from '../util/combineNames';
import { getExpiresAt } from '../services/MessageUpdater';
import { isNormalNumber } from '../util/isNormalNumber';
import { isNotNil } from '../util/isNotNil';
import { ConversationColorType, CustomColorType } from '../types/Colors';

import {
  AttachmentDownloadJobType,
  ConversationMetricsType,
  ConversationType,
  EmojiType,
  IdentityKeyType,
  ItemType,
  MessageType,
  MessageTypeUnhydrated,
  MessageMetricsType,
  PreKeyType,
  SearchResultMessageType,
  SenderKeyType,
  ServerInterface,
  SessionType,
  SignedPreKeyType,
  StickerPackStatusType,
  StickerPackType,
  StickerType,
  UnprocessedType,
  UnprocessedUpdateType,
} from './Interface';

declare global {
  // We want to extend `Function`'s properties, so we need to use an interface.
  // eslint-disable-next-line no-restricted-syntax
  interface Function {
    needsSerial?: boolean;
  }
}

type JSONRows = Array<{ readonly json: string }>;
type ConversationRow = Readonly<{
  json: string;
  profileLastFetchedAt: null | number;
}>;
type ConversationRows = Array<ConversationRow>;
type StickerRow = Readonly<{
  id: number;
  packId: string;
  emoji: string | null;
  height: number;
  isCoverOnly: number;
  lastUsed: number;
  path: string;
  width: number;
}>;

type EmptyQuery = [];
type ArrayQuery = Array<Array<null | number | string>>;
type Query = { [key: string]: null | number | string | Buffer };

// Because we can't force this module to conform to an interface, we narrow our exports
//   to this one default export, which does conform to the interface.
// Note: In Javascript, you need to access the .default property when requiring it
// https://github.com/microsoft/TypeScript/issues/420
const dataInterface: ServerInterface = {
  close,
  removeDB,
  removeIndexedDBFiles,

  createOrUpdateIdentityKey,
  getIdentityKeyById,
  bulkAddIdentityKeys,
  removeIdentityKeyById,
  removeAllIdentityKeys,
  getAllIdentityKeys,

  createOrUpdatePreKey,
  getPreKeyById,
  bulkAddPreKeys,
  removePreKeyById,
  removeAllPreKeys,
  getAllPreKeys,

  createOrUpdateSignedPreKey,
  getSignedPreKeyById,
  getAllSignedPreKeys,
  bulkAddSignedPreKeys,
  removeSignedPreKeyById,
  removeAllSignedPreKeys,

  createOrUpdateItem,
  getItemById,
  getAllItems,
  bulkAddItems,
  removeItemById,
  removeAllItems,

  createOrUpdateSenderKey,
  getSenderKeyById,
  removeAllSenderKeys,
  getAllSenderKeys,
  removeSenderKeyById,

  createOrUpdateSession,
  createOrUpdateSessions,
  commitSessionsAndUnprocessed,
  bulkAddSessions,
  removeSessionById,
  removeSessionsByConversation,
  removeAllSessions,
  getAllSessions,

  getConversationCount,
  saveConversation,
  saveConversations,
  getConversationById,
  updateConversation,
  updateConversations,
  removeConversation,
  eraseStorageServiceStateFromConversations,
  getAllConversations,
  getAllConversationIds,
  getAllPrivateConversations,
  getAllGroupsInvolvingId,
  updateAllConversationColors,

  searchConversations,
  searchMessages,
  searchMessagesInConversation,

  getMessageCount,
  hasUserInitiatedMessages,
  saveMessage,
  saveMessages,
  removeMessage,
  removeMessages,
  getUnreadCountForConversation,
  getUnreadByConversationAndMarkRead,
  getUnreadReactionsAndMarkRead,
  markReactionAsRead,
  addReaction,
  removeReactionFromConversation,
  getMessageBySender,
  getMessageById,
  _getAllMessages,
  getAllMessageIds,
  getMessagesBySentAt,
  getExpiredMessages,
  getOutgoingWithoutExpiresAt,
  getNextExpiringMessage,
  getNextTapToViewMessageTimestampToAgeOut,
  getTapToViewMessagesNeedingErase,
  getOlderMessagesByConversation,
  getNewerMessagesByConversation,
  getMessageMetricsForConversation,
  getLastConversationActivity,
  getLastConversationPreview,
  hasGroupCallHistoryMessage,
  migrateConversationMessages,

  getUnprocessedCount,
  getAllUnprocessed,
  updateUnprocessedAttempts,
  updateUnprocessedWithData,
  updateUnprocessedsWithData,
  getUnprocessedById,
  removeUnprocessed,
  removeAllUnprocessed,

  getNextAttachmentDownloadJobs,
  saveAttachmentDownloadJob,
  setAttachmentDownloadJobPending,
  resetAttachmentDownloadPending,
  removeAttachmentDownloadJob,
  removeAllAttachmentDownloadJobs,

  createOrUpdateStickerPack,
  updateStickerPackStatus,
  createOrUpdateSticker,
  updateStickerLastUsed,
  addStickerPackReference,
  deleteStickerPackReference,
  getStickerCount,
  deleteStickerPack,
  getAllStickerPacks,
  getAllStickers,
  getRecentStickers,
  clearAllErrorStickerPackAttempts,

  updateEmojiUsage,
  getRecentEmojis,

  removeAll,
  removeAllConfiguration,

  getMessagesNeedingUpgrade,
  getMessagesWithVisualMediaAttachments,
  getMessagesWithFileAttachments,
  getMessageServerGuidsForSpam,

  getJobsInQueue,
  insertJob,
  deleteJob,

  // Server-only

  initialize,
  initializeRenderer,

  removeKnownAttachments,
  removeKnownStickers,
  removeKnownDraftAttachments,
};
export default dataInterface;

type DatabaseQueryCache = Map<string, Statement<any[]>>;

const statementCache = new WeakMap<Database, DatabaseQueryCache>();

function prepare(db: Database, query: string): Statement<Query> {
  let dbCache = statementCache.get(db);
  if (!dbCache) {
    dbCache = new Map();
    statementCache.set(db, dbCache);
  }

  let result = dbCache.get(query);
  if (!result) {
    result = db.prepare(query);
    dbCache.set(query, result);
  }

  return result;
}

function assertSync<T, X>(value: T extends Promise<X> ? never : T): T {
  return value;
}

function objectToJSON(data: any) {
  return JSON.stringify(data);
}
function jsonToObject(json: string): any {
  return JSON.parse(json);
}
function rowToConversation(row: ConversationRow): ConversationType {
  const parsedJson = JSON.parse(row.json);

  let profileLastFetchedAt: undefined | number;
  if (isNormalNumber(row.profileLastFetchedAt)) {
    profileLastFetchedAt = row.profileLastFetchedAt;
  } else {
    assert(
      isNil(row.profileLastFetchedAt),
      'profileLastFetchedAt contained invalid data; defaulting to undefined'
    );
    profileLastFetchedAt = undefined;
  }

  return {
    ...parsedJson,
    profileLastFetchedAt,
  };
}
function rowToSticker(row: StickerRow): StickerType {
  return {
    ...row,
    isCoverOnly: Boolean(row.isCoverOnly),
  };
}

function isRenderer() {
  if (typeof process === 'undefined' || !process) {
    return true;
  }

  return process.type === 'renderer';
}

function getSQLiteVersion(db: Database): string {
  const { sqlite_version } = db
    .prepare<EmptyQuery>('select sqlite_version() AS sqlite_version')
    .get();

  return sqlite_version;
}

function getSchemaVersion(db: Database): number {
  return db.pragma('schema_version', { simple: true });
}

function setUserVersion(db: Database, version: number): void {
  if (!isNumber(version)) {
    throw new Error(`setUserVersion: version ${version} is not a number`);
  }
  db.pragma(`user_version = ${version}`);
}
function keyDatabase(db: Database, key: string): void {
  // https://www.zetetic.net/sqlcipher/sqlcipher-api/#key
  db.pragma(`key = "x'${key}'"`);
}
function switchToWAL(db: Database): void {
  // https://sqlite.org/wal.html
  db.pragma('journal_mode = WAL');
  db.pragma('synchronous = NORMAL');
}
function getUserVersion(db: Database): number {
  return db.pragma('user_version', { simple: true });
}

function getSQLCipherVersion(db: Database): string | undefined {
  return db.pragma('cipher_version', { simple: true });
}

function getSQLCipherIntegrityCheck(db: Database): Array<string> | undefined {
  const rows: Array<{ cipher_integrity_check: string }> = db.pragma(
    'cipher_integrity_check'
  );
  if (rows.length === 0) {
    return undefined;
  }
  return rows.map(row => row.cipher_integrity_check);
}

function getSQLIntegrityCheck(db: Database): string | undefined {
  const checkResult = db.pragma('quick_check', { simple: true });
  if (checkResult !== 'ok') {
    return checkResult;
  }

  return undefined;
}

function migrateSchemaVersion(db: Database): void {
  const userVersion = getUserVersion(db);
  if (userVersion > 0) {
    return;
  }

  const schemaVersion = getSchemaVersion(db);
  const newUserVersion = schemaVersion > 18 ? 16 : schemaVersion;
  console.log(
    'migrateSchemaVersion: Migrating from schema_version ' +
      `${schemaVersion} to user_version ${newUserVersion}`
  );

  setUserVersion(db, newUserVersion);
}

function openAndMigrateDatabase(filePath: string, key: string) {
  let db: Database | undefined;

  // First, we try to open the database without any cipher changes
  try {
    db = new SQL(filePath);
    keyDatabase(db, key);
    switchToWAL(db);
    migrateSchemaVersion(db);

    return db;
  } catch (error) {
    if (db) {
      db.close();
    }
    console.log('migrateDatabase: Migration without cipher change failed');
  }

  // If that fails, we try to open the database with 3.x compatibility to extract the
  //   user_version (previously stored in schema_version, blown away by cipher_migrate).
  db = new SQL(filePath);
  keyDatabase(db, key);

  // https://www.zetetic.net/blog/2018/11/30/sqlcipher-400-release/#compatability-sqlcipher-4-0-0
  db.pragma('cipher_compatibility = 3');
  migrateSchemaVersion(db);
  db.close();

  // After migrating user_version -> schema_version, we reopen database, because we can't
  //   migrate to the latest ciphers after we've modified the defaults.
  db = new SQL(filePath);
  keyDatabase(db, key);

  db.pragma('cipher_migrate');
  switchToWAL(db);

  return db;
}

const INVALID_KEY = /[^0-9A-Fa-f]/;
function openAndSetUpSQLCipher(filePath: string, { key }: { key: string }) {
  const match = INVALID_KEY.exec(key);
  if (match) {
    throw new Error(`setupSQLCipher: key '${key}' is not valid`);
  }

  const db = openAndMigrateDatabase(filePath, key);

  // Because foreign key support is not enabled by default!
  db.pragma('foreign_keys = ON');

  return db;
}

function updateToSchemaVersion1(currentVersion: number, db: Database): void {
  if (currentVersion >= 1) {
    return;
  }

  console.log('updateToSchemaVersion1: starting...');

  db.transaction(() => {
    db.exec(`
      CREATE TABLE messages(
        id STRING PRIMARY KEY ASC,
        json TEXT,

        unread INTEGER,
        expires_at INTEGER,
        sent_at INTEGER,
        schemaVersion INTEGER,
        conversationId STRING,
        received_at INTEGER,
        source STRING,
        sourceDevice STRING,
        hasAttachments INTEGER,
        hasFileAttachments INTEGER,
        hasVisualMediaAttachments INTEGER
      );
      CREATE INDEX messages_unread ON messages (
        unread
      );
      CREATE INDEX messages_expires_at ON messages (
        expires_at
      );
      CREATE INDEX messages_receipt ON messages (
        sent_at
      );
      CREATE INDEX messages_schemaVersion ON messages (
        schemaVersion
      );
      CREATE INDEX messages_conversation ON messages (
        conversationId,
        received_at
      );
      CREATE INDEX messages_duplicate_check ON messages (
        source,
        sourceDevice,
        sent_at
      );
      CREATE INDEX messages_hasAttachments ON messages (
        conversationId,
        hasAttachments,
        received_at
      );
      CREATE INDEX messages_hasFileAttachments ON messages (
        conversationId,
        hasFileAttachments,
        received_at
      );
      CREATE INDEX messages_hasVisualMediaAttachments ON messages (
        conversationId,
        hasVisualMediaAttachments,
        received_at
      );
      CREATE TABLE unprocessed(
        id STRING,
        timestamp INTEGER,
        json TEXT
      );
      CREATE INDEX unprocessed_id ON unprocessed (
        id
      );
      CREATE INDEX unprocessed_timestamp ON unprocessed (
        timestamp
      );
    `);

    db.pragma('user_version = 1');
  })();

  console.log('updateToSchemaVersion1: success!');
}

function updateToSchemaVersion2(currentVersion: number, db: Database): void {
  if (currentVersion >= 2) {
    return;
  }

  console.log('updateToSchemaVersion2: starting...');

  db.transaction(() => {
    db.exec(`
      ALTER TABLE messages
        ADD COLUMN expireTimer INTEGER;

      ALTER TABLE messages
        ADD COLUMN expirationStartTimestamp INTEGER;

      ALTER TABLE messages
        ADD COLUMN type STRING;

      CREATE INDEX messages_expiring ON messages (
        expireTimer,
        expirationStartTimestamp,
        expires_at
      );

      UPDATE messages SET
        expirationStartTimestamp = json_extract(json, '$.expirationStartTimestamp'),
        expireTimer = json_extract(json, '$.expireTimer'),
        type = json_extract(json, '$.type');
    `);
    db.pragma('user_version = 2');
  })();
  console.log('updateToSchemaVersion2: success!');
}

function updateToSchemaVersion3(currentVersion: number, db: Database): void {
  if (currentVersion >= 3) {
    return;
  }

  console.log('updateToSchemaVersion3: starting...');

  db.transaction(() => {
    db.exec(`
      DROP INDEX messages_expiring;
      DROP INDEX messages_unread;

      CREATE INDEX messages_without_timer ON messages (
        expireTimer,
        expires_at,
        type
      ) WHERE expires_at IS NULL AND expireTimer IS NOT NULL;

      CREATE INDEX messages_unread ON messages (
        conversationId,
        unread
      ) WHERE unread IS NOT NULL;

      ANALYZE;
    `);

    db.pragma('user_version = 3');
  })();

  console.log('updateToSchemaVersion3: success!');
}

function updateToSchemaVersion4(currentVersion: number, db: Database): void {
  if (currentVersion >= 4) {
    return;
  }

  console.log('updateToSchemaVersion4: starting...');

  db.transaction(() => {
    db.exec(`
      CREATE TABLE conversations(
        id STRING PRIMARY KEY ASC,
        json TEXT,

        active_at INTEGER,
        type STRING,
        members TEXT,
        name TEXT,
        profileName TEXT
      );
      CREATE INDEX conversations_active ON conversations (
        active_at
      ) WHERE active_at IS NOT NULL;

      CREATE INDEX conversations_type ON conversations (
        type
      ) WHERE type IS NOT NULL;
    `);

    db.pragma('user_version = 4');
  })();

  console.log('updateToSchemaVersion4: success!');
}

function updateToSchemaVersion6(currentVersion: number, db: Database): void {
  if (currentVersion >= 6) {
    return;
  }
  console.log('updateToSchemaVersion6: starting...');

  db.transaction(() => {
    db.exec(`
      -- key-value, ids are strings, one extra column
      CREATE TABLE sessions(
        id STRING PRIMARY KEY ASC,
        number STRING,
        json TEXT
      );
      CREATE INDEX sessions_number ON sessions (
        number
      ) WHERE number IS NOT NULL;
      -- key-value, ids are strings
      CREATE TABLE groups(
        id STRING PRIMARY KEY ASC,
        json TEXT
      );
      CREATE TABLE identityKeys(
        id STRING PRIMARY KEY ASC,
        json TEXT
      );
      CREATE TABLE items(
        id STRING PRIMARY KEY ASC,
        json TEXT
      );
      -- key-value, ids are integers
      CREATE TABLE preKeys(
        id INTEGER PRIMARY KEY ASC,
        json TEXT
      );
      CREATE TABLE signedPreKeys(
        id INTEGER PRIMARY KEY ASC,
        json TEXT
      );
    `);

    db.pragma('user_version = 6');
  })();

  console.log('updateToSchemaVersion6: success!');
}

function updateToSchemaVersion7(currentVersion: number, db: Database): void {
  if (currentVersion >= 7) {
    return;
  }
  console.log('updateToSchemaVersion7: starting...');

  db.transaction(() => {
    db.exec(`
      -- SQLite has been coercing our STRINGs into numbers, so we force it with TEXT
      -- We create a new table then copy the data into it, since we can't modify columns
      DROP INDEX sessions_number;
      ALTER TABLE sessions RENAME TO sessions_old;

      CREATE TABLE sessions(
        id TEXT PRIMARY KEY,
        number TEXT,
        json TEXT
      );
      CREATE INDEX sessions_number ON sessions (
        number
      ) WHERE number IS NOT NULL;
      INSERT INTO sessions(id, number, json)
        SELECT "+" || id, number, json FROM sessions_old;
      DROP TABLE sessions_old;
    `);

    db.pragma('user_version = 7');
  })();
  console.log('updateToSchemaVersion7: success!');
}

function updateToSchemaVersion8(currentVersion: number, db: Database): void {
  if (currentVersion >= 8) {
    return;
  }
  console.log('updateToSchemaVersion8: starting...');
  db.transaction(() => {
    db.exec(`
      -- First, we pull a new body field out of the message table's json blob
      ALTER TABLE messages
        ADD COLUMN body TEXT;
      UPDATE messages SET body = json_extract(json, '$.body');

      -- Then we create our full-text search table and populate it
      CREATE VIRTUAL TABLE messages_fts
        USING fts5(id UNINDEXED, body);

      INSERT INTO messages_fts(id, body)
        SELECT id, body FROM messages;

      -- Then we set up triggers to keep the full-text search table up to date
      CREATE TRIGGER messages_on_insert AFTER INSERT ON messages BEGIN
        INSERT INTO messages_fts (
          id,
          body
        ) VALUES (
          new.id,
          new.body
        );
      END;
      CREATE TRIGGER messages_on_delete AFTER DELETE ON messages BEGIN
        DELETE FROM messages_fts WHERE id = old.id;
      END;
      CREATE TRIGGER messages_on_update AFTER UPDATE ON messages BEGIN
        DELETE FROM messages_fts WHERE id = old.id;
        INSERT INTO messages_fts(
          id,
          body
        ) VALUES (
          new.id,
          new.body
        );
      END;
    `);

    // For formatting search results:
    //   https://sqlite.org/fts5.html#the_highlight_function
    //   https://sqlite.org/fts5.html#the_snippet_function

    db.pragma('user_version = 8');
  })();
  console.log('updateToSchemaVersion8: success!');
}

function updateToSchemaVersion9(currentVersion: number, db: Database): void {
  if (currentVersion >= 9) {
    return;
  }
  console.log('updateToSchemaVersion9: starting...');

  db.transaction(() => {
    db.exec(`
      CREATE TABLE attachment_downloads(
        id STRING primary key,
        timestamp INTEGER,
        pending INTEGER,
        json TEXT
      );

      CREATE INDEX attachment_downloads_timestamp
        ON attachment_downloads (
          timestamp
      ) WHERE pending = 0;
      CREATE INDEX attachment_downloads_pending
        ON attachment_downloads (
          pending
      ) WHERE pending != 0;
    `);

    db.pragma('user_version = 9');
  })();

  console.log('updateToSchemaVersion9: success!');
}

function updateToSchemaVersion10(currentVersion: number, db: Database): void {
  if (currentVersion >= 10) {
    return;
  }
  console.log('updateToSchemaVersion10: starting...');
  db.transaction(() => {
    db.exec(`
      DROP INDEX unprocessed_id;
      DROP INDEX unprocessed_timestamp;
      ALTER TABLE unprocessed RENAME TO unprocessed_old;

      CREATE TABLE unprocessed(
        id STRING,
        timestamp INTEGER,
        version INTEGER,
        attempts INTEGER,
        envelope TEXT,
        decrypted TEXT,
        source TEXT,
        sourceDevice TEXT,
        serverTimestamp INTEGER
      );

      CREATE INDEX unprocessed_id ON unprocessed (
        id
      );
      CREATE INDEX unprocessed_timestamp ON unprocessed (
        timestamp
      );

      INSERT INTO unprocessed (
        id,
        timestamp,
        version,
        attempts,
        envelope,
        decrypted,
        source,
        sourceDevice,
        serverTimestamp
      ) SELECT
        id,
        timestamp,
        json_extract(json, '$.version'),
        json_extract(json, '$.attempts'),
        json_extract(json, '$.envelope'),
        json_extract(json, '$.decrypted'),
        json_extract(json, '$.source'),
        json_extract(json, '$.sourceDevice'),
        json_extract(json, '$.serverTimestamp')
      FROM unprocessed_old;

      DROP TABLE unprocessed_old;
    `);

    db.pragma('user_version = 10');
  })();
  console.log('updateToSchemaVersion10: success!');
}

function updateToSchemaVersion11(currentVersion: number, db: Database): void {
  if (currentVersion >= 11) {
    return;
  }
  console.log('updateToSchemaVersion11: starting...');

  db.transaction(() => {
    db.exec(`
      DROP TABLE groups;
    `);

    db.pragma('user_version = 11');
  })();
  console.log('updateToSchemaVersion11: success!');
}

function updateToSchemaVersion12(currentVersion: number, db: Database): void {
  if (currentVersion >= 12) {
    return;
  }

  console.log('updateToSchemaVersion12: starting...');
  db.transaction(() => {
    db.exec(`
      CREATE TABLE sticker_packs(
        id TEXT PRIMARY KEY,
        key TEXT NOT NULL,

        author STRING,
        coverStickerId INTEGER,
        createdAt INTEGER,
        downloadAttempts INTEGER,
        installedAt INTEGER,
        lastUsed INTEGER,
        status STRING,
        stickerCount INTEGER,
        title STRING
      );

      CREATE TABLE stickers(
        id INTEGER NOT NULL,
        packId TEXT NOT NULL,

        emoji STRING,
        height INTEGER,
        isCoverOnly INTEGER,
        lastUsed INTEGER,
        path STRING,
        width INTEGER,

        PRIMARY KEY (id, packId),
        CONSTRAINT stickers_fk
          FOREIGN KEY (packId)
          REFERENCES sticker_packs(id)
          ON DELETE CASCADE
      );

      CREATE INDEX stickers_recents
        ON stickers (
          lastUsed
      ) WHERE lastUsed IS NOT NULL;

      CREATE TABLE sticker_references(
        messageId STRING,
        packId TEXT,
        CONSTRAINT sticker_references_fk
          FOREIGN KEY(packId)
          REFERENCES sticker_packs(id)
          ON DELETE CASCADE
      );
    `);

    db.pragma('user_version = 12');
  })();
  console.log('updateToSchemaVersion12: success!');
}

function updateToSchemaVersion13(currentVersion: number, db: Database): void {
  if (currentVersion >= 13) {
    return;
  }

  console.log('updateToSchemaVersion13: starting...');
  db.transaction(() => {
    db.exec(`
      ALTER TABLE sticker_packs ADD COLUMN attemptedStatus STRING;
    `);

    db.pragma('user_version = 13');
  })();
  console.log('updateToSchemaVersion13: success!');
}

function updateToSchemaVersion14(currentVersion: number, db: Database): void {
  if (currentVersion >= 14) {
    return;
  }

  console.log('updateToSchemaVersion14: starting...');
  db.transaction(() => {
    db.exec(`
      CREATE TABLE emojis(
        shortName STRING PRIMARY KEY,
        lastUsage INTEGER
      );

      CREATE INDEX emojis_lastUsage
        ON emojis (
          lastUsage
      );
    `);

    db.pragma('user_version = 14');
  })();

  console.log('updateToSchemaVersion14: success!');
}

function updateToSchemaVersion15(currentVersion: number, db: Database): void {
  if (currentVersion >= 15) {
    return;
  }

  console.log('updateToSchemaVersion15: starting...');
  db.transaction(() => {
    db.exec(`
      -- SQLite has again coerced our STRINGs into numbers, so we force it with TEXT
      -- We create a new table then copy the data into it, since we can't modify columns

      DROP INDEX emojis_lastUsage;
      ALTER TABLE emojis RENAME TO emojis_old;

      CREATE TABLE emojis(
        shortName TEXT PRIMARY KEY,
        lastUsage INTEGER
      );
      CREATE INDEX emojis_lastUsage
        ON emojis (
          lastUsage
      );

      DELETE FROM emojis WHERE shortName = 1;
      INSERT INTO emojis(shortName, lastUsage)
        SELECT shortName, lastUsage FROM emojis_old;

      DROP TABLE emojis_old;
    `);

    db.pragma('user_version = 15');
  })();
  console.log('updateToSchemaVersion15: success!');
}

function updateToSchemaVersion16(currentVersion: number, db: Database): void {
  if (currentVersion >= 16) {
    return;
  }

  console.log('updateToSchemaVersion16: starting...');
  db.transaction(() => {
    db.exec(`
      ALTER TABLE messages
      ADD COLUMN messageTimer INTEGER;
      ALTER TABLE messages
      ADD COLUMN messageTimerStart INTEGER;
      ALTER TABLE messages
      ADD COLUMN messageTimerExpiresAt INTEGER;
      ALTER TABLE messages
      ADD COLUMN isErased INTEGER;

      CREATE INDEX messages_message_timer ON messages (
        messageTimer,
        messageTimerStart,
        messageTimerExpiresAt,
        isErased
      ) WHERE messageTimer IS NOT NULL;

      -- Updating full-text triggers to avoid anything with a messageTimer set

      DROP TRIGGER messages_on_insert;
      DROP TRIGGER messages_on_delete;
      DROP TRIGGER messages_on_update;

      CREATE TRIGGER messages_on_insert AFTER INSERT ON messages
      WHEN new.messageTimer IS NULL
      BEGIN
        INSERT INTO messages_fts (
          id,
          body
        ) VALUES (
          new.id,
          new.body
        );
      END;
      CREATE TRIGGER messages_on_delete AFTER DELETE ON messages BEGIN
        DELETE FROM messages_fts WHERE id = old.id;
      END;
      CREATE TRIGGER messages_on_update AFTER UPDATE ON messages
      WHEN new.messageTimer IS NULL
      BEGIN
        DELETE FROM messages_fts WHERE id = old.id;
        INSERT INTO messages_fts(
          id,
          body
        ) VALUES (
          new.id,
          new.body
        );
      END;
    `);

    db.pragma('user_version = 16');
  })();
  console.log('updateToSchemaVersion16: success!');
}

function updateToSchemaVersion17(currentVersion: number, db: Database): void {
  if (currentVersion >= 17) {
    return;
  }

  console.log('updateToSchemaVersion17: starting...');
  db.transaction(() => {
    try {
      db.exec(`
        ALTER TABLE messages
        ADD COLUMN isViewOnce INTEGER;

        DROP INDEX messages_message_timer;
      `);
    } catch (error) {
      console.log(
        'updateToSchemaVersion17: Message table already had isViewOnce column'
      );
    }

    try {
      db.exec('DROP INDEX messages_view_once;');
    } catch (error) {
      console.log(
        'updateToSchemaVersion17: Index messages_view_once did not already exist'
      );
    }

    db.exec(`
      CREATE INDEX messages_view_once ON messages (
        isErased
      ) WHERE isViewOnce = 1;

      -- Updating full-text triggers to avoid anything with isViewOnce = 1

      DROP TRIGGER messages_on_insert;
      DROP TRIGGER messages_on_update;

      CREATE TRIGGER messages_on_insert AFTER INSERT ON messages
      WHEN new.isViewOnce != 1
      BEGIN
        INSERT INTO messages_fts (
          id,
          body
        ) VALUES (
          new.id,
          new.body
        );
      END;
      CREATE TRIGGER messages_on_update AFTER UPDATE ON messages
      WHEN new.isViewOnce != 1
      BEGIN
        DELETE FROM messages_fts WHERE id = old.id;
        INSERT INTO messages_fts(
          id,
          body
        ) VALUES (
          new.id,
          new.body
        );
      END;
    `);

    db.pragma('user_version = 17');
  })();
  console.log('updateToSchemaVersion17: success!');
}

function updateToSchemaVersion18(currentVersion: number, db: Database): void {
  if (currentVersion >= 18) {
    return;
  }

  console.log('updateToSchemaVersion18: starting...');
  db.transaction(() => {
    db.exec(`
      -- Delete and rebuild full-text search index to capture everything

      DELETE FROM messages_fts;
      INSERT INTO messages_fts(messages_fts) VALUES('rebuild');

      INSERT INTO messages_fts(id, body)
      SELECT id, body FROM messages WHERE isViewOnce IS NULL OR isViewOnce != 1;

      -- Fixing full-text triggers

      DROP TRIGGER messages_on_insert;
      DROP TRIGGER messages_on_update;

      CREATE TRIGGER messages_on_insert AFTER INSERT ON messages
      WHEN new.isViewOnce IS NULL OR new.isViewOnce != 1
      BEGIN
        INSERT INTO messages_fts (
          id,
          body
        ) VALUES (
          new.id,
          new.body
        );
      END;
      CREATE TRIGGER messages_on_update AFTER UPDATE ON messages
      WHEN new.isViewOnce IS NULL OR new.isViewOnce != 1
      BEGIN
        DELETE FROM messages_fts WHERE id = old.id;
        INSERT INTO messages_fts(
          id,
          body
        ) VALUES (
          new.id,
          new.body
        );
      END;
    `);

    db.pragma('user_version = 18');
  })();
  console.log('updateToSchemaVersion18: success!');
}

function updateToSchemaVersion19(currentVersion: number, db: Database): void {
  if (currentVersion >= 19) {
    return;
  }

  console.log('updateToSchemaVersion19: starting...');
  db.transaction(() => {
    db.exec(`
      ALTER TABLE conversations
      ADD COLUMN profileFamilyName TEXT;
      ALTER TABLE conversations
      ADD COLUMN profileFullName TEXT;

      -- Preload new field with the profileName we already have
      UPDATE conversations SET profileFullName = profileName;
    `);

    db.pragma('user_version = 19');
  })();

  console.log('updateToSchemaVersion19: success!');
}

function updateToSchemaVersion20(currentVersion: number, db: Database): void {
  if (currentVersion >= 20) {
    return;
  }

  console.log('updateToSchemaVersion20: starting...');
  db.transaction(() => {
    // The triggers on the messages table slow down this migration
    // significantly, so we drop them and recreate them later.
    // Drop triggers
    const triggers = db
      .prepare<EmptyQuery>(
        'SELECT * FROM sqlite_master WHERE type = "trigger" AND tbl_name = "messages"'
      )
      .all();

    for (const trigger of triggers) {
      db.exec(`DROP TRIGGER ${trigger.name}`);
    }

    // Create new columns and indices
    db.exec(`
      ALTER TABLE conversations ADD COLUMN e164 TEXT;
      ALTER TABLE conversations ADD COLUMN uuid TEXT;
      ALTER TABLE conversations ADD COLUMN groupId TEXT;
      ALTER TABLE messages ADD COLUMN sourceUuid TEXT;
      ALTER TABLE sessions RENAME COLUMN number TO conversationId;
      CREATE INDEX conversations_e164 ON conversations(e164);
      CREATE INDEX conversations_uuid ON conversations(uuid);
      CREATE INDEX conversations_groupId ON conversations(groupId);
      CREATE INDEX messages_sourceUuid on messages(sourceUuid);

      -- Migrate existing IDs
      UPDATE conversations SET e164 = '+' || id WHERE type = 'private';
      UPDATE conversations SET groupId = id WHERE type = 'group';
    `);

    // Drop invalid groups and any associated messages
    const maybeInvalidGroups = db
      .prepare<EmptyQuery>(
        "SELECT * FROM conversations WHERE type = 'group' AND members IS NULL;"
      )
      .all();
    for (const group of maybeInvalidGroups) {
      const json: { id: string; members: Array<any> } = JSON.parse(group.json);
      if (!json.members || !json.members.length) {
        db.prepare<Query>('DELETE FROM conversations WHERE id = $id;').run({
          id: json.id,
        });
        db.prepare<Query>(
          'DELETE FROM messages WHERE conversationId = $id;'
        ).run({ id: json.id });
      }
    }

    // Generate new IDs and alter data
    const allConversations = db
      .prepare<EmptyQuery>('SELECT * FROM conversations;')
      .all();
    const allConversationsByOldId = keyBy(allConversations, 'id');

    for (const row of allConversations) {
      const oldId = row.id;
      const newId = generateUUID();
      allConversationsByOldId[oldId].id = newId;
      const patchObj: any = { id: newId };
      if (row.type === 'private') {
        patchObj.e164 = `+${oldId}`;
      } else if (row.type === 'group') {
        patchObj.groupId = oldId;
      }
      const patch = JSON.stringify(patchObj);

      db.prepare<Query>(
        `
        UPDATE conversations
        SET id = $newId, json = JSON_PATCH(json, $patch)
        WHERE id = $oldId
        `
      ).run({
        newId,
        oldId,
        patch,
      });
      const messagePatch = JSON.stringify({ conversationId: newId });
      db.prepare<Query>(
        `
        UPDATE messages
        SET conversationId = $newId, json = JSON_PATCH(json, $patch)
        WHERE conversationId = $oldId
        `
      ).run({ newId, oldId, patch: messagePatch });
    }

    const groupConversations: Array<{
      id: string;
      members: string;
      json: string;
    }> = db
      .prepare<EmptyQuery>(
        `
        SELECT id, members, json FROM conversations WHERE type = 'group';
        `
      )
      .all();

    // Update group conversations, point members at new conversation ids
    groupConversations.forEach(groupRow => {
      const members = groupRow.members.split(/\s?\+/).filter(Boolean);
      const newMembers = [];
      for (const m of members) {
        const memberRow = allConversationsByOldId[m];

        if (memberRow) {
          newMembers.push(memberRow.id);
        } else {
          // We didn't previously have a private conversation for this member,
          // we need to create one
          const id = generateUUID();
          saveConversation({
            id,
            e164: m,
            type: 'private',
            version: 2,
            unreadCount: 0,
            verified: 0,

            // Not directly used by saveConversation, but are necessary
            // for conversation model
            inbox_position: 0,
            isPinned: false,
            lastMessageDeletedForEveryone: false,
            markedUnread: false,
            messageCount: 0,
            sentMessageCount: 0,
            profileSharing: false,
          });

          newMembers.push(id);
        }
      }
      const json = { ...jsonToObject(groupRow.json), members: newMembers };
      const newMembersValue = newMembers.join(' ');
      db.prepare<Query>(
        `
        UPDATE conversations
        SET members = $newMembersValue, json = $newJsonValue
        WHERE id = $id
        `
      ).run({
        id: groupRow.id,
        newMembersValue,
        newJsonValue: objectToJSON(json),
      });
    });

    // Update sessions to stable IDs
    const allSessions = db.prepare<EmptyQuery>('SELECT * FROM sessions;').all();
    for (const session of allSessions) {
      // Not using patch here so we can explicitly delete a property rather than
      // implicitly delete via null
      const newJson = JSON.parse(session.json);
      const conversation = allConversationsByOldId[newJson.number.substr(1)];
      if (conversation) {
        newJson.conversationId = conversation.id;
        newJson.id = `${newJson.conversationId}.${newJson.deviceId}`;
      }
      delete newJson.number;
      db.prepare<Query>(
        `
        UPDATE sessions
        SET id = $newId, json = $newJson, conversationId = $newConversationId
        WHERE id = $oldId
        `
      ).run({
        newId: newJson.id,
        newJson: objectToJSON(newJson),
        oldId: session.id,
        newConversationId: newJson.conversationId,
      });
    }

    // Update identity keys to stable IDs
    const allIdentityKeys = db
      .prepare<EmptyQuery>('SELECT * FROM identityKeys;')
      .all();
    for (const identityKey of allIdentityKeys) {
      const newJson = JSON.parse(identityKey.json);
      newJson.id = allConversationsByOldId[newJson.id];
      db.prepare<Query>(
        `
        UPDATE identityKeys
        SET id = $newId, json = $newJson
        WHERE id = $oldId
        `
      ).run({
        newId: newJson.id,
        newJson: objectToJSON(newJson),
        oldId: identityKey.id,
      });
    }

    // Recreate triggers
    for (const trigger of triggers) {
      db.exec(trigger.sql);
    }

    db.pragma('user_version = 20');
  })();
  console.log('updateToSchemaVersion20: success!');
}

function updateToSchemaVersion21(currentVersion: number, db: Database): void {
  if (currentVersion >= 21) {
    return;
  }

  db.transaction(() => {
    db.exec(`
      UPDATE conversations
      SET json = json_set(
        json,
        '$.messageCount',
        (SELECT count(*) FROM messages WHERE messages.conversationId = conversations.id)
      );
      UPDATE conversations
      SET json = json_set(
        json,
        '$.sentMessageCount',
        (SELECT count(*) FROM messages WHERE messages.conversationId = conversations.id AND messages.type = 'outgoing')
      );
    `);
    db.pragma('user_version = 21');
  })();
  console.log('updateToSchemaVersion21: success!');
}

function updateToSchemaVersion22(currentVersion: number, db: Database): void {
  if (currentVersion >= 22) {
    return;
  }

  db.transaction(() => {
    db.exec(`
      ALTER TABLE unprocessed
        ADD COLUMN sourceUuid STRING;
    `);

    db.pragma('user_version = 22');
  })();
  console.log('updateToSchemaVersion22: success!');
}

function updateToSchemaVersion23(currentVersion: number, db: Database): void {
  if (currentVersion >= 23) {
    return;
  }

  db.transaction(() => {
    db.exec(`
      -- Remove triggers which keep full-text search up to date
      DROP TRIGGER messages_on_insert;
      DROP TRIGGER messages_on_update;
      DROP TRIGGER messages_on_delete;
    `);

    db.pragma('user_version = 23');
  })();
  console.log('updateToSchemaVersion23: success!');
}

function updateToSchemaVersion24(currentVersion: number, db: Database): void {
  if (currentVersion >= 24) {
    return;
  }

  db.transaction(() => {
    db.exec(`
      ALTER TABLE conversations
      ADD COLUMN profileLastFetchedAt INTEGER;
    `);

    db.pragma('user_version = 24');
  })();
  console.log('updateToSchemaVersion24: success!');
}

async function updateToSchemaVersion25(currentVersion: number, db: Database) {
  if (currentVersion >= 25) {
    return;
  }

  db.transaction(() => {
    db.exec(`
      ALTER TABLE messages
      RENAME TO old_messages
    `);

    const indicesToDrop = [
      'messages_expires_at',
      'messages_receipt',
      'messages_schemaVersion',
      'messages_conversation',
      'messages_duplicate_check',
      'messages_hasAttachments',
      'messages_hasFileAttachments',
      'messages_hasVisualMediaAttachments',
      'messages_without_timer',
      'messages_unread',
      'messages_view_once',
      'messages_sourceUuid',
    ];
    for (const index of indicesToDrop) {
      db.exec(`DROP INDEX IF EXISTS ${index};`);
    }

    db.exec(`
      --
      -- Create a new table with a different primary key
      --

      CREATE TABLE messages(
        rowid INTEGER PRIMARY KEY ASC,
        id STRING UNIQUE,
        json TEXT,
        unread INTEGER,
        expires_at INTEGER,
        sent_at INTEGER,
        schemaVersion INTEGER,
        conversationId STRING,
        received_at INTEGER,
        source STRING,
        sourceDevice STRING,
        hasAttachments INTEGER,
        hasFileAttachments INTEGER,
        hasVisualMediaAttachments INTEGER,
        expireTimer INTEGER,
        expirationStartTimestamp INTEGER,
        type STRING,
        body TEXT,
        messageTimer INTEGER,
        messageTimerStart INTEGER,
        messageTimerExpiresAt INTEGER,
        isErased INTEGER,
        isViewOnce INTEGER,
        sourceUuid TEXT);

      -- Create index in lieu of old PRIMARY KEY
      CREATE INDEX messages_id ON messages (id ASC);

      --
      -- Recreate indices
      --

      CREATE INDEX messages_expires_at ON messages (expires_at);

      CREATE INDEX messages_receipt ON messages (sent_at);

      CREATE INDEX messages_schemaVersion ON messages (schemaVersion);

      CREATE INDEX messages_conversation ON messages
        (conversationId, received_at);

      CREATE INDEX messages_duplicate_check ON messages
        (source, sourceDevice, sent_at);

      CREATE INDEX messages_hasAttachments ON messages
        (conversationId, hasAttachments, received_at);

      CREATE INDEX messages_hasFileAttachments ON messages
        (conversationId, hasFileAttachments, received_at);

      CREATE INDEX messages_hasVisualMediaAttachments ON messages
        (conversationId, hasVisualMediaAttachments, received_at);

      CREATE INDEX messages_without_timer ON messages
        (expireTimer, expires_at, type)
        WHERE expires_at IS NULL AND expireTimer IS NOT NULL;

      CREATE INDEX messages_unread ON messages
        (conversationId, unread) WHERE unread IS NOT NULL;

      CREATE INDEX messages_view_once ON messages
        (isErased) WHERE isViewOnce = 1;

      CREATE INDEX messages_sourceUuid on messages(sourceUuid);

      -- New index for searchMessages
      CREATE INDEX messages_searchOrder on messages(received_at, sent_at);

      --
      -- Re-create messages_fts and add triggers
      --

      DROP TABLE messages_fts;

      CREATE VIRTUAL TABLE messages_fts USING fts5(body);

      CREATE TRIGGER messages_on_insert AFTER INSERT ON messages
      WHEN new.isViewOnce IS NULL OR new.isViewOnce != 1
      BEGIN
        INSERT INTO messages_fts
        (rowid, body)
        VALUES
        (new.rowid, new.body);
      END;

      CREATE TRIGGER messages_on_delete AFTER DELETE ON messages BEGIN
        DELETE FROM messages_fts WHERE rowid = old.rowid;
      END;

      CREATE TRIGGER messages_on_update AFTER UPDATE ON messages
      WHEN new.isViewOnce IS NULL OR new.isViewOnce != 1
      BEGIN
        DELETE FROM messages_fts WHERE rowid = old.rowid;
        INSERT INTO messages_fts
        (rowid, body)
        VALUES
        (new.rowid, new.body);
      END;

      --
      -- Copy data over
      --

      INSERT INTO messages
      (
        id, json, unread, expires_at, sent_at, schemaVersion, conversationId,
        received_at, source, sourceDevice, hasAttachments, hasFileAttachments,
        hasVisualMediaAttachments, expireTimer, expirationStartTimestamp, type,
        body, messageTimer, messageTimerStart, messageTimerExpiresAt, isErased,
        isViewOnce, sourceUuid
      )
      SELECT
        id, json, unread, expires_at, sent_at, schemaVersion, conversationId,
        received_at, source, sourceDevice, hasAttachments, hasFileAttachments,
        hasVisualMediaAttachments, expireTimer, expirationStartTimestamp, type,
        body, messageTimer, messageTimerStart, messageTimerExpiresAt, isErased,
        isViewOnce, sourceUuid
      FROM old_messages;

      -- Drop old database
      DROP TABLE old_messages;
    `);

    db.pragma('user_version = 25');
  })();
  console.log('updateToSchemaVersion25: success!');
}

async function updateToSchemaVersion26(currentVersion: number, db: Database) {
  if (currentVersion >= 26) {
    return;
  }

  db.transaction(() => {
    db.exec(`
      DROP TRIGGER messages_on_insert;
      DROP TRIGGER messages_on_update;

      CREATE TRIGGER messages_on_insert AFTER INSERT ON messages
      WHEN new.isViewOnce IS NULL OR new.isViewOnce != 1
      BEGIN
        INSERT INTO messages_fts
        (rowid, body)
        VALUES
        (new.rowid, new.body);
      END;

      CREATE TRIGGER messages_on_update AFTER UPDATE ON messages
      WHEN new.body != old.body AND
        (new.isViewOnce IS NULL OR new.isViewOnce != 1)
      BEGIN
        DELETE FROM messages_fts WHERE rowid = old.rowid;
        INSERT INTO messages_fts
        (rowid, body)
        VALUES
        (new.rowid, new.body);
      END;
    `);

    db.pragma('user_version = 26');
  })();
  console.log('updateToSchemaVersion26: success!');
}

async function updateToSchemaVersion27(currentVersion: number, db: Database) {
  if (currentVersion >= 27) {
    return;
  }

  db.transaction(() => {
    db.exec(`
      DELETE FROM messages_fts WHERE rowid IN
        (SELECT rowid FROM messages WHERE body IS NULL);

      DROP TRIGGER messages_on_update;

      CREATE TRIGGER messages_on_update AFTER UPDATE ON messages
      WHEN
        new.body IS NULL OR
        ((old.body IS NULL OR new.body != old.body) AND
         (new.isViewOnce IS NULL OR new.isViewOnce != 1))
      BEGIN
        DELETE FROM messages_fts WHERE rowid = old.rowid;
        INSERT INTO messages_fts
        (rowid, body)
        VALUES
        (new.rowid, new.body);
      END;

      CREATE TRIGGER messages_on_view_once_update AFTER UPDATE ON messages
      WHEN
        new.body IS NOT NULL AND new.isViewOnce = 1
      BEGIN
        DELETE FROM messages_fts WHERE rowid = old.rowid;
      END;
    `);

    db.pragma('user_version = 27');
  })();
  console.log('updateToSchemaVersion27: success!');
}

function updateToSchemaVersion28(currentVersion: number, db: Database) {
  if (currentVersion >= 28) {
    return;
  }

  db.transaction(() => {
    db.exec(`
      CREATE TABLE jobs(
        id TEXT PRIMARY KEY,
        queueType TEXT STRING NOT NULL,
        timestamp INTEGER NOT NULL,
        data STRING TEXT
      );

      CREATE INDEX jobs_timestamp ON jobs (timestamp);
    `);

    db.pragma('user_version = 28');
  })();
  console.log('updateToSchemaVersion28: success!');
}

function updateToSchemaVersion29(currentVersion: number, db: Database) {
  if (currentVersion >= 29) {
    return;
  }

  db.transaction(() => {
    db.exec(`
      CREATE TABLE reactions(
        conversationId STRING,
        emoji STRING,
        fromId STRING,
        messageReceivedAt INTEGER,
        targetAuthorUuid STRING,
        targetTimestamp INTEGER,
        unread INTEGER
      );

      CREATE INDEX reactions_unread ON reactions (
        unread,
        conversationId
      );

      CREATE INDEX reaction_identifier ON reactions (
        emoji,
        targetAuthorUuid,
        targetTimestamp
      );
    `);

    db.pragma('user_version = 29');
  })();
  console.log('updateToSchemaVersion29: success!');
}

function updateToSchemaVersion30(currentVersion: number, db: Database) {
  if (currentVersion >= 30) {
    return;
  }

  db.transaction(() => {
    db.exec(`
      CREATE TABLE senderKeys(
        id TEXT PRIMARY KEY NOT NULL,
        senderId TEXT NOT NULL,
        distributionId TEXT NOT NULL,
        data BLOB NOT NULL,
        lastUpdatedDate NUMBER NOT NULL
      );
    `);

    db.pragma('user_version = 30');
  })();
  console.log('updateToSchemaVersion30: success!');
}

function updateToSchemaVersion31(currentVersion: number, db: Database): void {
  if (currentVersion >= 31) {
    return;
  }
  console.log('updateToSchemaVersion10: starting...');
  db.transaction(() => {
    db.exec(`
      DROP INDEX unprocessed_id;
      DROP INDEX unprocessed_timestamp;
      ALTER TABLE unprocessed RENAME TO unprocessed_old;

      CREATE TABLE unprocessed(
        id STRING PRIMARY KEY ASC,
        timestamp INTEGER,
        version INTEGER,
        attempts INTEGER,
        envelope TEXT,
        decrypted TEXT,
        source TEXT,
        sourceDevice TEXT,
        serverTimestamp INTEGER,
        sourceUuid STRING
      );

      CREATE INDEX unprocessed_timestamp ON unprocessed (
        timestamp
      );

      INSERT OR REPLACE INTO unprocessed
        (id, timestamp, version, attempts, envelope, decrypted, source,
         sourceDevice, serverTimestamp, sourceUuid)
      SELECT
        id, timestamp, version, attempts, envelope, decrypted, source,
         sourceDevice, serverTimestamp, sourceUuid
      FROM unprocessed_old;

      DROP TABLE unprocessed_old;
    `);

    db.pragma('user_version = 31');
  })();
  console.log('updateToSchemaVersion31: success!');
}

<<<<<<< HEAD
=======
function updateToSchemaVersion32(currentVersion: number, db: Database) {
  if (currentVersion >= 32) {
    return;
  }

  db.transaction(() => {
    db.exec(`
      ALTER TABLE messages
      ADD COLUMN serverGuid STRING NULL;

      ALTER TABLE unprocessed
      ADD COLUMN serverGuid STRING NULL;
    `);

    db.pragma('user_version = 32');
  })();
  console.log('updateToSchemaVersion32: success!');
}

>>>>>>> 8a429ad5
const SCHEMA_VERSIONS = [
  updateToSchemaVersion1,
  updateToSchemaVersion2,
  updateToSchemaVersion3,
  updateToSchemaVersion4,
  (_v: number, _i: Database) => null, // version 5 was dropped
  updateToSchemaVersion6,
  updateToSchemaVersion7,
  updateToSchemaVersion8,
  updateToSchemaVersion9,
  updateToSchemaVersion10,
  updateToSchemaVersion11,
  updateToSchemaVersion12,
  updateToSchemaVersion13,
  updateToSchemaVersion14,
  updateToSchemaVersion15,
  updateToSchemaVersion16,
  updateToSchemaVersion17,
  updateToSchemaVersion18,
  updateToSchemaVersion19,
  updateToSchemaVersion20,
  updateToSchemaVersion21,
  updateToSchemaVersion22,
  updateToSchemaVersion23,
  updateToSchemaVersion24,
  updateToSchemaVersion25,
  updateToSchemaVersion26,
  updateToSchemaVersion27,
  updateToSchemaVersion28,
  updateToSchemaVersion29,
  updateToSchemaVersion30,
  updateToSchemaVersion31,
<<<<<<< HEAD
=======
  updateToSchemaVersion32,
>>>>>>> 8a429ad5
];

function updateSchema(db: Database): void {
  const sqliteVersion = getSQLiteVersion(db);
  const sqlcipherVersion = getSQLCipherVersion(db);
  const userVersion = getUserVersion(db);
  const maxUserVersion = SCHEMA_VERSIONS.length;
  const schemaVersion = getSchemaVersion(db);

  console.log(
    'updateSchema:\n',
    ` Current user_version: ${userVersion};\n`,
    ` Most recent db schema: ${maxUserVersion};\n`,
    ` SQLite version: ${sqliteVersion};\n`,
    ` SQLCipher version: ${sqlcipherVersion};\n`,
    ` (deprecated) schema_version: ${schemaVersion};\n`
  );

  if (userVersion > maxUserVersion) {
    throw new Error(
      `SQL: User version is ${userVersion} but the expected maximum version is ${maxUserVersion}. Did you try to start an old version of Signal?`
    );
  }

  for (let index = 0; index < maxUserVersion; index += 1) {
    const runSchemaUpdate = SCHEMA_VERSIONS[index];

    runSchemaUpdate(userVersion, db);
  }
}

let globalInstance: Database | undefined;
let globalInstanceRenderer: Database | undefined;
let databaseFilePath: string | undefined;
let indexedDBPath: string | undefined;

async function initialize({
  configDir,
  key,
}: {
  configDir: string;
  key: string;
}) {
  if (globalInstance) {
    throw new Error('Cannot initialize more than once!');
  }

  if (!isString(configDir)) {
    throw new Error('initialize: configDir is required!');
  }
  if (!isString(key)) {
    throw new Error('initialize: key is required!');
  }

  indexedDBPath = join(configDir, 'IndexedDB');

  const dbDir = join(configDir, 'sql');
  mkdirp.sync(dbDir);

  databaseFilePath = join(dbDir, 'db.sqlite');

  let db: Database | undefined;

  try {
    db = openAndSetUpSQLCipher(databaseFilePath, { key });

    // For profiling use:
    // db.pragma('cipher_profile=\'sqlcipher.log\'');

    updateSchema(db);

    // test database

    const cipherIntegrityResult = getSQLCipherIntegrityCheck(db);
    if (cipherIntegrityResult) {
      console.log(
        'Database cipher integrity check failed:',
        cipherIntegrityResult
      );
      throw new Error(
        `Cipher integrity check failed: ${cipherIntegrityResult}`
      );
    }
    const integrityResult = getSQLIntegrityCheck(db);
    if (integrityResult) {
      console.log('Database integrity check failed:', integrityResult);
      throw new Error(`Integrity check failed: ${integrityResult}`);
    }

    // At this point we can allow general access to the database
    globalInstance = db;

    // test database
    await getMessageCount();
  } catch (error) {
    console.log('Database startup error:', error.stack);
    if (db) {
      db.close();
    }
    throw error;
  }
}

async function initializeRenderer({
  configDir,
  key,
}: {
  configDir: string;
  key: string;
}) {
  if (!isRenderer()) {
    throw new Error('Cannot call from main process.');
  }
  if (globalInstanceRenderer) {
    throw new Error('Cannot initialize more than once!');
  }
  if (!isString(configDir)) {
    throw new Error('initialize: configDir is required!');
  }
  if (!isString(key)) {
    throw new Error('initialize: key is required!');
  }

  if (!indexedDBPath) {
    indexedDBPath = join(configDir, 'IndexedDB');
  }

  const dbDir = join(configDir, 'sql');

  if (!databaseFilePath) {
    databaseFilePath = join(dbDir, 'db.sqlite');
  }

  let promisified: Database | undefined;

  try {
    promisified = openAndSetUpSQLCipher(databaseFilePath, { key });

    // At this point we can allow general access to the database
    globalInstanceRenderer = promisified;

    // test database
    await getMessageCount();
  } catch (error) {
    window.log.error('Database startup error:', error.stack);
    throw error;
  }
}

async function close(): Promise<void> {
  if (!globalInstance) {
    return;
  }

  const dbRef = globalInstance;
  globalInstance = undefined;

  // SQLLite documentation suggests that we run `PRAGMA optimize` right before
  // closing the database connection.
  dbRef.pragma('optimize');

  dbRef.close();
}

async function removeDB(): Promise<void> {
  if (globalInstance) {
    throw new Error('removeDB: Cannot erase database when it is open!');
  }
  if (!databaseFilePath) {
    throw new Error(
      'removeDB: Cannot erase database without a databaseFilePath!'
    );
  }

  rimraf.sync(databaseFilePath);
  rimraf.sync(`${databaseFilePath}-shm`);
  rimraf.sync(`${databaseFilePath}-wal`);
}

async function removeIndexedDBFiles(): Promise<void> {
  if (!indexedDBPath) {
    throw new Error(
      'removeIndexedDBFiles: Need to initialize and set indexedDBPath first!'
    );
  }

  const pattern = join(indexedDBPath, '*.leveldb');
  rimraf.sync(pattern);
  indexedDBPath = undefined;
}

function getInstance(): Database {
  if (isRenderer()) {
    if (!globalInstanceRenderer) {
      throw new Error('getInstance: globalInstanceRenderer not set!');
    }
    return globalInstanceRenderer;
  }

  if (!globalInstance) {
    throw new Error('getInstance: globalInstance not set!');
  }

  return globalInstance;
}

const IDENTITY_KEYS_TABLE = 'identityKeys';
function createOrUpdateIdentityKey(data: IdentityKeyType): Promise<void> {
  return createOrUpdate(IDENTITY_KEYS_TABLE, data);
}
function getIdentityKeyById(id: string): Promise<IdentityKeyType | undefined> {
  return getById(IDENTITY_KEYS_TABLE, id);
}
function bulkAddIdentityKeys(array: Array<IdentityKeyType>): Promise<void> {
  return bulkAdd(IDENTITY_KEYS_TABLE, array);
}
function removeIdentityKeyById(id: string): Promise<void> {
  return removeById(IDENTITY_KEYS_TABLE, id);
}
function removeAllIdentityKeys(): Promise<void> {
  return removeAllFromTable(IDENTITY_KEYS_TABLE);
}
function getAllIdentityKeys(): Promise<Array<IdentityKeyType>> {
  return getAllFromTable(IDENTITY_KEYS_TABLE);
}

const PRE_KEYS_TABLE = 'preKeys';
function createOrUpdatePreKey(data: PreKeyType): Promise<void> {
  return createOrUpdate(PRE_KEYS_TABLE, data);
}
function getPreKeyById(id: number): Promise<PreKeyType | undefined> {
  return getById(PRE_KEYS_TABLE, id);
}
function bulkAddPreKeys(array: Array<PreKeyType>): Promise<void> {
  return bulkAdd(PRE_KEYS_TABLE, array);
}
function removePreKeyById(id: number): Promise<void> {
  return removeById(PRE_KEYS_TABLE, id);
}
function removeAllPreKeys(): Promise<void> {
  return removeAllFromTable(PRE_KEYS_TABLE);
}
function getAllPreKeys(): Promise<Array<PreKeyType>> {
  return getAllFromTable(PRE_KEYS_TABLE);
}

const SIGNED_PRE_KEYS_TABLE = 'signedPreKeys';
function createOrUpdateSignedPreKey(data: SignedPreKeyType): Promise<void> {
  return createOrUpdate(SIGNED_PRE_KEYS_TABLE, data);
}
function getSignedPreKeyById(
  id: number
): Promise<SignedPreKeyType | undefined> {
  return getById(SIGNED_PRE_KEYS_TABLE, id);
}
function bulkAddSignedPreKeys(array: Array<SignedPreKeyType>): Promise<void> {
  return bulkAdd(SIGNED_PRE_KEYS_TABLE, array);
}
function removeSignedPreKeyById(id: number): Promise<void> {
  return removeById(SIGNED_PRE_KEYS_TABLE, id);
}
function removeAllSignedPreKeys(): Promise<void> {
  return removeAllFromTable(SIGNED_PRE_KEYS_TABLE);
}
async function getAllSignedPreKeys(): Promise<Array<SignedPreKeyType>> {
  const db = getInstance();
  const rows: JSONRows = db
    .prepare<EmptyQuery>(
      `
      SELECT json
      FROM signedPreKeys
      ORDER BY id ASC;
      `
    )
    .all();

  return rows.map(row => jsonToObject(row.json));
}

const ITEMS_TABLE = 'items';
function createOrUpdateItem(data: ItemType): Promise<void> {
  return createOrUpdate(ITEMS_TABLE, data);
}
function getItemById(id: string): Promise<ItemType> {
  return getById(ITEMS_TABLE, id);
}
async function getAllItems(): Promise<Array<ItemType>> {
  const db = getInstance();
  const rows: JSONRows = db
    .prepare<EmptyQuery>('SELECT json FROM items ORDER BY id ASC;')
    .all();

  return rows.map(row => jsonToObject(row.json));
}
function bulkAddItems(array: Array<ItemType>): Promise<void> {
  return bulkAdd(ITEMS_TABLE, array);
}
function removeItemById(id: string): Promise<void> {
  return removeById(ITEMS_TABLE, id);
}
function removeAllItems(): Promise<void> {
  return removeAllFromTable(ITEMS_TABLE);
}

async function createOrUpdateSenderKey(key: SenderKeyType): Promise<void> {
  const db = getInstance();

  prepare(
    db,
    `
    INSERT OR REPLACE INTO senderKeys (
      id,
      senderId,
      distributionId,
      data,
      lastUpdatedDate
    ) values (
      $id,
      $senderId,
      $distributionId,
      $data,
      $lastUpdatedDate
    )
    `
  ).run(key);
}
async function getSenderKeyById(
  id: string
): Promise<SenderKeyType | undefined> {
  const db = getInstance();
  const row = prepare(db, 'SELECT * FROM senderKeys WHERE id = $id').get({
    id,
  });

  return row;
}
async function removeAllSenderKeys(): Promise<void> {
  const db = getInstance();
  prepare(db, 'DELETE FROM senderKeys').run({});
}
async function getAllSenderKeys(): Promise<Array<SenderKeyType>> {
  const db = getInstance();
  const rows = prepare(db, 'SELECT * FROM senderKeys').all({});

  return rows;
}
async function removeSenderKeyById(id: string): Promise<void> {
  const db = getInstance();
  prepare(db, 'DELETE FROM senderKeys WHERE id = $id').run({ id });
}

const SESSIONS_TABLE = 'sessions';
function createOrUpdateSessionSync(data: SessionType): void {
  const db = getInstance();
  const { id, conversationId } = data;
  if (!id) {
    throw new Error(
      'createOrUpdateSession: Provided data did not have a truthy id'
    );
  }
  if (!conversationId) {
    throw new Error(
      'createOrUpdateSession: Provided data did not have a truthy conversationId'
    );
  }

  prepare(
    db,
    `
    INSERT OR REPLACE INTO sessions (
      id,
      conversationId,
      json
    ) values (
      $id,
      $conversationId,
      $json
    )
    `
  ).run({
    id,
    conversationId,
    json: objectToJSON(data),
  });
}
async function createOrUpdateSession(data: SessionType): Promise<void> {
  return createOrUpdateSessionSync(data);
}

async function createOrUpdateSessions(
  array: Array<SessionType>
): Promise<void> {
  const db = getInstance();

  db.transaction(() => {
    for (const item of array) {
      assertSync(createOrUpdateSessionSync(item));
    }
  })();
}

async function commitSessionsAndUnprocessed({
  sessions,
  unprocessed,
}: {
  sessions: Array<SessionType>;
  unprocessed: Array<UnprocessedType>;
}): Promise<void> {
  const db = getInstance();

  db.transaction(() => {
    for (const item of sessions) {
      assertSync(createOrUpdateSessionSync(item));
    }

    for (const item of unprocessed) {
      assertSync(saveUnprocessedSync(item));
    }
  })();
}

function bulkAddSessions(array: Array<SessionType>): Promise<void> {
  return bulkAdd(SESSIONS_TABLE, array);
}
function removeSessionById(id: string): Promise<void> {
  return removeById(SESSIONS_TABLE, id);
}
async function removeSessionsByConversation(
  conversationId: string
): Promise<void> {
  const db = getInstance();
  db.prepare<Query>(
    `
    DELETE FROM sessions
    WHERE conversationId = $conversationId;
    `
  ).run({
    conversationId,
  });
}
function removeAllSessions(): Promise<void> {
  return removeAllFromTable(SESSIONS_TABLE);
}
function getAllSessions(): Promise<Array<SessionType>> {
  return getAllFromTable(SESSIONS_TABLE);
}

function createOrUpdateSync(
  table: string,
  data: Record<string, unknown> & { id: string | number }
): void {
  const db = getInstance();
  const { id } = data;
  if (!id) {
    throw new Error('createOrUpdate: Provided data did not have a truthy id');
  }

  db.prepare<Query>(
    `
    INSERT OR REPLACE INTO ${table} (
      id,
      json
    ) values (
      $id,
      $json
    )
    `
  ).run({
    id,
    json: objectToJSON(data),
  });
}

async function createOrUpdate(
  table: string,
  data: Record<string, unknown> & { id: string | number }
): Promise<void> {
  return createOrUpdateSync(table, data);
}

async function bulkAdd(
  table: string,
  array: Array<Record<string, unknown> & { id: string | number }>
): Promise<void> {
  const db = getInstance();

  db.transaction(() => {
    for (const data of array) {
      assertSync(createOrUpdateSync(table, data));
    }
  })();
}

async function getById<T>(
  table: string,
  id: string | number
): Promise<T | undefined> {
  const db = getInstance();
  const row = db
    .prepare<Query>(
      `
      SELECT *
      FROM ${table}
      WHERE id = $id;
      `
    )
    .get({
      id,
    });

  if (!row) {
    return undefined;
  }

  return jsonToObject(row.json);
}

async function removeById(
  table: string,
  id: string | number | Array<string | number>
): Promise<void> {
  const db = getInstance();
  if (!Array.isArray(id)) {
    db.prepare<Query>(
      `
      DELETE FROM ${table}
      WHERE id = $id;
      `
    ).run({ id });
    return;
  }

  if (!id.length) {
    throw new Error('removeById: No ids to delete!');
  }

  // Our node interface doesn't seem to allow you to replace one single ? with an array
  db.prepare<ArrayQuery>(
    `
    DELETE FROM ${table}
    WHERE id IN ( ${id.map(() => '?').join(', ')} );
    `
  ).run(id);
}

async function removeAllFromTable(table: string): Promise<void> {
  const db = getInstance();
  db.prepare<EmptyQuery>(`DELETE FROM ${table};`).run();
}

async function getAllFromTable<T>(table: string): Promise<Array<T>> {
  const db = getInstance();
  const rows: JSONRows = db
    .prepare<EmptyQuery>(`SELECT json FROM ${table};`)
    .all();

  return rows.map(row => jsonToObject(row.json));
}

// Conversations

async function getConversationCount(): Promise<number> {
  const db = getInstance();
  const row = db
    .prepare<EmptyQuery>('SELECT count(*) from conversations;')
    .get();

  if (!row) {
    throw new Error(
      'getConversationCount: Unable to get count of conversations'
    );
  }

  return row['count(*)'];
}

function saveConversationSync(
  data: ConversationType,
  db = getInstance()
): void {
  const {
    active_at,
    e164,
    groupId,
    id,
    members,
    membersV2,
    name,
    profileFamilyName,
    profileName,
    profileLastFetchedAt,
    type,
    uuid,
  } = data;

  // prettier-ignore
  const membersList = membersV2
    ? membersV2.map((item: GroupV2MemberType) => item.conversationId).join(' ')
    : members
      ? members.join(' ')
      : null;

  db.prepare<Query>(
    `
    INSERT INTO conversations (
      id,
      json,

      e164,
      uuid,
      groupId,

      active_at,
      type,
      members,
      name,
      profileName,
      profileFamilyName,
      profileFullName,
      profileLastFetchedAt
    ) values (
      $id,
      $json,

      $e164,
      $uuid,
      $groupId,

      $active_at,
      $type,
      $members,
      $name,
      $profileName,
      $profileFamilyName,
      $profileFullName,
      $profileLastFetchedAt
    );
    `
  ).run({
    id,
    json: objectToJSON(
      omit(data, ['profileLastFetchedAt', 'unblurredAvatarPath'])
    ),

    e164: e164 || null,
    uuid: uuid || null,
    groupId: groupId || null,

    active_at: active_at || null,
    type,
    members: membersList,
    name: name || null,
    profileName: profileName || null,
    profileFamilyName: profileFamilyName || null,
    profileFullName: combineNames(profileName, profileFamilyName) || null,
    profileLastFetchedAt: profileLastFetchedAt || null,
  });
}

async function saveConversation(
  data: ConversationType,
  db = getInstance()
): Promise<void> {
  return saveConversationSync(data, db);
}

async function saveConversations(
  arrayOfConversations: Array<ConversationType>
): Promise<void> {
  const db = getInstance();

  db.transaction(() => {
    for (const conversation of arrayOfConversations) {
      assertSync(saveConversationSync(conversation));
    }
  })();
}

function updateConversationSync(data: ConversationType): void {
  const db = getInstance();
  const {
    id,
    active_at,
    type,
    members,
    membersV2,
    name,
    profileName,
    profileFamilyName,
    profileLastFetchedAt,
    e164,
    uuid,
  } = data;

  // prettier-ignore
  const membersList = membersV2
    ? membersV2.map((item: GroupV2MemberType) => item.conversationId).join(' ')
    : members
      ? members.join(' ')
      : null;

  prepare(
    db,
    `
    UPDATE conversations SET
      json = $json,

      e164 = $e164,
      uuid = $uuid,

      active_at = $active_at,
      type = $type,
      members = $members,
      name = $name,
      profileName = $profileName,
      profileFamilyName = $profileFamilyName,
      profileFullName = $profileFullName,
      profileLastFetchedAt = $profileLastFetchedAt
    WHERE id = $id;
    `
  ).run({
    id,
    json: objectToJSON(
      omit(data, ['profileLastFetchedAt', 'unblurredAvatarPath'])
    ),

    e164: e164 || null,
    uuid: uuid || null,

    active_at: active_at || null,
    type,
    members: membersList,
    name: name || null,
    profileName: profileName || null,
    profileFamilyName: profileFamilyName || null,
    profileFullName: combineNames(profileName, profileFamilyName) || null,
    profileLastFetchedAt: profileLastFetchedAt || null,
  });
}

async function updateConversation(data: ConversationType): Promise<void> {
  return updateConversationSync(data);
}

async function updateConversations(
  array: Array<ConversationType>
): Promise<void> {
  const db = getInstance();

  db.transaction(() => {
    for (const item of array) {
      assertSync(updateConversationSync(item));
    }
  })();
}

async function removeConversation(id: Array<string> | string): Promise<void> {
  const db = getInstance();
  if (!Array.isArray(id)) {
    db.prepare<Query>('DELETE FROM conversations WHERE id = $id;').run({
      id,
    });

    return;
  }

  if (!id.length) {
    throw new Error('removeConversation: No ids to delete!');
  }

  // Our node interface doesn't seem to allow you to replace one single ? with an array
  db.prepare<ArrayQuery>(
    `
    DELETE FROM conversations
    WHERE id IN ( ${id.map(() => '?').join(', ')} );
    `
  ).run(id);
}

async function getConversationById(
  id: string
): Promise<ConversationType | undefined> {
  const db = getInstance();
  const row: { json: string } = db
    .prepare<Query>('SELECT json FROM conversations WHERE id = $id;')
    .get({ id });

  if (!row) {
    return undefined;
  }

  return jsonToObject(row.json);
}

async function eraseStorageServiceStateFromConversations(): Promise<void> {
  const db = getInstance();

  db.prepare<EmptyQuery>(
    `
    UPDATE conversations
    SET
      json = json_remove(json, '$.storageID', '$.needsStorageServiceSync', '$.unknownFields', '$.storageProfileKey');
    `
  ).run();
}

async function getAllConversations(): Promise<Array<ConversationType>> {
  const db = getInstance();
  const rows: ConversationRows = db
    .prepare<EmptyQuery>(
      `
      SELECT json, profileLastFetchedAt
      FROM conversations
      ORDER BY id ASC;
      `
    )
    .all();

  return rows.map(row => rowToConversation(row));
}

async function getAllConversationIds(): Promise<Array<string>> {
  const db = getInstance();
  const rows: Array<{ id: string }> = db
    .prepare<EmptyQuery>(
      `
      SELECT id FROM conversations ORDER BY id ASC;
      `
    )
    .all();

  return rows.map(row => row.id);
}

async function getAllPrivateConversations(): Promise<Array<ConversationType>> {
  const db = getInstance();
  const rows: ConversationRows = db
    .prepare<EmptyQuery>(
      `
      SELECT json, profileLastFetchedAt
      FROM conversations
      WHERE type = 'private'
      ORDER BY id ASC;
      `
    )
    .all();

  return rows.map(row => rowToConversation(row));
}

async function getAllGroupsInvolvingId(
  id: string
): Promise<Array<ConversationType>> {
  const db = getInstance();
  const rows: ConversationRows = db
    .prepare<Query>(
      `
      SELECT json, profileLastFetchedAt
      FROM conversations WHERE
        type = 'group' AND
        members LIKE $id
      ORDER BY id ASC;
      `
    )
    .all({
      id: `%${id}%`,
    });

  return rows.map(row => rowToConversation(row));
}

async function searchConversations(
  query: string,
  { limit }: { limit?: number } = {}
): Promise<Array<ConversationType>> {
  const db = getInstance();
  const rows: ConversationRows = db
    .prepare<Query>(
      `
      SELECT json, profileLastFetchedAt
      FROM conversations WHERE
        (
          e164 LIKE $query OR
          name LIKE $query OR
          profileFullName LIKE $query
        )
      ORDER BY active_at DESC
      LIMIT $limit
      `
    )
    .all({
      query: `%${query}%`,
      limit: limit || 100,
    });

  return rows.map(row => rowToConversation(row));
}

async function searchMessages(
  query: string,
  params: { limit?: number; conversationId?: string } = {}
): Promise<Array<SearchResultMessageType>> {
  const { limit = 500, conversationId } = params;

  const db = getInstance();

  // sqlite queries with a join on a virtual table (like FTS5) are de-optimized
  // and can't use indices for ordering results. Instead an in-memory index of
  // the join rows is sorted on the fly, and this becomes substantially
  // slower when there are large columns in it (like `messages.json`).
  //
  // Thus here we take an indirect approach and store `rowid`s in a temporary
  // table for all messages that match the FTS query. Then we create another
  // table to sort and limit the results, and finally join on it when fetch
  // the snippets and json. The benefit of this is that the `ORDER BY` and
  // `LIMIT` happen without virtual table and are thus covered by
  // `messages_searchOrder` index.
  return db.transaction(() => {
    db.exec(
      `
      CREATE TEMP TABLE tmp_results(rowid INTEGER PRIMARY KEY ASC);
      CREATE TEMP TABLE tmp_filtered_results(rowid INTEGER PRIMARY KEY ASC);
      `
    );

    db.prepare<Query>(
      `
        INSERT INTO tmp_results (rowid)
        SELECT
          rowid
        FROM
          messages_fts
        WHERE
          messages_fts.body MATCH $query;
      `
    ).run({ query });

    if (conversationId === undefined) {
      db.prepare<Query>(
        `
          INSERT INTO tmp_filtered_results (rowid)
          SELECT
            tmp_results.rowid
          FROM
            tmp_results
          INNER JOIN
            messages ON messages.rowid = tmp_results.rowid
          ORDER BY messages.received_at DESC, messages.sent_at DESC
          LIMIT $limit;
        `
      ).run({ limit });
    } else {
      db.prepare<Query>(
        `
          INSERT INTO tmp_filtered_results (rowid)
          SELECT
            tmp_results.rowid
          FROM
            tmp_results
          INNER JOIN
            messages ON messages.rowid = tmp_results.rowid
          WHERE
            messages.conversationId = $conversationId
          ORDER BY messages.received_at DESC, messages.sent_at DESC
          LIMIT $limit;
        `
      ).run({ conversationId, limit });
    }

    // The `MATCH` is necessary in order to for `snippet()` helper function to
    // give us the right results. We can't call `snippet()` in the query above
    // because it would bloat the temporary table with text data and we want
    // to keep its size minimal for `ORDER BY` + `LIMIT` to be fast.
    const result = db
      .prepare<Query>(
        `
        SELECT
          messages.json,
          snippet(messages_fts, -1, '<<left>>', '<<right>>', '...', 10)
            AS snippet
        FROM tmp_filtered_results
        INNER JOIN messages_fts
          ON messages_fts.rowid = tmp_filtered_results.rowid
        INNER JOIN messages
          ON messages.rowid = tmp_filtered_results.rowid
        WHERE
          messages_fts.body MATCH $query
        ORDER BY messages.received_at DESC, messages.sent_at DESC;
        `
      )
      .all({ query });

    db.exec(
      `
      DROP TABLE tmp_results;
      DROP TABLE tmp_filtered_results;
      `
    );

    return result;
  })();
}

async function searchMessagesInConversation(
  query: string,
  conversationId: string,
  { limit = 100 }: { limit?: number } = {}
): Promise<Array<SearchResultMessageType>> {
  return searchMessages(query, { conversationId, limit });
}

async function getMessageCount(conversationId?: string): Promise<number> {
  const db = getInstance();
  let row: { 'count(*)': number } | undefined;

  if (conversationId !== undefined) {
    row = db
      .prepare<Query>(
        `
        SELECT count(*)
        FROM messages
        WHERE conversationId = $conversationId;
        `
      )
      .get({ conversationId });
  } else {
    row = db.prepare<EmptyQuery>('SELECT count(*) FROM messages;').get();
  }

  if (!row) {
    throw new Error('getMessageCount: Unable to get count of messages');
  }

  return row['count(*)'];
}

// Called only for private conversations
async function hasUserInitiatedMessages(
  conversationId: string
): Promise<boolean> {
  const db = getInstance();

  // We apply the limit in the sub-query so that `json_extract` wouldn't run
  // for additional messages.
  const row: { count: number } = db
    .prepare<Query>(
      `
      SELECT COUNT(*) as count FROM
        (
          SELECT 1 FROM messages
          WHERE
            conversationId = $conversationId AND
            (type IS NULL
              OR
              type NOT IN (
                'profile-change',
                'verified-change',
                'message-history-unsynced',
                'keychange',
                'group-v1-migration',
                'universal-timer-notification'
              )
            ) AND
            json_extract(json, '$.expirationTimerUpdate') IS NULL
          LIMIT 1
        );
      `
    )
    .get({ conversationId });

  return row.count !== 0;
}

function saveMessageSync(
  data: MessageType,
  options: { forceSave?: boolean; alreadyInTransaction?: boolean } = {}
): string {
  const db = getInstance();

  const { forceSave, alreadyInTransaction } = options;

  if (!alreadyInTransaction) {
    return db.transaction(() => {
      return assertSync(
        saveMessageSync(data, {
          ...options,
          alreadyInTransaction: true,
        })
      );
    })();
  }

  const {
    body,
    conversationId,
    expires_at,
    hasAttachments,
    hasFileAttachments,
    hasVisualMediaAttachments,
    id,
    isErased,
    isViewOnce,
    received_at,
    schemaVersion,
    sent_at,
    serverGuid,
    source,
    sourceUuid,
    sourceDevice,
    type,
    unread,
    expireTimer,
    expirationStartTimestamp,
  } = data;

  const payload = {
    id,
    json: objectToJSON(data),

    body: body || null,
    conversationId,
    expirationStartTimestamp: expirationStartTimestamp || null,
    expires_at: expires_at || null,
    expireTimer: expireTimer || null,
    hasAttachments: hasAttachments ? 1 : 0,
    hasFileAttachments: hasFileAttachments ? 1 : 0,
    hasVisualMediaAttachments: hasVisualMediaAttachments ? 1 : 0,
    isErased: isErased ? 1 : 0,
    isViewOnce: isViewOnce ? 1 : 0,
    received_at: received_at || null,
    schemaVersion,
    serverGuid: serverGuid || null,
    sent_at: sent_at || null,
    source: source || null,
    sourceUuid: sourceUuid || null,
    sourceDevice: sourceDevice || null,
    type: type || null,
    unread: unread ? 1 : 0,
  };

  if (id && !forceSave) {
    prepare(
      db,
      `
      UPDATE messages SET
        id = $id,
        json = $json,

        body = $body,
        conversationId = $conversationId,
        expirationStartTimestamp = $expirationStartTimestamp,
        expires_at = $expires_at,
        expireTimer = $expireTimer,
        hasAttachments = $hasAttachments,
        hasFileAttachments = $hasFileAttachments,
        hasVisualMediaAttachments = $hasVisualMediaAttachments,
        isErased = $isErased,
        isViewOnce = $isViewOnce,
        received_at = $received_at,
        schemaVersion = $schemaVersion,
        serverGuid = $serverGuid,
        sent_at = $sent_at,
        source = $source,
        sourceUuid = $sourceUuid,
        sourceDevice = $sourceDevice,
        type = $type,
        unread = $unread
      WHERE id = $id;
      `
    ).run(payload);

    return id;
  }

  const toCreate = {
    ...data,
    id: id || generateUUID(),
  };

  prepare(
    db,
    `
    INSERT INTO messages (
      id,
      json,

      body,
      conversationId,
      expirationStartTimestamp,
      expires_at,
      expireTimer,
      hasAttachments,
      hasFileAttachments,
      hasVisualMediaAttachments,
      isErased,
      isViewOnce,
      received_at,
      schemaVersion,
      serverGuid,
      sent_at,
      source,
      sourceUuid,
      sourceDevice,
      type,
      unread
    ) values (
      $id,
      $json,

      $body,
      $conversationId,
      $expirationStartTimestamp,
      $expires_at,
      $expireTimer,
      $hasAttachments,
      $hasFileAttachments,
      $hasVisualMediaAttachments,
      $isErased,
      $isViewOnce,
      $received_at,
      $schemaVersion,
      $serverGuid,
      $sent_at,
      $source,
      $sourceUuid,
      $sourceDevice,
      $type,
      $unread
    );
    `
  ).run({
    ...payload,
    id: toCreate.id,
    json: objectToJSON(toCreate),
  });

  return toCreate.id;
}

async function saveMessage(
  data: MessageType,
  options: { forceSave?: boolean; alreadyInTransaction?: boolean }
): Promise<string> {
  return saveMessageSync(data, options);
}

async function saveMessages(
  arrayOfMessages: Array<MessageType>,
  { forceSave }: { forceSave?: boolean } = {}
): Promise<void> {
  const db = getInstance();

  db.transaction(() => {
    for (const message of arrayOfMessages) {
      assertSync(
        saveMessageSync(message, { forceSave, alreadyInTransaction: true })
      );
    }
  })();
}

async function removeMessage(id: string): Promise<void> {
  const db = getInstance();

  db.prepare<Query>('DELETE FROM messages WHERE id = $id;').run({ id });
}

async function removeMessages(ids: Array<string>): Promise<void> {
  const db = getInstance();

  db.prepare<ArrayQuery>(
    `
    DELETE FROM messages
    WHERE id IN ( ${ids.map(() => '?').join(', ')} );
    `
  ).run(ids);
}

async function getMessageById(id: string): Promise<MessageType | undefined> {
  const db = getInstance();
  const row = db
    .prepare<Query>('SELECT json FROM messages WHERE id = $id;')
    .get({
      id,
    });

  if (!row) {
    return undefined;
  }

  return jsonToObject(row.json);
}

async function _getAllMessages(): Promise<Array<MessageType>> {
  const db = getInstance();
  const rows: JSONRows = db
    .prepare<EmptyQuery>('SELECT json FROM messages ORDER BY id ASC;')
    .all();

  return rows.map(row => jsonToObject(row.json));
}

async function getAllMessageIds(): Promise<Array<string>> {
  const db = getInstance();
  const rows: Array<{ id: string }> = db
    .prepare<EmptyQuery>('SELECT id FROM messages ORDER BY id ASC;')
    .all();

  return rows.map(row => row.id);
}

async function getMessageBySender({
  source,
  sourceUuid,
  sourceDevice,
  sent_at,
}: {
  source: string;
  sourceUuid: string;
  sourceDevice: string;
  sent_at: number;
}): Promise<Array<MessageType>> {
  const db = getInstance();
  const rows: JSONRows = prepare(
    db,
    `
    SELECT json FROM messages WHERE
      (source = $source OR sourceUuid = $sourceUuid) AND
      sourceDevice = $sourceDevice AND
      sent_at = $sent_at;
    `
  ).all({
    source,
    sourceUuid,
    sourceDevice,
    sent_at,
  });

  return rows.map(row => jsonToObject(row.json));
}

function getExpireData(
  expireTimer: number,
  readAt?: number
): {
  expirationStartTimestamp: number;
  expiresAt: number;
} {
  const expirationStartTimestamp = Math.min(Date.now(), readAt || Date.now());
  const expiresAt = getExpiresAt({
    expireTimer,
    expirationStartTimestamp,
  });

  // We are guaranteeing an expirationStartTimestamp above so this should
  // definitely return a number.
  if (!expiresAt || typeof expiresAt !== 'number') {
    assert(false, 'Expected expiresAt to be a number');
  }

  return {
    expirationStartTimestamp,
    expiresAt,
  };
}

function updateExpirationTimers(
  conversationId: string,
  newestUnreadId: number,
  messagesWithExpireTimer: Map<
    string,
    {
      id: string;
      expireTimer: number;
    }
  >,
  readAt?: number
) {
  const db = getInstance();

  const rowsWithSameExpireTimer = new Map();
  for (const row of messagesWithExpireTimer.values()) {
    const { expireTimer } = row;
    const expireTimerRow = rowsWithSameExpireTimer.get(expireTimer);

    if (expireTimerRow) {
      return;
    }

    const { expirationStartTimestamp, expiresAt } = getExpireData(
      expireTimer,
      readAt
    );

    rowsWithSameExpireTimer.set(expireTimer, {
      expirationStartTimestamp,
      expireTimer,
      expiresAt,
    });
  }

  rowsWithSameExpireTimer.forEach(
    ({ expirationStartTimestamp, expireTimer, expiresAt }) => {
      db.prepare<Query>(
        `
      UPDATE messages
      SET
        unread = 0,
        expires_at = $expiresAt,
        expirationStartTimestamp = $expirationStartTimestamp,
        json = json_patch(json, $jsonPatch)
      WHERE
        unread = 0 AND
        conversationId = $conversationId AND
        received_at <= $newestUnreadId AND
        expireTimer = $expireTimer
      `
      ).run({
        conversationId,
        expirationStartTimestamp,
        expireTimer,
        expiresAt,
        jsonPatch: JSON.stringify({
          expirationStartTimestamp,
          expires_at: expiresAt,
          unread: 0,
        }),
        newestUnreadId,
      });
    }
  );
}

async function getUnreadCountForConversation(
  conversationId: string
): Promise<number> {
  const db = getInstance();
  const row = db
    .prepare<Query>(
      `
      SELECT COUNT(*) AS unreadCount FROM messages
      WHERE unread = 1 AND
      conversationId = $conversationId AND
      type = 'incoming';
      `
    )
    .get({
      conversationId,
    });
  return row.unreadCount;
}

async function getUnreadByConversationAndMarkRead(
  conversationId: string,
  newestUnreadId: number,
  readAt?: number
): Promise<
  Array<Pick<MessageType, 'id' | 'source' | 'sourceUuid' | 'sent_at' | 'type'>>
> {
  const db = getInstance();
  return db.transaction(() => {
    const rows = db
      .prepare<Query>(
        `
        SELECT id, expires_at, expireTimer, expirationStartTimestamp, json
        FROM messages WHERE
          unread = $unread AND
          conversationId = $conversationId AND
          received_at <= $newestUnreadId
        ORDER BY received_at DESC, sent_at DESC;
        `
      )
      .all({
        unread: 1,
        conversationId,
        newestUnreadId,
      });

    if (!rows.length) {
      return [];
    }

    const messagesWithExpireTimer: Map<
      string,
      {
        id: string;
        expireTimer: number;
      }
    > = new Map();

    rows.forEach(row => {
      if (
        row.expireTimer &&
        (!row.expirationStartTimestamp || !row.expires_at)
      ) {
        messagesWithExpireTimer.set(row.id, {
          id: row.id,
          expireTimer: row.expireTimer,
        });
      }
    });

    db.prepare<Query>(
      `
        UPDATE messages
        SET
          unread = 0,
          json = json_patch(json, $jsonPatch)
        WHERE
          unread = $unread AND
          conversationId = $conversationId AND
          received_at <= $newestUnreadId;
        `
    ).run({
      conversationId,
      jsonPatch: JSON.stringify({ unread: 0 }),
      newestUnreadId,
      unread: 1,
    });

    if (messagesWithExpireTimer.size) {
      updateExpirationTimers(
        conversationId,
        newestUnreadId,
        messagesWithExpireTimer,
        readAt
      );
    }

    return rows.map(row => {
      const json = jsonToObject(row.json);
      const expireAttrs = {};
      const expiringMessage = messagesWithExpireTimer.get(row.id);
      if (expiringMessage) {
        const { expirationStartTimestamp, expiresAt } = getExpireData(
          expiringMessage.expireTimer,
          readAt
        );
        Object.assign(expireAttrs, {
          expirationStartTimestamp,
          expires_at: expiresAt,
        });
      }

      return {
        unread: false,
        ...pick(json, ['id', 'sent_at', 'source', 'sourceUuid', 'type']),
        ...expireAttrs,
      };
    });
  })();
}

async function getUnreadReactionsAndMarkRead(
  conversationId: string,
  newestUnreadId: number
): Promise<Array<Pick<ReactionType, 'targetAuthorUuid' | 'targetTimestamp'>>> {
  const db = getInstance();
  return db.transaction(() => {
    const unreadMessages = db
      .prepare<Query>(
        `
        SELECT targetAuthorUuid, targetTimestamp
        FROM reactions WHERE
          unread = 1 AND
          conversationId = $conversationId AND
          messageReceivedAt <= $newestUnreadId;
      `
      )
      .all({
        conversationId,
        newestUnreadId,
      });

    db.prepare(
      `
      UPDATE reactions SET
      unread = 0 WHERE
      conversationId = $conversationId AND
      messageReceivedAt <= $newestUnreadId;
    `
    ).run({
      conversationId,
      newestUnreadId,
    });

    return unreadMessages;
  })();
}

async function markReactionAsRead(
  targetAuthorUuid: string,
  targetTimestamp: number
): Promise<ReactionType | undefined> {
  const db = getInstance();
  return db.transaction(() => {
    const readReaction = db
      .prepare(
        `
          SELECT *
          FROM reactions
          WHERE
            targetAuthorUuid = $targetAuthorUuid AND
            targetTimestamp = $targetTimestamp AND
            unread = 1
          ORDER BY rowId DESC
          LIMIT 1;
        `
      )
      .get({
        targetAuthorUuid,
        targetTimestamp,
      });

    db.prepare(
      `
        UPDATE reactions SET
        unread = 0 WHERE
        targetAuthorUuid = $targetAuthorUuid AND
        targetTimestamp = $targetTimestamp;
      `
    ).run({
      targetAuthorUuid,
      targetTimestamp,
    });

    return readReaction;
  })();
}

async function addReaction({
  conversationId,
  emoji,
  fromId,
  messageReceivedAt,
  targetAuthorUuid,
  targetTimestamp,
}: ReactionType): Promise<void> {
  const db = getInstance();
  await db
    .prepare(
      `INSERT INTO reactions (
      conversationId,
      emoji,
      fromId,
      messageReceivedAt,
      targetAuthorUuid,
      targetTimestamp,
      unread
    ) VALUES (
      $conversationId,
      $emoji,
      $fromId,
      $messageReceivedAt,
      $targetAuthorUuid,
      $targetTimestamp,
      $unread
    );`
    )
    .run({
      conversationId,
      emoji,
      fromId,
      messageReceivedAt,
      targetAuthorUuid,
      targetTimestamp,
      unread: 1,
    });
}

async function removeReactionFromConversation({
  emoji,
  fromId,
  targetAuthorUuid,
  targetTimestamp,
}: {
  emoji: string;
  fromId: string;
  targetAuthorUuid: string;
  targetTimestamp: number;
}): Promise<void> {
  const db = getInstance();
  await db
    .prepare(
      `DELETE FROM reactions WHERE
      emoji = $emoji AND
      fromId = $fromId AND
      targetAuthorUuid = $targetAuthorUuid AND
      targetTimestamp = $targetTimestamp;`
    )
    .run({
      emoji,
      fromId,
      targetAuthorUuid,
      targetTimestamp,
    });
}

async function getOlderMessagesByConversation(
  conversationId: string,
  {
    limit = 100,
    receivedAt = Number.MAX_VALUE,
    sentAt = Number.MAX_VALUE,
    messageId,
  }: {
    limit?: number;
    receivedAt?: number;
    sentAt?: number;
    messageId?: string;
  } = {}
): Promise<Array<MessageTypeUnhydrated>> {
  const db = getInstance();
  let rows: JSONRows;

  if (messageId) {
    rows = db
      .prepare<Query>(
        `
        SELECT json FROM messages WHERE
          conversationId = $conversationId AND
          id != $messageId AND
          (
            (received_at = $received_at AND sent_at < $sent_at) OR
            received_at < $received_at
          )
        ORDER BY received_at DESC, sent_at DESC
        LIMIT $limit;
        `
      )
      .all({
        conversationId,
        received_at: receivedAt,
        sent_at: sentAt,
        limit,
        messageId,
      });
  } else {
    rows = db
      .prepare<Query>(
        `
        SELECT json FROM messages WHERE
        conversationId = $conversationId AND
        (
          (received_at = $received_at AND sent_at < $sent_at) OR
          received_at < $received_at
        )
        ORDER BY received_at DESC, sent_at DESC
        LIMIT $limit;
        `
      )
      .all({
        conversationId,
        received_at: receivedAt,
        sent_at: sentAt,
        limit,
      });
  }

  return rows.reverse();
}

async function getNewerMessagesByConversation(
  conversationId: string,
  {
    limit = 100,
    receivedAt = 0,
    sentAt = 0,
  }: { limit?: number; receivedAt?: number; sentAt?: number } = {}
): Promise<Array<MessageTypeUnhydrated>> {
  const db = getInstance();
  const rows: JSONRows = db
    .prepare<Query>(
      `
      SELECT json FROM messages WHERE
        conversationId = $conversationId AND
        (
          (received_at = $received_at AND sent_at > $sent_at) OR
          received_at > $received_at
        )
      ORDER BY received_at ASC, sent_at ASC
      LIMIT $limit;
      `
    )
    .all({
      conversationId,
      received_at: receivedAt,
      sent_at: sentAt,
      limit,
    });

  return rows;
}
function getOldestMessageForConversation(
  conversationId: string
): MessageMetricsType | undefined {
  const db = getInstance();
  const row = db
    .prepare<Query>(
      `
      SELECT * FROM messages WHERE
        conversationId = $conversationId
      ORDER BY received_at ASC, sent_at ASC
      LIMIT 1;
      `
    )
    .get({
      conversationId,
    });

  if (!row) {
    return undefined;
  }

  return row;
}
function getNewestMessageForConversation(
  conversationId: string
): MessageMetricsType | undefined {
  const db = getInstance();
  const row = db
    .prepare<Query>(
      `
      SELECT * FROM messages WHERE
        conversationId = $conversationId
      ORDER BY received_at DESC, sent_at DESC
      LIMIT 1;
      `
    )
    .get({
      conversationId,
    });

  if (!row) {
    return undefined;
  }

  return row;
}

async function getLastConversationActivity({
  conversationId,
  ourConversationId,
}: {
  conversationId: string;
  ourConversationId: string;
}): Promise<MessageType | undefined> {
  const db = getInstance();
  const row = prepare(
    db,
    `
      SELECT json FROM messages
      WHERE
        conversationId = $conversationId AND
        (type IS NULL
          OR
          type NOT IN (
            'profile-change',
            'verified-change',
            'message-history-unsynced',
            'keychange',
            'group-v1-migration',
            'universal-timer-notification'
          )
        ) AND
        (
          json_extract(json, '$.expirationTimerUpdate.fromSync') IS NULL
          OR
          json_extract(json, '$.expirationTimerUpdate.fromSync') != 1
        ) AND NOT
        (
          type = 'group-v2-change' AND
          json_extract(json, '$.groupV2Change.from') != $ourConversationId AND
          json_extract(json, '$.groupV2Change.details.length') = 1 AND
          json_extract(json, '$.groupV2Change.details[0].type') = 'member-remove' AND
          json_extract(json, '$.groupV2Change.details[0].conversationId') != $ourConversationId
        )
      ORDER BY received_at DESC, sent_at DESC
      LIMIT 1;
      `
  ).get({
    conversationId,
    ourConversationId,
  });

  if (!row) {
    return undefined;
  }

  return jsonToObject(row.json);
}
async function getLastConversationPreview({
  conversationId,
  ourConversationId,
}: {
  conversationId: string;
  ourConversationId: string;
}): Promise<MessageType | undefined> {
  const db = getInstance();
  const row = prepare(
    db,
    `
      SELECT json FROM messages
      WHERE
        conversationId = $conversationId AND
        (
          type IS NULL
          OR
          type NOT IN (
            'profile-change',
            'verified-change',
            'message-history-unsynced',
            'group-v1-migration',
            'universal-timer-notification'
          )
        ) AND NOT
        (
          type = 'group-v2-change' AND
          json_extract(json, '$.groupV2Change.from') != $ourConversationId AND
          json_extract(json, '$.groupV2Change.details.length') = 1 AND
          json_extract(json, '$.groupV2Change.details[0].type') = 'member-remove' AND
          json_extract(json, '$.groupV2Change.details[0].conversationId') != $ourConversationId
        )
      ORDER BY received_at DESC, sent_at DESC
      LIMIT 1;
      `
  ).get({
    conversationId,
    ourConversationId,
  });

  if (!row) {
    return undefined;
  }

  return jsonToObject(row.json);
}
function getOldestUnreadMessageForConversation(
  conversationId: string
): MessageMetricsType | undefined {
  const db = getInstance();
  const row = db
    .prepare<Query>(
      `
      SELECT * FROM messages WHERE
        conversationId = $conversationId AND
        unread = 1
      ORDER BY received_at ASC, sent_at ASC
      LIMIT 1;
      `
    )
    .get({
      conversationId,
    });

  if (!row) {
    return undefined;
  }

  return row;
}

function getTotalUnreadForConversation(conversationId: string): number {
  const db = getInstance();
  const row = db
    .prepare<Query>(
      `
      SELECT count(id)
      FROM messages
      WHERE
        conversationId = $conversationId AND
        unread = 1;
      `
    )
    .get({
      conversationId,
    });

  if (!row) {
    throw new Error('getTotalUnreadForConversation: Unable to get count');
  }

  return row['count(id)'];
}

async function getMessageMetricsForConversation(
  conversationId: string
): Promise<ConversationMetricsType> {
  const oldest = getOldestMessageForConversation(conversationId);
  const newest = getNewestMessageForConversation(conversationId);
  const oldestUnread = getOldestUnreadMessageForConversation(conversationId);
  const totalUnread = getTotalUnreadForConversation(conversationId);

  return {
    oldest: oldest ? pick(oldest, ['received_at', 'sent_at', 'id']) : undefined,
    newest: newest ? pick(newest, ['received_at', 'sent_at', 'id']) : undefined,
    oldestUnread: oldestUnread
      ? pick(oldestUnread, ['received_at', 'sent_at', 'id'])
      : undefined,
    totalUnread,
  };
}

async function hasGroupCallHistoryMessage(
  conversationId: string,
  eraId: string
): Promise<boolean> {
  const db = getInstance();

  const row: { 'count(*)': number } | undefined = db
    .prepare<Query>(
      `
      SELECT count(*) FROM messages
      WHERE conversationId = $conversationId
      AND type = 'call-history'
      AND json_extract(json, '$.callHistoryDetails.callMode') = 'Group'
      AND json_extract(json, '$.callHistoryDetails.eraId') = $eraId
      LIMIT 1;
      `
    )
    .get({
      conversationId,
      eraId,
    });

  if (row) {
    return Boolean(row['count(*)']);
  }
  return false;
}

async function migrateConversationMessages(
  obsoleteId: string,
  currentId: string
): Promise<void> {
  const db = getInstance();

  db.prepare<Query>(
    `
    UPDATE messages SET
      conversationId = $currentId,
      json = json_set(json, '$.conversationId', $currentId)
    WHERE conversationId = $obsoleteId;
    `
  ).run({
    obsoleteId,
    currentId,
  });
}

async function getMessagesBySentAt(
  sentAt: number
): Promise<Array<MessageType>> {
  const db = getInstance();
  const rows: JSONRows = db
    .prepare<Query>(
      `
      SELECT json FROM messages
      WHERE sent_at = $sent_at
      ORDER BY received_at DESC, sent_at DESC;
      `
    )
    .all({
      sent_at: sentAt,
    });

  return rows.map(row => jsonToObject(row.json));
}

async function getExpiredMessages(): Promise<Array<MessageType>> {
  const db = getInstance();
  const now = Date.now();

  const rows: JSONRows = db
    .prepare<Query>(
      `
      SELECT json FROM messages WHERE
        expires_at IS NOT NULL AND
        expires_at <= $expires_at
      ORDER BY expires_at ASC;
      `
    )
    .all({
      expires_at: now,
    });

  return rows.map(row => jsonToObject(row.json));
}

async function getOutgoingWithoutExpiresAt(): Promise<Array<MessageType>> {
  const db = getInstance();
  const rows: JSONRows = db
    .prepare<EmptyQuery>(
      `
      SELECT json FROM messages
      INDEXED BY messages_without_timer
      WHERE
        expireTimer > 0 AND
        expires_at IS NULL AND
        type IS 'outgoing'
      ORDER BY expires_at ASC;
      `
    )
    .all();

  return rows.map(row => jsonToObject(row.json));
}

async function getNextExpiringMessage(): Promise<MessageType | undefined> {
  const db = getInstance();

  // Note: we avoid 'IS NOT NULL' here because it does seem to bypass our index
  const rows: JSONRows = db
    .prepare<EmptyQuery>(
      `
      SELECT json FROM messages
      WHERE expires_at > 0
      ORDER BY expires_at ASC
      LIMIT 1;
      `
    )
    .all();

  if (!rows || rows.length < 1) {
    return undefined;
  }

  return jsonToObject(rows[0].json);
}

async function getNextTapToViewMessageTimestampToAgeOut(): Promise<
  undefined | number
> {
  const db = getInstance();
  const row = db
    .prepare<EmptyQuery>(
      `
      SELECT json FROM messages
      WHERE
        isViewOnce = 1
        AND (isErased IS NULL OR isErased != 1)
      ORDER BY received_at ASC, sent_at ASC
      LIMIT 1;
      `
    )
    .get();

  if (!row) {
    return undefined;
  }

  const data = jsonToObject(row.json);
  const result = data.received_at_ms || data.received_at;
  return isNormalNumber(result) ? result : undefined;
}

async function getTapToViewMessagesNeedingErase(): Promise<Array<MessageType>> {
  const db = getInstance();
  const THIRTY_DAYS_AGO = Date.now() - 30 * 24 * 60 * 60 * 1000;

  const rows: JSONRows = db
    .prepare<Query>(
      `
      SELECT json
      FROM messages
      WHERE
        isViewOnce = 1
        AND (isErased IS NULL OR isErased != 1)
        AND received_at <= $THIRTY_DAYS_AGO
      ORDER BY received_at ASC, sent_at ASC;
      `
    )
    .all({
      THIRTY_DAYS_AGO,
    });

  return rows.map(row => jsonToObject(row.json));
}

function saveUnprocessedSync(data: UnprocessedType): string {
  const db = getInstance();
  const {
    id,
    timestamp,
    version,
    attempts,
    envelope,
    source,
    sourceUuid,
    sourceDevice,
    serverGuid,
    serverTimestamp,
    decrypted,
  } = data;
  if (!id) {
    throw new Error('saveUnprocessedSync: id was falsey');
  }

  prepare(
    db,
    `
    INSERT OR REPLACE INTO unprocessed (
      id,
      timestamp,
      version,
      attempts,
      envelope,
      source,
      sourceUuid,
      sourceDevice,
      serverGuid,
      serverTimestamp,
      decrypted
    ) values (
      $id,
      $timestamp,
      $version,
      $attempts,
      $envelope,
      $source,
      $sourceUuid,
      $sourceDevice,
      $serverGuid,
      $serverTimestamp,
      $decrypted
    );
    `
  ).run({
    id,
    timestamp,
    version,
    attempts,
    envelope: envelope || null,
    source: source || null,
    sourceUuid: sourceUuid || null,
    sourceDevice: sourceDevice || null,
    serverGuid: serverGuid || null,
    serverTimestamp: serverTimestamp || null,
    decrypted: decrypted || null,
  });

  return id;
}

async function updateUnprocessedAttempts(
  id: string,
  attempts: number
): Promise<void> {
  const db = getInstance();
  db.prepare<Query>(
    `
    UPDATE unprocessed
    SET attempts = $attempts
    WHERE id = $id;
    `
  ).run({
    id,
    attempts,
  });
}

function updateUnprocessedWithDataSync(
  id: string,
  data: UnprocessedUpdateType
): void {
  const db = getInstance();
  const {
    source,
    sourceUuid,
    sourceDevice,
    serverGuid,
    serverTimestamp,
    decrypted,
  } = data;

  prepare(
    db,
    `
    UPDATE unprocessed SET
      source = $source,
      sourceUuid = $sourceUuid,
      sourceDevice = $sourceDevice,
      serverGuid = $serverGuid,
      serverTimestamp = $serverTimestamp,
      decrypted = $decrypted
    WHERE id = $id;
    `
  ).run({
    id,
    source: source || null,
    sourceUuid: sourceUuid || null,
    sourceDevice: sourceDevice || null,
    serverGuid: serverGuid || null,
    serverTimestamp: serverTimestamp || null,
    decrypted: decrypted || null,
  });
}

async function updateUnprocessedWithData(
  id: string,
  data: UnprocessedUpdateType
): Promise<void> {
  return updateUnprocessedWithDataSync(id, data);
}

async function updateUnprocessedsWithData(
  arrayOfUnprocessed: Array<{ id: string; data: UnprocessedUpdateType }>
): Promise<void> {
  const db = getInstance();

  db.transaction(() => {
    for (const { id, data } of arrayOfUnprocessed) {
      assertSync(updateUnprocessedWithDataSync(id, data));
    }
  })();
}

async function getUnprocessedById(
  id: string
): Promise<UnprocessedType | undefined> {
  const db = getInstance();
  const row = db
    .prepare<Query>('SELECT * FROM unprocessed WHERE id = $id;')
    .get({
      id,
    });

  return row;
}

async function getUnprocessedCount(): Promise<number> {
  const db = getInstance();
  const row = db.prepare<EmptyQuery>('SELECT count(*) from unprocessed;').get();

  if (!row) {
    throw new Error('getUnprocessedCount: Unable to get count of unprocessed');
  }

  return row['count(*)'];
}

async function getAllUnprocessed(): Promise<Array<UnprocessedType>> {
  const db = getInstance();
  const rows = db
    .prepare<EmptyQuery>(
      `
      SELECT *
      FROM unprocessed
      ORDER BY timestamp ASC;
      `
    )
    .all();

  return rows;
}

async function removeUnprocessed(id: string | Array<string>): Promise<void> {
  const db = getInstance();

  if (!Array.isArray(id)) {
    prepare(db, 'DELETE FROM unprocessed WHERE id = $id;').run({ id });

    return;
  }

  if (!id.length) {
    throw new Error('removeUnprocessed: No ids to delete!');
  }

  // Our node interface doesn't seem to allow you to replace one single ? with an array
  db.prepare<ArrayQuery>(
    `
    DELETE FROM unprocessed
    WHERE id IN ( ${id.map(() => '?').join(', ')} );
    `
  ).run(id);
}

async function removeAllUnprocessed(): Promise<void> {
  const db = getInstance();
  db.prepare<EmptyQuery>('DELETE FROM unprocessed;').run();
}

// Attachment Downloads

const ATTACHMENT_DOWNLOADS_TABLE = 'attachment_downloads';
async function getNextAttachmentDownloadJobs(
  limit?: number,
  options: { timestamp?: number } = {}
): Promise<Array<AttachmentDownloadJobType>> {
  const db = getInstance();
  const timestamp =
    options && options.timestamp ? options.timestamp : Date.now();

  const rows: JSONRows = db
    .prepare<Query>(
      `
      SELECT json
      FROM attachment_downloads
      WHERE pending = 0 AND timestamp <= $timestamp
      ORDER BY timestamp DESC
      LIMIT $limit;
      `
    )
    .all({
      limit: limit || 3,
      timestamp,
    });

  return rows.map(row => jsonToObject(row.json));
}
async function saveAttachmentDownloadJob(
  job: AttachmentDownloadJobType
): Promise<void> {
  const db = getInstance();
  const { id, pending, timestamp } = job;
  if (!id) {
    throw new Error(
      'saveAttachmentDownloadJob: Provided job did not have a truthy id'
    );
  }

  db.prepare<Query>(
    `
    INSERT OR REPLACE INTO attachment_downloads (
      id,
      pending,
      timestamp,
      json
    ) values (
      $id,
      $pending,
      $timestamp,
      $json
    )
    `
  ).run({
    id,
    pending,
    timestamp,
    json: objectToJSON(job),
  });
}
async function setAttachmentDownloadJobPending(
  id: string,
  pending: boolean
): Promise<void> {
  const db = getInstance();
  db.prepare<Query>(
    `
    UPDATE attachment_downloads
    SET pending = $pending
    WHERE id = $id;
    `
  ).run({
    id,
    pending: pending ? 1 : 0,
  });
}
async function resetAttachmentDownloadPending(): Promise<void> {
  const db = getInstance();
  db.prepare<EmptyQuery>(
    `
    UPDATE attachment_downloads
    SET pending = 0
    WHERE pending != 0;
    `
  ).run();
}
function removeAttachmentDownloadJob(id: string): Promise<void> {
  return removeById(ATTACHMENT_DOWNLOADS_TABLE, id);
}
function removeAllAttachmentDownloadJobs(): Promise<void> {
  return removeAllFromTable(ATTACHMENT_DOWNLOADS_TABLE);
}

// Stickers

async function createOrUpdateStickerPack(pack: StickerPackType): Promise<void> {
  const db = getInstance();
  const {
    attemptedStatus,
    author,
    coverStickerId,
    createdAt,
    downloadAttempts,
    id,
    installedAt,
    key,
    lastUsed,
    status,
    stickerCount,
    title,
  } = pack;
  if (!id) {
    throw new Error(
      'createOrUpdateStickerPack: Provided data did not have a truthy id'
    );
  }

  const rows = db
    .prepare<Query>(
      `
      SELECT id
      FROM sticker_packs
      WHERE id = $id;
      `
    )
    .all({ id });
  const payload = {
    attemptedStatus,
    author,
    coverStickerId,
    createdAt: createdAt || Date.now(),
    downloadAttempts: downloadAttempts || 1,
    id,
    installedAt,
    key,
    lastUsed: lastUsed || null,
    status,
    stickerCount,
    title,
  };

  if (rows && rows.length) {
    db.prepare<Query>(
      `
      UPDATE sticker_packs SET
        attemptedStatus = $attemptedStatus,
        author = $author,
        coverStickerId = $coverStickerId,
        createdAt = $createdAt,
        downloadAttempts = $downloadAttempts,
        installedAt = $installedAt,
        key = $key,
        lastUsed = $lastUsed,
        status = $status,
        stickerCount = $stickerCount,
        title = $title
      WHERE id = $id;
      `
    ).run(payload);

    return;
  }

  db.prepare<Query>(
    `
    INSERT INTO sticker_packs (
      attemptedStatus,
      author,
      coverStickerId,
      createdAt,
      downloadAttempts,
      id,
      installedAt,
      key,
      lastUsed,
      status,
      stickerCount,
      title
    ) values (
      $attemptedStatus,
      $author,
      $coverStickerId,
      $createdAt,
      $downloadAttempts,
      $id,
      $installedAt,
      $key,
      $lastUsed,
      $status,
      $stickerCount,
      $title
    )
    `
  ).run(payload);
}
async function updateStickerPackStatus(
  id: string,
  status: StickerPackStatusType,
  options?: { timestamp: number }
): Promise<void> {
  const db = getInstance();
  const timestamp = options ? options.timestamp || Date.now() : Date.now();
  const installedAt = status === 'installed' ? timestamp : null;

  db.prepare<Query>(
    `
    UPDATE sticker_packs
    SET status = $status, installedAt = $installedAt
    WHERE id = $id;
    `
  ).run({
    id,
    status,
    installedAt,
  });
}
async function clearAllErrorStickerPackAttempts(): Promise<void> {
  const db = getInstance();

  db.prepare<EmptyQuery>(
    `
    UPDATE sticker_packs
    SET downloadAttempts = 0
    WHERE status = 'error';
    `
  ).run();
}
async function createOrUpdateSticker(sticker: StickerType): Promise<void> {
  const db = getInstance();
  const {
    emoji,
    height,
    id,
    isCoverOnly,
    lastUsed,
    packId,
    path,
    width,
  } = sticker;

  if (!isNumber(id)) {
    throw new Error(
      'createOrUpdateSticker: Provided data did not have a numeric id'
    );
  }
  if (!packId) {
    throw new Error(
      'createOrUpdateSticker: Provided data did not have a truthy id'
    );
  }

  db.prepare<Query>(
    `
    INSERT OR REPLACE INTO stickers (
      emoji,
      height,
      id,
      isCoverOnly,
      lastUsed,
      packId,
      path,
      width
    ) values (
      $emoji,
      $height,
      $id,
      $isCoverOnly,
      $lastUsed,
      $packId,
      $path,
      $width
    )
    `
  ).run({
    emoji,
    height,
    id,
    isCoverOnly: isCoverOnly ? 1 : 0,
    lastUsed: lastUsed || null,
    packId,
    path,
    width,
  });
}
async function updateStickerLastUsed(
  packId: string,
  stickerId: number,
  lastUsed: number
): Promise<void> {
  const db = getInstance();
  db.prepare<Query>(
    `
    UPDATE stickers
    SET lastUsed = $lastUsed
    WHERE id = $id AND packId = $packId;
    `
  ).run({
    id: stickerId,
    packId,
    lastUsed,
  });
  db.prepare<Query>(
    `
    UPDATE sticker_packs
    SET lastUsed = $lastUsed
    WHERE id = $id;
    `
  ).run({
    id: packId,
    lastUsed,
  });
}
async function addStickerPackReference(
  messageId: string,
  packId: string
): Promise<void> {
  const db = getInstance();

  if (!messageId) {
    throw new Error(
      'addStickerPackReference: Provided data did not have a truthy messageId'
    );
  }
  if (!packId) {
    throw new Error(
      'addStickerPackReference: Provided data did not have a truthy packId'
    );
  }

  db.prepare<Query>(
    `
    INSERT OR REPLACE INTO sticker_references (
      messageId,
      packId
    ) values (
      $messageId,
      $packId
    )
    `
  ).run({
    messageId,
    packId,
  });
}
async function deleteStickerPackReference(
  messageId: string,
  packId: string
): Promise<Array<string>> {
  const db = getInstance();

  if (!messageId) {
    throw new Error(
      'addStickerPackReference: Provided data did not have a truthy messageId'
    );
  }
  if (!packId) {
    throw new Error(
      'addStickerPackReference: Provided data did not have a truthy packId'
    );
  }

  return db
    .transaction(() => {
      // We use an immediate transaction here to immediately acquire an exclusive lock,
      //   which would normally only happen when we did our first write.

      // We need this to ensure that our five queries are all atomic, with no
      // other changes happening while we do it:
      // 1. Delete our target messageId/packId references
      // 2. Check the number of references still pointing at packId
      // 3. If that number is zero, get pack from sticker_packs database
      // 4. If it's not installed, then grab all of its sticker paths
      // 5. If it's not installed, then sticker pack (which cascades to all
      //    stickers and references)
      db.prepare<Query>(
        `
        DELETE FROM sticker_references
        WHERE messageId = $messageId AND packId = $packId;
        `
      ).run({
        messageId,
        packId,
      });

      const countRow = db
        .prepare<Query>(
          `
          SELECT count(*) FROM sticker_references
          WHERE packId = $packId;
          `
        )
        .get({ packId });
      if (!countRow) {
        throw new Error(
          'deleteStickerPackReference: Unable to get count of references'
        );
      }
      const count = countRow['count(*)'];
      if (count > 0) {
        return [];
      }

      const packRow: { status: StickerPackStatusType } = db
        .prepare<Query>(
          `
          SELECT status FROM sticker_packs
          WHERE id = $packId;
          `
        )
        .get({ packId });
      if (!packRow) {
        console.log('deleteStickerPackReference: did not find referenced pack');
        return [];
      }
      const { status } = packRow;

      if (status === 'installed') {
        return [];
      }

      const stickerPathRows: Array<{ path: string }> = db
        .prepare<Query>(
          `
          SELECT path FROM stickers
          WHERE packId = $packId;
          `
        )
        .all({
          packId,
        });
      db.prepare<Query>(
        `
        DELETE FROM sticker_packs
        WHERE id = $packId;
        `
      ).run({
        packId,
      });

      return (stickerPathRows || []).map(row => row.path);
    })
    .immediate();
}

async function deleteStickerPack(packId: string): Promise<Array<string>> {
  const db = getInstance();

  if (!packId) {
    throw new Error(
      'deleteStickerPack: Provided data did not have a truthy packId'
    );
  }

  return db
    .transaction(() => {
      // We use an immediate transaction here to immediately acquire an exclusive lock,
      //   which would normally only happen when we did our first write.

      // We need this to ensure that our two queries are atomic, with no other changes
      //   happening while we do it:
      // 1. Grab all of target pack's sticker paths
      // 2. Delete sticker pack (which cascades to all stickers and references)

      const stickerPathRows: Array<{ path: string }> = db
        .prepare<Query>(
          `
          SELECT path FROM stickers
          WHERE packId = $packId;
          `
        )
        .all({
          packId,
        });
      db.prepare<Query>(
        `
        DELETE FROM sticker_packs
        WHERE id = $packId;
        `
      ).run({ packId });

      return (stickerPathRows || []).map(row => row.path);
    })
    .immediate();
}

async function getStickerCount(): Promise<number> {
  const db = getInstance();

  const row = db.prepare<EmptyQuery>('SELECT count(*) from stickers;').get();

  if (!row) {
    throw new Error('getStickerCount: Unable to get count of stickers');
  }

  return row['count(*)'];
}
async function getAllStickerPacks(): Promise<Array<StickerPackType>> {
  const db = getInstance();

  const rows = db
    .prepare<EmptyQuery>(
      `
      SELECT * FROM sticker_packs
      ORDER BY installedAt DESC, createdAt DESC
      `
    )
    .all();

  return rows || [];
}
async function getAllStickers(): Promise<Array<StickerType>> {
  const db = getInstance();

  const rows = db
    .prepare<EmptyQuery>(
      `
      SELECT * FROM stickers
      ORDER BY packId ASC, id ASC
      `
    )
    .all();

  return (rows || []).map(row => rowToSticker(row));
}
async function getRecentStickers({ limit }: { limit?: number } = {}): Promise<
  Array<StickerType>
> {
  const db = getInstance();

  // Note: we avoid 'IS NOT NULL' here because it does seem to bypass our index
  const rows = db
    .prepare<Query>(
      `
      SELECT stickers.* FROM stickers
      JOIN sticker_packs on stickers.packId = sticker_packs.id
      WHERE stickers.lastUsed > 0 AND sticker_packs.status = 'installed'
      ORDER BY stickers.lastUsed DESC
      LIMIT $limit
      `
    )
    .all({
      limit: limit || 24,
    });

  return (rows || []).map(row => rowToSticker(row));
}

// Emojis
async function updateEmojiUsage(
  shortName: string,
  timeUsed: number = Date.now()
): Promise<void> {
  const db = getInstance();

  db.transaction(() => {
    const rows = db
      .prepare<Query>(
        `
        SELECT * FROM emojis
        WHERE shortName = $shortName;
        `
      )
      .get({
        shortName,
      });

    if (rows) {
      db.prepare<Query>(
        `
        UPDATE emojis
        SET lastUsage = $timeUsed
        WHERE shortName = $shortName;
        `
      ).run({ shortName, timeUsed });
    } else {
      db.prepare<Query>(
        `
        INSERT INTO emojis(shortName, lastUsage)
        VALUES ($shortName, $timeUsed);
        `
      ).run({ shortName, timeUsed });
    }
  })();
}

async function getRecentEmojis(limit = 32): Promise<Array<EmojiType>> {
  const db = getInstance();
  const rows = db
    .prepare<Query>(
      `
      SELECT *
      FROM emojis
      ORDER BY lastUsage DESC
      LIMIT $limit;
      `
    )
    .all({ limit });

  return rows || [];
}

// All data in database
async function removeAll(): Promise<void> {
  const db = getInstance();

  db.transaction(() => {
    db.exec(`
      DELETE FROM conversations;
      DELETE FROM identityKeys;
      DELETE FROM items;
      DELETE FROM messages;
      DELETE FROM preKeys;
      DELETE FROM senderKeys;
      DELETE FROM sessions;
      DELETE FROM signedPreKeys;
      DELETE FROM unprocessed;
      DELETE FROM attachment_downloads;
      DELETE FROM messages_fts;
      DELETE FROM stickers;
      DELETE FROM sticker_packs;
      DELETE FROM sticker_references;
      DELETE FROM jobs;
    `);
  })();
}

// Anything that isn't user-visible data
async function removeAllConfiguration(): Promise<void> {
  const db = getInstance();
  const patch: Partial<ConversationType> = { senderKeyInfo: undefined };

  db.transaction(() => {
    db.exec(
      `
      DELETE FROM identityKeys;
      DELETE FROM items;
      DELETE FROM preKeys;
      DELETE FROM senderKeys;
      DELETE FROM sessions;
      DELETE FROM signedPreKeys;
      DELETE FROM unprocessed;
      DELETE FROM jobs;
    `
    );
    db.prepare('UPDATE conversations SET json = json_patch(json, $patch);').run(
      {
        patch: JSON.stringify(patch),
      }
    );
  })();
}

async function getMessagesNeedingUpgrade(
  limit: number,
  { maxVersion }: { maxVersion: number }
): Promise<Array<MessageType>> {
  const db = getInstance();
  const rows: JSONRows = db
    .prepare<Query>(
      `
      SELECT json
      FROM messages
      WHERE schemaVersion IS NULL OR schemaVersion < $maxVersion
      LIMIT $limit;
      `
    )
    .all({
      maxVersion,
      limit,
    });

  return rows.map(row => jsonToObject(row.json));
}

async function getMessagesWithVisualMediaAttachments(
  conversationId: string,
  { limit }: { limit: number }
): Promise<Array<MessageType>> {
  const db = getInstance();
  const rows: JSONRows = db
    .prepare<Query>(
      `
      SELECT json FROM messages WHERE
        conversationId = $conversationId AND
        hasVisualMediaAttachments = 1
      ORDER BY received_at DESC, sent_at DESC
      LIMIT $limit;
      `
    )
    .all({
      conversationId,
      limit,
    });

  return rows.map(row => jsonToObject(row.json));
}

async function getMessagesWithFileAttachments(
  conversationId: string,
  { limit }: { limit: number }
): Promise<Array<MessageType>> {
  const db = getInstance();
  const rows = db
    .prepare<Query>(
      `
      SELECT json FROM messages WHERE
        conversationId = $conversationId AND
        hasFileAttachments = 1
      ORDER BY received_at DESC, sent_at DESC
      LIMIT $limit;
      `
    )
    .all({
      conversationId,
      limit,
    });

  return map(rows, row => jsonToObject(row.json));
}

async function getMessageServerGuidsForSpam(
  conversationId: string
): Promise<Array<string>> {
  const db = getInstance();

  // The server's maximum is 3, which is why you see `LIMIT 3` in this query. Note that we
  //   use `pluck` here to only get the first column!
  return db
    .prepare<Query>(
      `
      SELECT serverGuid
      FROM messages
      WHERE conversationId = $conversationId
      AND type = 'incoming'
      AND serverGuid IS NOT NULL
      ORDER BY received_at DESC, sent_at DESC
      LIMIT 3;
      `
    )
    .pluck(true)
    .all({ conversationId });
}

function getExternalFilesForMessage(message: MessageType): Array<string> {
  const { attachments, contact, quote, preview, sticker } = message;
  const files: Array<string> = [];

  forEach(attachments, attachment => {
    const { path: file, thumbnail, screenshot } = attachment;
    if (file) {
      files.push(file);
    }

    if (thumbnail && thumbnail.path) {
      files.push(thumbnail.path);
    }

    if (screenshot && screenshot.path) {
      files.push(screenshot.path);
    }
  });

  if (quote && quote.attachments && quote.attachments.length) {
    forEach(quote.attachments, attachment => {
      const { thumbnail } = attachment;

      if (thumbnail && thumbnail.path) {
        files.push(thumbnail.path);
      }
    });
  }

  if (contact && contact.length) {
    forEach(contact, item => {
      const { avatar } = item;

      if (avatar && avatar.avatar && avatar.avatar.path) {
        files.push(avatar.avatar.path);
      }
    });
  }

  if (preview && preview.length) {
    forEach(preview, item => {
      const { image } = item;

      if (image && image.path) {
        files.push(image.path);
      }
    });
  }

  if (sticker && sticker.data && sticker.data.path) {
    files.push(sticker.data.path);

    if (sticker.data.thumbnail && sticker.data.thumbnail.path) {
      files.push(sticker.data.thumbnail.path);
    }
  }

  return files;
}

function getExternalFilesForConversation(
  conversation: Pick<ConversationType, 'avatar' | 'profileAvatar'>
): Array<string> {
  const { avatar, profileAvatar } = conversation;
  const files: Array<string> = [];

  if (avatar && avatar.path) {
    files.push(avatar.path);
  }

  if (profileAvatar && profileAvatar.path) {
    files.push(profileAvatar.path);
  }

  return files;
}

function getExternalDraftFilesForConversation(
  conversation: Pick<ConversationType, 'draftAttachments'>
): Array<string> {
  const draftAttachments = conversation.draftAttachments || [];
  const files: Array<string> = [];

  forEach(draftAttachments, attachment => {
    const { path: file, screenshotPath } = attachment;
    if (file) {
      files.push(file);
    }

    if (screenshotPath) {
      files.push(screenshotPath);
    }
  });

  return files;
}

async function removeKnownAttachments(
  allAttachments: Array<string>
): Promise<Array<string>> {
  const db = getInstance();
  const lookup: Dictionary<boolean> = fromPairs(
    map(allAttachments, file => [file, true])
  );
  const chunkSize = 50;

  const total = await getMessageCount();
  console.log(
    `removeKnownAttachments: About to iterate through ${total} messages`
  );

  let count = 0;
  let complete = false;
  let id: string | number = '';

  while (!complete) {
    const rows: JSONRows = db
      .prepare<Query>(
        `
        SELECT json FROM messages
        WHERE id > $id
        ORDER BY id ASC
        LIMIT $chunkSize;
        `
      )
      .all({
        id,
        chunkSize,
      });

    const messages: Array<MessageType> = rows.map(row =>
      jsonToObject(row.json)
    );
    messages.forEach(message => {
      const externalFiles = getExternalFilesForMessage(message);
      forEach(externalFiles, file => {
        delete lookup[file];
      });
    });

    const lastMessage: MessageType | undefined = last(messages);
    if (lastMessage) {
      ({ id } = lastMessage);
    }
    complete = messages.length < chunkSize;
    count += messages.length;
  }

  console.log(`removeKnownAttachments: Done processing ${count} messages`);

  complete = false;
  count = 0;
  // Though conversations.id is a string, this ensures that, when coerced, this
  //   value is still a string but it's smaller than every other string.
  id = 0;

  const conversationTotal = await getConversationCount();
  console.log(
    `removeKnownAttachments: About to iterate through ${conversationTotal} conversations`
  );

  while (!complete) {
    const rows = db
      .prepare<Query>(
        `
        SELECT json FROM conversations
        WHERE id > $id
        ORDER BY id ASC
        LIMIT $chunkSize;
        `
      )
      .all({
        id,
        chunkSize,
      });

    const conversations: Array<ConversationType> = map(rows, row =>
      jsonToObject(row.json)
    );
    conversations.forEach(conversation => {
      const externalFiles = getExternalFilesForConversation(conversation);
      externalFiles.forEach(file => {
        delete lookup[file];
      });
    });

    const lastMessage: ConversationType | undefined = last(conversations);
    if (lastMessage) {
      ({ id } = lastMessage);
    }
    complete = conversations.length < chunkSize;
    count += conversations.length;
  }

  console.log(`removeKnownAttachments: Done processing ${count} conversations`);

  return Object.keys(lookup);
}

async function removeKnownStickers(
  allStickers: Array<string>
): Promise<Array<string>> {
  const db = getInstance();
  const lookup: Dictionary<boolean> = fromPairs(
    map(allStickers, file => [file, true])
  );
  const chunkSize = 50;

  const total = getStickerCount();
  console.log(
    `removeKnownStickers: About to iterate through ${total} stickers`
  );

  let count = 0;
  let complete = false;
  let rowid = 0;

  while (!complete) {
    const rows: Array<{ rowid: number; path: string }> = db
      .prepare<Query>(
        `
        SELECT rowid, path FROM stickers
        WHERE rowid > $rowid
        ORDER BY rowid ASC
        LIMIT $chunkSize;
        `
      )
      .all({
        rowid,
        chunkSize,
      });

    const files: Array<string> = rows.map(row => row.path);
    files.forEach(file => {
      delete lookup[file];
    });

    const lastSticker = last(rows);
    if (lastSticker) {
      ({ rowid } = lastSticker);
    }
    complete = rows.length < chunkSize;
    count += rows.length;
  }

  console.log(`removeKnownStickers: Done processing ${count} stickers`);

  return Object.keys(lookup);
}

async function removeKnownDraftAttachments(
  allStickers: Array<string>
): Promise<Array<string>> {
  const db = getInstance();
  const lookup: Dictionary<boolean> = fromPairs(
    map(allStickers, file => [file, true])
  );
  const chunkSize = 50;

  const total = await getConversationCount();
  console.log(
    `removeKnownDraftAttachments: About to iterate through ${total} conversations`
  );

  let complete = false;
  let count = 0;
  // Though conversations.id is a string, this ensures that, when coerced, this
  //   value is still a string but it's smaller than every other string.
  let id: number | string = 0;

  while (!complete) {
    const rows: JSONRows = db
      .prepare<Query>(
        `
        SELECT json FROM conversations
        WHERE id > $id
        ORDER BY id ASC
        LIMIT $chunkSize;
        `
      )
      .all({
        id,
        chunkSize,
      });

    const conversations: Array<ConversationType> = rows.map(row =>
      jsonToObject(row.json)
    );
    conversations.forEach(conversation => {
      const externalFiles = getExternalDraftFilesForConversation(conversation);
      externalFiles.forEach(file => {
        delete lookup[file];
      });
    });

    const lastMessage: ConversationType | undefined = last(conversations);
    if (lastMessage) {
      ({ id } = lastMessage);
    }
    complete = conversations.length < chunkSize;
    count += conversations.length;
  }

  console.log(
    `removeKnownDraftAttachments: Done processing ${count} conversations`
  );

  return Object.keys(lookup);
}

async function getJobsInQueue(queueType: string): Promise<Array<StoredJob>> {
  const db = getInstance();

  return db
    .prepare<Query>(
      `
      SELECT id, timestamp, data
      FROM jobs
      WHERE queueType = $queueType
      ORDER BY timestamp;
      `
    )
    .all({ queueType })
    .map(row => ({
      id: row.id,
      queueType,
      timestamp: row.timestamp,
      data: isNotNil(row.data) ? JSON.parse(row.data) : undefined,
    }));
}

async function insertJob(job: Readonly<StoredJob>): Promise<void> {
  const db = getInstance();

  db.prepare<Query>(
    `
      INSERT INTO jobs
      (id, queueType, timestamp, data)
      VALUES
      ($id, $queueType, $timestamp, $data);
    `
  ).run({
    id: job.id,
    queueType: job.queueType,
    timestamp: job.timestamp,
    data: isNotNil(job.data) ? JSON.stringify(job.data) : null,
  });
}

async function deleteJob(id: string): Promise<void> {
  const db = getInstance();

  db.prepare<Query>('DELETE FROM jobs WHERE id = $id').run({ id });
}

async function updateAllConversationColors(
  conversationColor?: ConversationColorType,
  customColorData?: {
    id: string;
    value: CustomColorType;
  }
): Promise<void> {
  const db = getInstance();

  db.prepare<Query>(
    `
    UPDATE conversations
    SET json = JSON_PATCH(json, $patch);
    `
  ).run({
    patch: JSON.stringify({
      conversationColor: conversationColor || null,
      customColor: customColorData?.value || null,
      customColorId: customColorData?.id || null,
    }),
  });
}<|MERGE_RESOLUTION|>--- conflicted
+++ resolved
@@ -1838,8 +1838,6 @@
   console.log('updateToSchemaVersion31: success!');
 }
 
-<<<<<<< HEAD
-=======
 function updateToSchemaVersion32(currentVersion: number, db: Database) {
   if (currentVersion >= 32) {
     return;
@@ -1859,7 +1857,6 @@
   console.log('updateToSchemaVersion32: success!');
 }
 
->>>>>>> 8a429ad5
 const SCHEMA_VERSIONS = [
   updateToSchemaVersion1,
   updateToSchemaVersion2,
@@ -1892,10 +1889,7 @@
   updateToSchemaVersion29,
   updateToSchemaVersion30,
   updateToSchemaVersion31,
-<<<<<<< HEAD
-=======
   updateToSchemaVersion32,
->>>>>>> 8a429ad5
 ];
 
 function updateSchema(db: Database): void {
