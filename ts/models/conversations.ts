// Copyright 2020-2021 Signal Messenger, LLC
// SPDX-License-Identifier: AGPL-3.0-only

/* eslint-disable class-methods-use-this */
/* eslint-disable camelcase */
import { ProfileKeyCredentialRequestContext } from 'zkgroup';
import { compact } from 'lodash';
import {
  MessageModelCollectionType,
  WhatIsThis,
  MessageAttributesType,
  ConversationAttributesType,
  VerificationOptions,
} from '../model-types.d';
import { CallMode, CallHistoryDetailsType } from '../types/Calling';
import {
  CallbackResultType,
  GroupV2InfoType,
  SendOptionsType,
} from '../textsecure/SendMessage';
import { ConversationType } from '../state/ducks/conversations';
import { ColorType } from '../types/Colors';
import { MessageModel } from './messages';
import { isMuted } from '../util/isMuted';
import { isConversationUnregistered } from '../util/isConversationUnregistered';
import { missingCaseError } from '../util/missingCaseError';
import { sniffImageMimeType } from '../util/sniffImageMimeType';
import { MIMEType, IMAGE_WEBP } from '../types/MIME';
import {
  arrayBufferToBase64,
  base64ToArrayBuffer,
  deriveAccessKey,
  fromEncodedBinaryToArrayBuffer,
  stringFromBytes,
  trimForDisplay,
  verifyAccessKey,
} from '../Crypto';
import { GroupChangeClass } from '../textsecure.d';
import { BodyRangesType } from '../types/Util';
import { getTextWithMentions } from '../util';
import { migrateColor } from '../util/migrateColor';
import { isNotNil } from '../util/isNotNil';
<<<<<<< HEAD
import {
  PhoneNumberSharingMode,
  parsePhoneNumberSharingMode,
} from '../util/phoneNumberSharingMode';
import {
  SenderCertificateMode,
  SerializedCertificateType,
} from '../metadata/SecretSessionCipher';
import { senderCertificateService } from '../services/senderCertificate';
import { ourProfileKeyService } from '../services/ourProfileKey';
=======
import { ourProfileKeyService } from '../services/ourProfileKey';
import { getSendOptions } from '../util/getSendOptions';
import { isConversationAccepted } from '../util/isConversationAccepted';
import { markConversationRead } from '../util/markConversationRead';
import { handleMessageSend } from '../util/handleMessageSend';
import { getConversationMembers } from '../util/getConversationMembers';
import { sendReadReceiptsFor } from '../util/sendReadReceiptsFor';
>>>>>>> dd24b770

/* eslint-disable more/no-then */
window.Whisper = window.Whisper || {};

const SEALED_SENDER = {
  UNKNOWN: 0,
  ENABLED: 1,
  DISABLED: 2,
  UNRESTRICTED: 3,
};

const { Services, Util } = window.Signal;
const { Contact, Message } = window.Signal.Types;
const {
  deleteAttachmentData,
  doesAttachmentExist,
  getAbsoluteAttachmentPath,
  loadAttachmentData,
  readStickerData,
  upgradeMessageSchema,
  writeNewAttachmentData,
} = window.Signal.Migrations;
const { addStickerPackReference } = window.Signal.Data;

const COLORS = [
  'red',
  'deep_orange',
  'brown',
  'pink',
  'purple',
  'indigo',
  'blue',
  'teal',
  'green',
  'light_green',
  'blue_grey',
  'ultramarine',
];

const THREE_HOURS = 3 * 60 * 60 * 1000;

type CustomError = Error & {
  identifier?: string;
  number?: string;
};

type CachedIdenticon = {
  readonly url: string;
  readonly content: string;
  readonly color: ColorType;
};

export class ConversationModel extends window.Backbone
  .Model<ConversationAttributesType> {
  static COLORS: string;

  cachedProps?: ConversationType | null;

  oldCachedProps?: ConversationType | null;

  contactTypingTimers?: Record<
    string,
    { senderId: string; timer: NodeJS.Timer }
  >;

  contactCollection?: Backbone.Collection<ConversationModel>;

  debouncedUpdateLastMessage?: () => void;

  // backbone ensures this exists
  // eslint-disable-next-line @typescript-eslint/ban-ts-comment
  // @ts-ignore
  id: string;

  initialPromise?: Promise<unknown>;

  inProgressFetch?: Promise<unknown>;

  incomingMessageQueue?: typeof window.PQueueType;

  jobQueue?: typeof window.PQueueType;

  messageCollection?: MessageModelCollectionType;

  ourNumber?: string;

  ourUuid?: string;

  storeName?: string | null;

  throttledBumpTyping: unknown;

  typingRefreshTimer?: NodeJS.Timer | null;

  typingPauseTimer?: NodeJS.Timer | null;

  verifiedEnum?: typeof window.textsecure.storage.protocol.VerifiedStatus;

  intlCollator = new Intl.Collator(undefined, { sensitivity: 'base' });

  lastSuccessfulGroupFetch?: number;

  private cachedLatestGroupCallEraId?: string;

  private cachedIdenticon?: CachedIdenticon;

  // eslint-disable-next-line class-methods-use-this
  defaults(): Partial<ConversationAttributesType> {
    return {
      unreadCount: 0,
      verified: window.textsecure.storage.protocol.VerifiedStatus.DEFAULT,
      messageCount: 0,
      sentMessageCount: 0,
    };
  }

  idForLogging(): string {
    if (this.isPrivate()) {
      const uuid = this.get('uuid');
      const e164 = this.get('e164');
      return `${uuid || e164} (${this.id})`;
    }
    if (this.isGroupV2()) {
      return `groupv2(${this.get('groupId')})`;
    }

    const groupId = this.get('groupId');
    return `group(${groupId})`;
  }

  // This is one of the few times that we want to collapse our uuid/e164 pair down into
  //   just one bit of data. If we have a UUID, we'll send using it.
  getSendTarget(): string | undefined {
    return this.get('uuid') || this.get('e164');
  }

  handleMessageError(message: unknown, errors: unknown): void {
    this.trigger('messageError', message, errors);
  }

  // eslint-disable-next-line class-methods-use-this
  getContactCollection(): Backbone.Collection<ConversationModel> {
    const collection = new window.Backbone.Collection<ConversationModel>();
    const collator = new Intl.Collator(undefined, { sensitivity: 'base' });
    collection.comparator = (
      left: ConversationModel,
      right: ConversationModel
    ) => {
      return collator.compare(left.getTitle(), right.getTitle());
    };
    return collection;
  }

  initialize(attributes: Partial<ConversationAttributesType> = {}): void {
    if (window.isValidE164(attributes.id)) {
      this.set({ id: window.getGuid(), e164: attributes.id });
    }

    this.storeName = 'conversations';

    this.ourNumber = window.textsecure.storage.user.getNumber();
    this.ourUuid = window.textsecure.storage.user.getUuid();
    this.verifiedEnum = window.textsecure.storage.protocol.VerifiedStatus;

    // This may be overridden by window.ConversationController.getOrCreate, and signify
    //   our first save to the database. Or first fetch from the database.
    this.initialPromise = Promise.resolve();

    this.throttledBumpTyping = window._.throttle(this.bumpTyping, 300);
    this.debouncedUpdateLastMessage = window._.debounce(
      this.updateLastMessage.bind(this),
      200
    );

    this.contactCollection = this.getContactCollection();
    this.contactCollection.on(
      'change:name change:profileName change:profileFamilyName change:e164',
      this.debouncedUpdateLastMessage,
      this
    );
    if (!this.isPrivate()) {
      this.contactCollection.on(
        'change:verified',
        this.onMemberVerifiedChange.bind(this)
      );
    }

    this.messageCollection = new window.Whisper.MessageCollection([], {
      conversation: this,
    });

    this.messageCollection.on('change:errors', this.handleMessageError, this);
    this.messageCollection.on('send-error', this.onMessageError, this);

    this.listenTo(
      this.messageCollection,
      'add remove destroy content-changed',
      this.debouncedUpdateLastMessage
    );
    this.listenTo(this.messageCollection, 'sent', this.updateLastMessage);
    this.listenTo(this.messageCollection, 'send-error', this.updateLastMessage);

    this.on('newmessage', this.onNewMessage);
    this.on('change:profileKey', this.onChangeProfileKey);

    // Listening for out-of-band data updates
    this.on('delivered', this.updateAndMerge);
    this.on('read', this.updateAndMerge);
    this.on('expiration-change', this.updateAndMerge);
    this.on('expired', this.onExpired);

    const sealedSender = this.get('sealedSender');
    if (sealedSender === undefined) {
      this.set({ sealedSender: SEALED_SENDER.UNKNOWN });
    }
    this.unset('unidentifiedDelivery');
    this.unset('unidentifiedDeliveryUnrestricted');
    this.unset('hasFetchedProfile');
    this.unset('tokens');

    this.on('change:members change:membersV2', this.fetchContacts);

    this.typingRefreshTimer = null;
    this.typingPauseTimer = null;

    // We clear our cached props whenever we change so that the next call to format() will
    //   result in refresh via a getProps() call. See format() below.
    this.on('change', () => {
      if (this.cachedProps) {
        this.oldCachedProps = this.cachedProps;
      }
      this.cachedProps = null;
    });
  }

  isMe(): boolean {
    const e164 = this.get('e164');
    const uuid = this.get('uuid');
    return Boolean(
      (e164 && e164 === this.ourNumber) || (uuid && uuid === this.ourUuid)
    );
  }

  isGroupV1(): boolean {
    const groupId = this.get('groupId');
    if (!groupId) {
      return false;
    }

    const buffer = fromEncodedBinaryToArrayBuffer(groupId);
    return buffer.byteLength === window.Signal.Groups.ID_V1_LENGTH;
  }

  isGroupV2(): boolean {
    const groupId = this.get('groupId');
    if (!groupId) {
      return false;
    }

    const groupVersion = this.get('groupVersion') || 0;

    try {
      return (
        groupVersion === 2 &&
        base64ToArrayBuffer(groupId).byteLength ===
          window.Signal.Groups.ID_LENGTH
      );
    } catch (error) {
      window.log.error('isGroupV2: Failed to process groupId in base64!');
      return false;
    }
  }

  isMemberRequestingToJoin(conversationId: string): boolean {
    if (!this.isGroupV2()) {
      return false;
    }
    const pendingAdminApprovalV2 = this.get('pendingAdminApprovalV2');

    if (!pendingAdminApprovalV2 || !pendingAdminApprovalV2.length) {
      return false;
    }

    return pendingAdminApprovalV2.some(
      item => item.conversationId === conversationId
    );
  }

  isMemberPending(conversationId: string): boolean {
    if (!this.isGroupV2()) {
      return false;
    }
    const pendingMembersV2 = this.get('pendingMembersV2');

    if (!pendingMembersV2 || !pendingMembersV2.length) {
      return false;
    }

    return window._.any(
      pendingMembersV2,
      item => item.conversationId === conversationId
    );
  }

  isMemberAwaitingApproval(conversationId: string): boolean {
    if (!this.isGroupV2()) {
      return false;
    }
    const pendingAdminApprovalV2 = this.get('pendingAdminApprovalV2');

    if (!pendingAdminApprovalV2 || !pendingAdminApprovalV2.length) {
      return false;
    }

    return window._.any(
      pendingAdminApprovalV2,
      item => item.conversationId === conversationId
    );
  }

  isMember(conversationId: string): boolean {
    if (!this.isGroupV2()) {
      throw new Error(
        `isMember: Called for non-GroupV2 conversation ${this.idForLogging()}`
      );
    }
    const membersV2 = this.get('membersV2');

    if (!membersV2 || !membersV2.length) {
      return false;
    }

    return window._.any(
      membersV2,
      item => item.conversationId === conversationId
    );
  }

  async updateExpirationTimerInGroupV2(
    seconds?: number
  ): Promise<GroupChangeClass.Actions | undefined> {
    const idLog = this.idForLogging();
    const current = this.get('expireTimer');
    const bothFalsey = Boolean(current) === false && Boolean(seconds) === false;

    if (current === seconds || bothFalsey) {
      window.log.warn(
        `updateExpirationTimerInGroupV2/${idLog}: Requested timer ${seconds} is unchanged from existing ${current}.`
      );
      return undefined;
    }

    return window.Signal.Groups.buildDisappearingMessagesTimerChange({
      expireTimer: seconds || 0,
      group: this.attributes,
    });
  }

  async promotePendingMember(
    conversationId: string
  ): Promise<GroupChangeClass.Actions | undefined> {
    const idLog = this.idForLogging();

    // This user's pending state may have changed in the time between the user's
    //   button press and when we get here. It's especially important to check here
    //   in conflict/retry cases.
    if (!this.isMemberPending(conversationId)) {
      window.log.warn(
        `promotePendingMember/${idLog}: ${conversationId} is not a pending member of group. Returning early.`
      );
      return undefined;
    }

    const pendingMember = window.ConversationController.get(conversationId);
    if (!pendingMember) {
      throw new Error(
        `promotePendingMember/${idLog}: No conversation found for conversation ${conversationId}`
      );
    }

    // We need the user's profileKeyCredential, which requires a roundtrip with the
    //   server, and most definitely their profileKey. A getProfiles() call will
    //   ensure that we have as much as we can get with the data we have.
    let profileKeyCredentialBase64 = pendingMember.get('profileKeyCredential');
    if (!profileKeyCredentialBase64) {
      await pendingMember.getProfiles();

      profileKeyCredentialBase64 = pendingMember.get('profileKeyCredential');
      if (!profileKeyCredentialBase64) {
        throw new Error(
          `promotePendingMember/${idLog}: No profileKeyCredential for conversation ${pendingMember.idForLogging()}`
        );
      }
    }

    return window.Signal.Groups.buildPromoteMemberChange({
      group: this.attributes,
      profileKeyCredentialBase64,
      serverPublicParamsBase64: window.getServerPublicParams(),
    });
  }

  async approvePendingApprovalRequest(
    conversationId: string
  ): Promise<GroupChangeClass.Actions | undefined> {
    const idLog = this.idForLogging();

    // This user's pending state may have changed in the time between the user's
    //   button press and when we get here. It's especially important to check here
    //   in conflict/retry cases.
    if (!this.isMemberRequestingToJoin(conversationId)) {
      window.log.warn(
        `approvePendingApprovalRequest/${idLog}: ${conversationId} is not requesting to join the group. Returning early.`
      );
      return undefined;
    }

    const pendingMember = window.ConversationController.get(conversationId);
    if (!pendingMember) {
      throw new Error(
        `approvePendingApprovalRequest/${idLog}: No conversation found for conversation ${conversationId}`
      );
    }

    const uuid = pendingMember.get('uuid');
    if (!uuid) {
      throw new Error(
        `approvePendingApprovalRequest/${idLog}: Missing uuid for conversation ${conversationId}`
      );
    }

    return window.Signal.Groups.buildPromotePendingAdminApprovalMemberChange({
      group: this.attributes,
      uuid,
    });
  }

  async denyPendingApprovalRequest(
    conversationId: string
  ): Promise<GroupChangeClass.Actions | undefined> {
    const idLog = this.idForLogging();

    // This user's pending state may have changed in the time between the user's
    //   button press and when we get here. It's especially important to check here
    //   in conflict/retry cases.
    if (!this.isMemberRequestingToJoin(conversationId)) {
      window.log.warn(
        `denyPendingApprovalRequest/${idLog}: ${conversationId} is not requesting to join the group. Returning early.`
      );
      return undefined;
    }

    const pendingMember = window.ConversationController.get(conversationId);
    if (!pendingMember) {
      throw new Error(
        `denyPendingApprovalRequest/${idLog}: No conversation found for conversation ${conversationId}`
      );
    }

    const uuid = pendingMember.get('uuid');
    if (!uuid) {
      throw new Error(
        `denyPendingApprovalRequest/${idLog}: Missing uuid for conversation ${pendingMember.idForLogging()}`
      );
    }

    return window.Signal.Groups.buildDeletePendingAdminApprovalMemberChange({
      group: this.attributes,
      uuid,
    });
  }

  async addPendingApprovalRequest(): Promise<
    GroupChangeClass.Actions | undefined
  > {
    const idLog = this.idForLogging();

    // Hard-coded to our own ID, because you don't add other users for admin approval
    const conversationId = window.ConversationController.getOurConversationIdOrThrow();

    const toRequest = window.ConversationController.get(conversationId);
    if (!toRequest) {
      throw new Error(
        `addPendingApprovalRequest/${idLog}: No conversation found for conversation ${conversationId}`
      );
    }

    // We need the user's profileKeyCredential, which requires a roundtrip with the
    //   server, and most definitely their profileKey. A getProfiles() call will
    //   ensure that we have as much as we can get with the data we have.
    let profileKeyCredentialBase64 = toRequest.get('profileKeyCredential');
    if (!profileKeyCredentialBase64) {
      await toRequest.getProfiles();

      profileKeyCredentialBase64 = toRequest.get('profileKeyCredential');
      if (!profileKeyCredentialBase64) {
        throw new Error(
          `promotePendingMember/${idLog}: No profileKeyCredential for conversation ${toRequest.idForLogging()}`
        );
      }
    }

    // This user's pending state may have changed in the time between the user's
    //   button press and when we get here. It's especially important to check here
    //   in conflict/retry cases.
    if (this.isMemberAwaitingApproval(conversationId)) {
      window.log.warn(
        `addPendingApprovalRequest/${idLog}: ${conversationId} already in pending approval.`
      );
      return undefined;
    }

    return window.Signal.Groups.buildAddPendingAdminApprovalMemberChange({
      group: this.attributes,
      profileKeyCredentialBase64,
      serverPublicParamsBase64: window.getServerPublicParams(),
    });
  }

  async addMember(
    conversationId: string
  ): Promise<GroupChangeClass.Actions | undefined> {
    const idLog = this.idForLogging();

    const toRequest = window.ConversationController.get(conversationId);
    if (!toRequest) {
      throw new Error(
        `addMember/${idLog}: No conversation found for conversation ${conversationId}`
      );
    }

    // We need the user's profileKeyCredential, which requires a roundtrip with the
    //   server, and most definitely their profileKey. A getProfiles() call will
    //   ensure that we have as much as we can get with the data we have.
    let profileKeyCredentialBase64 = toRequest.get('profileKeyCredential');
    if (!profileKeyCredentialBase64) {
      await toRequest.getProfiles();

      profileKeyCredentialBase64 = toRequest.get('profileKeyCredential');
      if (!profileKeyCredentialBase64) {
        throw new Error(
          `addMember/${idLog}: No profileKeyCredential for conversation ${toRequest.idForLogging()}`
        );
      }
    }

    // This user's pending state may have changed in the time between the user's
    //   button press and when we get here. It's especially important to check here
    //   in conflict/retry cases.
    if (this.isMember(conversationId)) {
      window.log.warn(
        `addMember/${idLog}: ${conversationId} already a member.`
      );
      return undefined;
    }

    return window.Signal.Groups.buildAddMember({
      group: this.attributes,
      profileKeyCredentialBase64,
      serverPublicParamsBase64: window.getServerPublicParams(),
    });
  }

  async removePendingMember(
    conversationIds: Array<string>
  ): Promise<GroupChangeClass.Actions | undefined> {
    const idLog = this.idForLogging();

    const uuids = conversationIds
      .map(conversationId => {
        // This user's pending state may have changed in the time between the user's
        //   button press and when we get here. It's especially important to check here
        //   in conflict/retry cases.
        if (!this.isMemberPending(conversationId)) {
          window.log.warn(
            `removePendingMember/${idLog}: ${conversationId} is not a pending member of group. Returning early.`
          );
          return undefined;
        }

        const pendingMember = window.ConversationController.get(conversationId);
        if (!pendingMember) {
          window.log.warn(
            `removePendingMember/${idLog}: No conversation found for conversation ${conversationId}`
          );
          return undefined;
        }

        const uuid = pendingMember.get('uuid');
        if (!uuid) {
          window.log.warn(
            `removePendingMember/${idLog}: Missing uuid for conversation ${pendingMember.idForLogging()}`
          );
          return undefined;
        }
        return uuid;
      })
      .filter((uuid): uuid is string => Boolean(uuid));

    if (!uuids.length) {
      return undefined;
    }

    return window.Signal.Groups.buildDeletePendingMemberChange({
      group: this.attributes,
      uuids,
    });
  }

  async removeMember(
    conversationId: string
  ): Promise<GroupChangeClass.Actions | undefined> {
    const idLog = this.idForLogging();

    // This user's pending state may have changed in the time between the user's
    //   button press and when we get here. It's especially important to check here
    //   in conflict/retry cases.
    if (!this.isMember(conversationId)) {
      window.log.warn(
        `removeMember/${idLog}: ${conversationId} is not a pending member of group. Returning early.`
      );
      return undefined;
    }

    const member = window.ConversationController.get(conversationId);
    if (!member) {
      throw new Error(
        `removeMember/${idLog}: No conversation found for conversation ${conversationId}`
      );
    }

    const uuid = member.get('uuid');
    if (!uuid) {
      throw new Error(
        `removeMember/${idLog}: Missing uuid for conversation ${member.idForLogging()}`
      );
    }

    return window.Signal.Groups.buildDeleteMemberChange({
      group: this.attributes,
      uuid,
    });
  }

  async toggleAdminChange(
    conversationId: string
  ): Promise<GroupChangeClass.Actions | undefined> {
    if (!this.isGroupV2()) {
      return undefined;
    }

    const idLog = this.idForLogging();

    if (!this.isMember(conversationId)) {
      window.log.warn(
        `toggleAdminChange/${idLog}: ${conversationId} is not a pending member of group. Returning early.`
      );
      return undefined;
    }

    const conversation = window.ConversationController.get(conversationId);
    if (!conversation) {
      throw new Error(
        `toggleAdminChange/${idLog}: No conversation found for conversation ${conversationId}`
      );
    }

    const uuid = conversation.get('uuid');
    if (!uuid) {
      throw new Error(
        `toggleAdminChange/${idLog}: Missing uuid for conversation ${conversationId}`
      );
    }

    const MEMBER_ROLES = window.textsecure.protobuf.Member.Role;

    const role = this.isAdmin(conversationId)
      ? MEMBER_ROLES.DEFAULT
      : MEMBER_ROLES.ADMINISTRATOR;

    return window.Signal.Groups.buildModifyMemberRoleChange({
      group: this.attributes,
      uuid,
      role,
    });
  }

  async modifyGroupV2({
    createGroupChange,
    extraConversationsForSend,
    inviteLinkPassword,
    name,
  }: {
    createGroupChange: () => Promise<GroupChangeClass.Actions | undefined>;
    extraConversationsForSend?: Array<string>;
    inviteLinkPassword?: string;
    name: string;
  }): Promise<void> {
    await window.Signal.Groups.modifyGroupV2({
      conversation: this,
      createGroupChange,
      extraConversationsForSend,
      inviteLinkPassword,
      name,
    });
  }

  isEverUnregistered(): boolean {
    return Boolean(this.get('discoveredUnregisteredAt'));
  }

  isUnregistered(): boolean {
    return isConversationUnregistered(this.attributes);
  }

  setUnregistered(): void {
    window.log.info(`Conversation ${this.idForLogging()} is now unregistered`);
    this.set({
      discoveredUnregisteredAt: Date.now(),
    });
    window.Signal.Data.updateConversation(this.attributes);
  }

  setRegistered(): void {
    window.log.info(
      `Conversation ${this.idForLogging()} is registered once again`
    );
    this.set({
      discoveredUnregisteredAt: undefined,
    });
    window.Signal.Data.updateConversation(this.attributes);
  }

  isGroupV1AndDisabled(): boolean {
    return (
      this.isGroupV1() &&
      window.Signal.RemoteConfig.isEnabled('desktop.disableGV1')
    );
  }

  isBlocked(): boolean {
    const uuid = this.get('uuid');
    if (uuid) {
      return window.storage.isUuidBlocked(uuid);
    }

    const e164 = this.get('e164');
    if (e164) {
      return window.storage.isBlocked(e164);
    }

    const groupId = this.get('groupId');
    if (groupId) {
      return window.storage.isGroupBlocked(groupId);
    }

    return false;
  }

  block({ viaStorageServiceSync = false } = {}): void {
    let blocked = false;
    const isBlocked = this.isBlocked();

    const uuid = this.get('uuid');
    if (uuid) {
      window.storage.addBlockedUuid(uuid);
      blocked = true;
    }

    const e164 = this.get('e164');
    if (e164) {
      window.storage.addBlockedNumber(e164);
      blocked = true;
    }

    const groupId = this.get('groupId');
    if (groupId) {
      window.storage.addBlockedGroup(groupId);
      blocked = true;
    }

    if (!viaStorageServiceSync && !isBlocked && blocked) {
      this.captureChange('block');
    }
  }

  unblock({ viaStorageServiceSync = false } = {}): boolean {
    let unblocked = false;
    const isBlocked = this.isBlocked();

    const uuid = this.get('uuid');
    if (uuid) {
      window.storage.removeBlockedUuid(uuid);
      unblocked = true;
    }

    const e164 = this.get('e164');
    if (e164) {
      window.storage.removeBlockedNumber(e164);
      unblocked = true;
    }

    const groupId = this.get('groupId');
    if (groupId) {
      window.storage.removeBlockedGroup(groupId);
      unblocked = true;
    }

    if (!viaStorageServiceSync && isBlocked && unblocked) {
      this.captureChange('unblock');
    }

    return unblocked;
  }

  enableProfileSharing({ viaStorageServiceSync = false } = {}): void {
    const before = this.get('profileSharing');

    this.set({ profileSharing: true });

    const after = this.get('profileSharing');

    if (!viaStorageServiceSync && Boolean(before) !== Boolean(after)) {
      this.captureChange('enableProfileSharing');
    }
  }

  disableProfileSharing({ viaStorageServiceSync = false } = {}): void {
    const before = this.get('profileSharing');

    this.set({ profileSharing: false });

    const after = this.get('profileSharing');

    if (!viaStorageServiceSync && Boolean(before) !== Boolean(after)) {
      this.captureChange('disableProfileSharing');
    }
  }

  hasDraft(): boolean {
    const draftAttachments = this.get('draftAttachments') || [];
    return (this.get('draft') ||
      this.get('quotedMessageId') ||
      draftAttachments.length > 0) as boolean;
  }

  getDraftPreview(): string {
    const draft = this.get('draft');

    if (draft) {
      const bodyRanges = this.get('draftBodyRanges') || [];

      return getTextWithMentions(bodyRanges, draft);
    }

    const draftAttachments = this.get('draftAttachments') || [];
    if (draftAttachments.length > 0) {
      return window.i18n('Conversation--getDraftPreview--attachment');
    }

    const quotedMessageId = this.get('quotedMessageId');
    if (quotedMessageId) {
      return window.i18n('Conversation--getDraftPreview--quote');
    }

    return window.i18n('Conversation--getDraftPreview--draft');
  }

  bumpTyping(): void {
    // We don't send typing messages if the setting is disabled
    if (!window.storage.get('typingIndicators')) {
      return;
    }

    if (!this.typingRefreshTimer) {
      const isTyping = true;
      this.setTypingRefreshTimer();
      this.sendTypingMessage(isTyping);
    }

    this.setTypingPauseTimer();
  }

  setTypingRefreshTimer(): void {
    if (this.typingRefreshTimer) {
      clearTimeout(this.typingRefreshTimer);
    }
    this.typingRefreshTimer = setTimeout(
      this.onTypingRefreshTimeout.bind(this),
      10 * 1000
    );
  }

  onTypingRefreshTimeout(): void {
    const isTyping = true;
    this.sendTypingMessage(isTyping);

    // This timer will continue to reset itself until the pause timer stops it
    this.setTypingRefreshTimer();
  }

  setTypingPauseTimer(): void {
    if (this.typingPauseTimer) {
      clearTimeout(this.typingPauseTimer);
    }
    this.typingPauseTimer = setTimeout(
      this.onTypingPauseTimeout.bind(this),
      3 * 1000
    );
  }

  onTypingPauseTimeout(): void {
    const isTyping = false;
    this.sendTypingMessage(isTyping);

    this.clearTypingTimers();
  }

  clearTypingTimers(): void {
    if (this.typingPauseTimer) {
      clearTimeout(this.typingPauseTimer);
      this.typingPauseTimer = null;
    }
    if (this.typingRefreshTimer) {
      clearTimeout(this.typingRefreshTimer);
      this.typingRefreshTimer = null;
    }
  }

  async fetchLatestGroupV2Data(): Promise<void> {
    if (!this.isGroupV2()) {
      return;
    }

    await window.Signal.Groups.waitThenMaybeUpdateGroup({
      conversation: this,
    });
  }

  isValid(): boolean {
    return this.isPrivate() || this.isGroupV1() || this.isGroupV2();
  }

  async maybeMigrateV1Group(): Promise<void> {
    if (!this.isGroupV1()) {
      return;
    }

    const isMigrated = await window.Signal.Groups.hasV1GroupBeenMigrated(this);
    if (!isMigrated) {
      return;
    }

    await window.Signal.Groups.waitThenRespondToGroupV2Migration({
      conversation: this,
    });
  }

  maybeRepairGroupV2(data: {
    masterKey: string;
    secretParams: string;
    publicParams: string;
  }): void {
    if (
      this.get('groupVersion') &&
      this.get('masterKey') &&
      this.get('secretParams') &&
      this.get('publicParams')
    ) {
      return;
    }

    window.log.info(`Repairing GroupV2 conversation ${this.idForLogging()}`);
    const { masterKey, secretParams, publicParams } = data;

    this.set({ masterKey, secretParams, publicParams, groupVersion: 2 });

    window.Signal.Data.updateConversation(this.attributes);
  }

  getGroupV2Info({
    groupChange,
    includePendingMembers,
    extraConversationsForSend,
  }: {
    groupChange?: ArrayBuffer;
    includePendingMembers?: boolean;
    extraConversationsForSend?: Array<string>;
  } = {}): GroupV2InfoType | undefined {
    if (this.isPrivate() || !this.isGroupV2()) {
      return undefined;
    }
    return {
      masterKey: window.Signal.Crypto.base64ToArrayBuffer(
        // eslint-disable-next-line @typescript-eslint/no-non-null-assertion
        this.get('masterKey')!
      ),
      // eslint-disable-next-line @typescript-eslint/no-non-null-assertion
      revision: this.get('revision')!,
      members: this.getRecipients({
        includePendingMembers,
        extraConversationsForSend,
      }),
      groupChange,
    };
  }

  getGroupV1Info(): WhatIsThis {
    // eslint-disable-next-line @typescript-eslint/no-non-null-assertion
    if (this.isPrivate() || this.get('groupVersion')! > 0) {
      return undefined;
    }

    return {
      id: this.get('groupId'),
      members: this.getRecipients(),
    };
  }

  getGroupIdBuffer(): ArrayBuffer | undefined {
    const groupIdString = this.get('groupId');

    if (!groupIdString) {
      return undefined;
    }

    if (this.isGroupV1()) {
      return fromEncodedBinaryToArrayBuffer(groupIdString);
    }
    if (this.isGroupV2()) {
      return base64ToArrayBuffer(groupIdString);
    }

    return undefined;
  }

  async sendTypingMessage(isTyping: boolean): Promise<void> {
    if (!window.textsecure.messaging) {
      return;
    }

    // We don't send typing messages to our other devices
    if (this.isMe()) {
      return;
    }

    const recipientId = this.isPrivate() ? this.getSendTarget() : undefined;
    const groupId = this.getGroupIdBuffer();
    const groupMembers = this.getRecipients();

    // We don't send typing messages if our recipients list is empty
    if (!this.isPrivate() && !groupMembers.length) {
      return;
    }

    const sendOptions = await this.getSendOptions();
    this.wrapSend(
      window.textsecure.messaging.sendTypingMessage(
        {
          isTyping,
          recipientId,
          groupId,
          groupMembers,
        },
        sendOptions
      )
    );
  }

  async cleanup(): Promise<void> {
    await window.Signal.Types.Conversation.deleteExternalFiles(
      this.attributes,
      {
        deleteAttachmentData,
      }
    );
  }

  async updateAndMerge(message: MessageModel): Promise<void> {
    // eslint-disable-next-line @typescript-eslint/no-non-null-assertion
    this.debouncedUpdateLastMessage!();

    const mergeMessage = () => {
      // eslint-disable-next-line @typescript-eslint/no-non-null-assertion
      const existing = this.messageCollection!.get(message.id);
      if (!existing) {
        return;
      }

      existing.merge(message.attributes);
    };

    await this.inProgressFetch;
    mergeMessage();
  }

  async onExpired(message: MessageModel): Promise<void> {
    // eslint-disable-next-line @typescript-eslint/no-non-null-assertion
    this.debouncedUpdateLastMessage!();

    const removeMessage = () => {
      const { id } = message;
      // eslint-disable-next-line @typescript-eslint/no-non-null-assertion
      const existing = this.messageCollection!.get(id);
      if (!existing) {
        return;
      }

      window.log.info('Remove expired message from collection', {
        sentAt: existing.get('sent_at'),
      });

      // eslint-disable-next-line @typescript-eslint/no-non-null-assertion
      this.messageCollection!.remove(id);
      existing.trigger('expired');
      existing.cleanup();

      // An expired message only counts as decrementing the message count, not
      // the sent message count
      this.decrementMessageCount();
    };

    // If a fetch is in progress, then we need to wait until that's complete to
    //   do this removal. Otherwise we could remove from messageCollection, then
    //   the async database fetch could include the removed message.

    await this.inProgressFetch;
    removeMessage();
  }

  async onNewMessage(message: WhatIsThis): Promise<void> {
    const uuid = message.get ? message.get('sourceUuid') : message.sourceUuid;
    const e164 = message.get ? message.get('source') : message.source;
    const sourceDevice = message.get
      ? message.get('sourceDevice')
      : message.sourceDevice;

    const sourceId = window.ConversationController.ensureContactIds({
      uuid,
      e164,
    });
    const typingToken = `${sourceId}.${sourceDevice}`;

    // Clear typing indicator for a given contact if we receive a message from them
    this.clearContactTypingTimer(typingToken);

    // eslint-disable-next-line @typescript-eslint/no-non-null-assertion
    this.debouncedUpdateLastMessage!();
  }

  // For outgoing messages, we can call this directly. We're already loaded.
  addSingleMessage(message: MessageModel): MessageModel {
    const { id } = message;
    // eslint-disable-next-line @typescript-eslint/no-non-null-assertion
    const existing = this.messageCollection!.get(id);

    // eslint-disable-next-line @typescript-eslint/no-non-null-assertion
    const model = this.messageCollection!.add(message, { merge: true });
    // TODO use MessageUpdater.setToExpire
    model.setToExpire();

    if (!existing) {
      const { messagesAdded } = window.reduxActions.conversations;
      const isNewMessage = true;
      messagesAdded(
        this.id,
        [model.getReduxData()],
        isNewMessage,
        window.isActive()
      );
    }

    return model;
  }

  // For incoming messages, they might arrive while we're in the middle of a bulk fetch
  //   from the database. We'll wait until that is done to process this newly-arrived
  //   message.
  addIncomingMessage(message: MessageModel): void {
    if (!this.incomingMessageQueue) {
      this.incomingMessageQueue = new window.PQueue({
        concurrency: 1,
        timeout: 1000 * 60 * 2,
      });
    }

    // We use a queue here to ensure messages are added to the UI in the order received
    this.incomingMessageQueue.add(async () => {
      await this.inProgressFetch;

      this.addSingleMessage(message);
    });
  }

  format(): ConversationType {
    if (this.cachedProps) {
      return this.cachedProps;
    }

    const oldFormat = this.format;
    // We don't want to crash or have an infinite loop if we loop back into this function
    //   again. We'll log a warning and returned old cached props or throw an error.
    this.format = () => {
      const { stack } = new Error('for stack');
      window.log.warn(
        `Conversation.format()/${this.idForLogging()} reentrant call! ${stack}`
      );
      if (!this.oldCachedProps) {
        throw new Error(
          `Conversation.format()/${this.idForLogging()} reentrant call, no old cached props!`
        );
      }
      return this.oldCachedProps;
    };

    this.cachedProps = this.getProps();

    this.format = oldFormat;

    return this.cachedProps;
  }

  // Note: this should never be called directly. Use conversation.format() instead, which
  //   maintains a cache, and protects against reentrant calls.
  // Note: When writing code inside this function, do not call .format() on a conversation
  //   unless you are sure that it's not this very same conversation.
  private getProps(): ConversationType {
    // eslint-disable-next-line @typescript-eslint/no-non-null-assertion
    const color = this.getColor()!;

    const typingValues = window._.values(this.contactTypingTimers || {});
    const typingMostRecent = window._.first(
      window._.sortBy(typingValues, 'timestamp')
    );
    const typingContact = typingMostRecent
      ? window.ConversationController.get(typingMostRecent.senderId)
      : null;

    // eslint-disable-next-line @typescript-eslint/no-non-null-assertion
    const timestamp = this.get('timestamp')!;
    const draftTimestamp = this.get('draftTimestamp');
    const draftPreview = this.getDraftPreview();
    const draftText = this.get('draft');
    const draftBodyRanges = this.get('draftBodyRanges');
    const shouldShowDraft = (this.hasDraft() &&
      draftTimestamp &&
      draftTimestamp >= timestamp) as boolean;
    const inboxPosition = this.get('inbox_position');
    const messageRequestsEnabled = window.Signal.RemoteConfig.isEnabled(
      'desktop.messageRequests'
    );
    const ourConversationId = window.ConversationController.getOurConversationId();

    let groupVersion: undefined | 1 | 2;
    if (this.isGroupV1()) {
      groupVersion = 1;
    } else if (this.isGroupV2()) {
      groupVersion = 2;
    }

    const sortedGroupMembers = this.isGroupV2()
      ? this.getMembers()
          .sort((left, right) =>
            sortConversationTitles(left, right, this.intlCollator)
          )
          .map(member => member.format())
          .filter((member): member is ConversationType => member !== null)
      : undefined;

    // TODO: DESKTOP-720
    /* eslint-disable @typescript-eslint/no-non-null-assertion */
    const result: ConversationType = {
      id: this.id,
      uuid: this.get('uuid'),
      e164: this.get('e164'),

      about: this.getAboutText(),
      acceptedMessageRequest: this.getAccepted(),
      activeAt: this.get('active_at')!,
      areWePending: Boolean(
        ourConversationId && this.isMemberPending(ourConversationId)
      ),
      areWePendingApproval: Boolean(
        ourConversationId && this.isMemberAwaitingApproval(ourConversationId)
      ),
      areWeAdmin: this.areWeAdmin(),
      canChangeTimer: this.canChangeTimer(),
      canEditGroupInfo: this.canEditGroupInfo(),
      avatarPath: this.getAbsoluteAvatarPath(),
      unblurredAvatarPath: this.getAbsoluteUnblurredAvatarPath(),
      color,
      discoveredUnregisteredAt: this.get('discoveredUnregisteredAt'),
      draftBodyRanges,
      draftPreview,
      draftText,
      firstName: this.get('profileName')!,
      groupVersion,
      groupId: this.get('groupId'),
      groupLink: this.getGroupLink(),
      inboxPosition,
      isArchived: this.get('isArchived')!,
      isBlocked: this.isBlocked(),
      isMe: this.isMe(),
      isGroupV1AndDisabled: this.isGroupV1AndDisabled(),
      isGroupV2Capable: this.isPrivate()
        ? Boolean(this.get('capabilities')?.gv2)
        : undefined,
      isPinned: this.get('isPinned'),
      isUntrusted: this.isUntrusted(),
      isVerified: this.isVerified(),
      lastMessage: {
        status: this.get('lastMessageStatus')!,
        text: this.get('lastMessage')!,
        deletedForEveryone: this.get('lastMessageDeletedForEveryone')!,
      },
      lastUpdated: this.get('timestamp')!,
      left: Boolean(this.get('left')),
      markedUnread: this.get('markedUnread')!,
      membersCount: this.getMembersCount(),
      memberships: this.getMemberships(),
      messageCount: this.get('messageCount') || 0,
      pendingMemberships: this.getPendingMemberships(),
      pendingApprovalMemberships: this.getPendingApprovalMemberships(),
      messageRequestsEnabled,
      accessControlAddFromInviteLink: this.get('accessControl')
        ?.addFromInviteLink,
      accessControlAttributes: this.get('accessControl')?.attributes,
      accessControlMembers: this.get('accessControl')?.members,
      expireTimer: this.get('expireTimer'),
      muteExpiresAt: this.get('muteExpiresAt')!,
      name: this.get('name')!,
      phoneNumber: this.getNumber()!,
      profileName: this.getProfileName()!,
      profileSharing: this.get('profileSharing'),
      publicParams: this.get('publicParams'),
      secretParams: this.get('secretParams'),
      shouldShowDraft,
      sortedGroupMembers,
      timestamp,
      title: this.getTitle()!,
      searchableTitle: this.isMe()
        ? window.i18n('noteToSelf')
        : this.getTitle(),
      unreadCount: this.get('unreadCount')! || 0,
      ...(this.isPrivate()
        ? {
            type: 'direct' as const,
            sharedGroupNames: this.get('sharedGroupNames') || [],
          }
        : {
            type: 'group' as const,
            sharedGroupNames: [],
          }),
    };

    if (typingContact) {
      // We don't want to call .format() on our own conversation
      if (typingContact.id === this.id) {
        result.typingContact = result;
      } else {
        result.typingContact = typingContact.format();
      }
    }
    /* eslint-enable @typescript-eslint/no-non-null-assertion */

    return result;
  }

  updateE164(e164?: string | null): void {
    const oldValue = this.get('e164');
    if (e164 && e164 !== oldValue) {
      this.set('e164', e164);
      window.Signal.Data.updateConversation(this.attributes);
      this.trigger('idUpdated', this, 'e164', oldValue);
    }
  }

  updateUuid(uuid?: string): void {
    const oldValue = this.get('uuid');
    if (uuid && uuid !== oldValue) {
      this.set('uuid', uuid.toLowerCase());
      window.Signal.Data.updateConversation(this.attributes);
      this.trigger('idUpdated', this, 'uuid', oldValue);
    }
  }

  updateGroupId(groupId?: string): void {
    const oldValue = this.get('groupId');
    if (groupId && groupId !== oldValue) {
      this.set('groupId', groupId);
      window.Signal.Data.updateConversation(this.attributes);
      this.trigger('idUpdated', this, 'groupId', oldValue);
    }
  }

  incrementMessageCount(): void {
    this.set({
      messageCount: (this.get('messageCount') || 0) + 1,
    });
    window.Signal.Data.updateConversation(this.attributes);
  }

  getMembersCount(): number | undefined {
    if (this.isPrivate()) {
      return undefined;
    }

    const memberList = this.get('membersV2') || this.get('members');

    // We'll fail over if the member list is empty
    if (memberList && memberList.length) {
      return memberList.length;
    }

    const temporaryMemberCount = this.get('temporaryMemberCount');
    if (window._.isNumber(temporaryMemberCount)) {
      return temporaryMemberCount;
    }

    return undefined;
  }

  decrementMessageCount(): void {
    this.set({
      messageCount: Math.max((this.get('messageCount') || 0) - 1, 0),
    });
    window.Signal.Data.updateConversation(this.attributes);
  }

  incrementSentMessageCount(): void {
    this.set({
      messageCount: (this.get('messageCount') || 0) + 1,
      sentMessageCount: (this.get('sentMessageCount') || 0) + 1,
    });
    window.Signal.Data.updateConversation(this.attributes);
  }

  decrementSentMessageCount(): void {
    this.set({
      messageCount: Math.max((this.get('messageCount') || 0) - 1, 0),
      sentMessageCount: Math.max((this.get('sentMessageCount') || 0) - 1, 0),
    });
    window.Signal.Data.updateConversation(this.attributes);
  }

  /**
   * This function is called when a message request is accepted in order to
   * handle sending read receipts and download any pending attachments.
   */
  async handleReadAndDownloadAttachments(
    options: { isLocalAction?: boolean } = {}
  ): Promise<void> {
    const { isLocalAction } = options;

    let messages: MessageModelCollectionType | undefined;
    do {
      const first = messages ? messages.first() : undefined;

      // eslint-disable-next-line no-await-in-loop
      messages = await window.Signal.Data.getOlderMessagesByConversation(
        this.get('id'),
        {
          MessageCollection: window.Whisper.MessageCollection,
          limit: 100,
          receivedAt: first ? first.get('received_at') : undefined,
          sentAt: first ? first.get('sent_at') : undefined,
          messageId: first ? first.id : undefined,
        }
      );

      if (!messages.length) {
        return;
      }

      const readMessages = messages.filter(
        m => !m.hasErrors() && m.isIncoming()
      );
      const receiptSpecs = readMessages.map(m => ({
        senderE164: m.get('source'),
        senderUuid: m.get('sourceUuid'),
        senderId: window.ConversationController.ensureContactIds({
          e164: m.get('source'),
          uuid: m.get('sourceUuid'),
        }),
        timestamp: m.get('sent_at'),
        hasErrors: m.hasErrors(),
      }));

      if (isLocalAction) {
        // eslint-disable-next-line no-await-in-loop
        await sendReadReceiptsFor(this.attributes, receiptSpecs);
      }

      // eslint-disable-next-line no-await-in-loop
      await Promise.all(
        readMessages.map(async m => {
          const registered = window.MessageController.register(m.id, m);
          const shouldSave = await registered.queueAttachmentDownloads();
          if (shouldSave) {
            await window.Signal.Data.saveMessage(registered.attributes, {
              Message: window.Whisper.Message,
            });
          }
        })
      );
    } while (messages.length > 0);
  }

  async applyMessageRequestResponse(
    response: number,
    { fromSync = false, viaStorageServiceSync = false } = {}
  ): Promise<void> {
    try {
      const messageRequestEnum =
        window.textsecure.protobuf.SyncMessage.MessageRequestResponse.Type;
      const isLocalAction = !fromSync && !viaStorageServiceSync;
      const ourConversationId = window.ConversationController.getOurConversationId();

      const currentMessageRequestState = this.get('messageRequestResponseType');
      const didResponseChange = response !== currentMessageRequestState;
      const wasPreviouslyAccepted = this.getAccepted();

      // Apply message request response locally
      this.set({
        messageRequestResponseType: response,
      });

      if (response === messageRequestEnum.ACCEPT) {
        this.unblock({ viaStorageServiceSync });
        this.enableProfileSharing({ viaStorageServiceSync });

        // We really don't want to call this if we don't have to. It can take a lot of
        //   time to go through old messages to download attachments.
        if (didResponseChange && !wasPreviouslyAccepted) {
          await this.handleReadAndDownloadAttachments({ isLocalAction });
        }

        if (isLocalAction) {
          if (this.isGroupV1() || this.isPrivate()) {
            this.sendProfileKeyUpdate();
          } else if (
            ourConversationId &&
            this.isGroupV2() &&
            this.isMemberPending(ourConversationId)
          ) {
            await this.modifyGroupV2({
              name: 'promotePendingMember',
              createGroupChange: () =>
                this.promotePendingMember(ourConversationId),
            });
          } else if (
            ourConversationId &&
            this.isGroupV2() &&
            this.isMember(ourConversationId)
          ) {
            window.log.info(
              'applyMessageRequestResponse/accept: Already a member of v2 group'
            );
          } else {
            window.log.error(
              'applyMessageRequestResponse/accept: Neither member nor pending member of v2 group'
            );
          }
        }
      } else if (response === messageRequestEnum.BLOCK) {
        // Block locally, other devices should block upon receiving the sync message
        this.block({ viaStorageServiceSync });
        this.disableProfileSharing({ viaStorageServiceSync });

        if (isLocalAction) {
          if (this.isGroupV1() || this.isPrivate()) {
            await this.leaveGroup();
          } else if (this.isGroupV2()) {
            await this.leaveGroupV2();
          }
        }
      } else if (response === messageRequestEnum.DELETE) {
        this.disableProfileSharing({ viaStorageServiceSync });

        // Delete messages locally, other devices should delete upon receiving
        // the sync message
        await this.destroyMessages();
        this.updateLastMessage();

        if (isLocalAction) {
          this.trigger('unload', 'deleted from message request');

          if (this.isGroupV1() || this.isPrivate()) {
            await this.leaveGroup();
          } else if (this.isGroupV2()) {
            await this.leaveGroupV2();
          }
        }
      } else if (response === messageRequestEnum.BLOCK_AND_DELETE) {
        // Block locally, other devices should block upon receiving the sync message
        this.block({ viaStorageServiceSync });
        this.disableProfileSharing({ viaStorageServiceSync });

        // Delete messages locally, other devices should delete upon receiving
        // the sync message
        await this.destroyMessages();
        this.updateLastMessage();

        if (isLocalAction) {
          this.trigger('unload', 'blocked and deleted from message request');

          if (this.isGroupV1() || this.isPrivate()) {
            await this.leaveGroup();
          } else if (this.isGroupV2()) {
            await this.leaveGroupV2();
          }
        }
      }
    } finally {
      window.Signal.Data.updateConversation(this.attributes);
    }
  }

  async joinGroupV2ViaLinkAndMigrate({
    approvalRequired,
    inviteLinkPassword,
    revision,
  }: {
    approvalRequired: boolean;
    inviteLinkPassword: string;
    revision: number;
  }): Promise<void> {
    await window.Signal.Groups.joinGroupV2ViaLinkAndMigrate({
      approvalRequired,
      conversation: this,
      inviteLinkPassword,
      revision,
    });
  }

  async joinGroupV2ViaLink({
    inviteLinkPassword,
    approvalRequired,
  }: {
    inviteLinkPassword: string;
    approvalRequired: boolean;
  }): Promise<void> {
    const ourConversationId = window.ConversationController.getOurConversationIdOrThrow();
    try {
      if (approvalRequired) {
        await this.modifyGroupV2({
          name: 'requestToJoin',
          inviteLinkPassword,
          createGroupChange: () => this.addPendingApprovalRequest(),
        });
      } else {
        await this.modifyGroupV2({
          name: 'joinGroup',
          inviteLinkPassword,
          createGroupChange: () => this.addMember(ourConversationId),
        });
      }
    } catch (error) {
      const ALREADY_REQUESTED_TO_JOIN =
        '{"code":400,"message":"cannot ask to join via invite link if already asked to join"}';
      if (!error.response) {
        throw error;
      } else {
        const errorDetails = stringFromBytes(error.response);
        if (errorDetails !== ALREADY_REQUESTED_TO_JOIN) {
          throw error;
        } else {
          window.log.info(
            'joinGroupV2ViaLink: Got 400, but server is telling us we have already requested to join. Forcing that local state'
          );
          this.set({
            pendingAdminApprovalV2: [
              {
                conversationId: ourConversationId,
                timestamp: Date.now(),
              },
            ],
          });
        }
      }
    }

    const messageRequestEnum =
      window.textsecure.protobuf.SyncMessage.MessageRequestResponse.Type;

    // Ensure active_at is set, because this is an event that justifies putting the group
    //   in the left pane.
    this.set({
      messageRequestResponseType: messageRequestEnum.ACCEPT,
      active_at: this.get('active_at') || Date.now(),
    });
    window.Signal.Data.updateConversation(this.attributes);
  }

  async cancelJoinRequest(): Promise<void> {
    const ourConversationId = window.ConversationController.getOurConversationIdOrThrow();

    const inviteLinkPassword = this.get('groupInviteLinkPassword');
    if (!inviteLinkPassword) {
      throw new Error('Missing groupInviteLinkPassword!');
    }

    await this.modifyGroupV2({
      name: 'cancelJoinRequest',
      inviteLinkPassword,
      createGroupChange: () =>
        this.denyPendingApprovalRequest(ourConversationId),
    });
  }

  async addMembersV2(conversationIds: ReadonlyArray<string>): Promise<void> {
    await this.modifyGroupV2({
      name: 'addMembersV2',
      createGroupChange: () =>
        window.Signal.Groups.buildAddMembersChange(
          {
            id: this.id,
            publicParams: this.get('publicParams'),
            revision: this.get('revision'),
            secretParams: this.get('secretParams'),
          },
          conversationIds
        ),
    });
  }

  async updateGroupAttributesV2(
    attributes: Readonly<{
      avatar?: undefined | ArrayBuffer;
      title?: string;
    }>
  ): Promise<void> {
    await this.modifyGroupV2({
      name: 'updateGroupAttributesV2',
      createGroupChange: () =>
        window.Signal.Groups.buildUpdateAttributesChange(
          {
            id: this.id,
            publicParams: this.get('publicParams'),
            revision: this.get('revision'),
            secretParams: this.get('secretParams'),
          },
          attributes
        ),
    });
  }

  async leaveGroupV2(): Promise<void> {
    const ourConversationId = window.ConversationController.getOurConversationId();

    if (
      ourConversationId &&
      this.isGroupV2() &&
      this.isMemberPending(ourConversationId)
    ) {
      await this.modifyGroupV2({
        name: 'delete',
        createGroupChange: () => this.removePendingMember([ourConversationId]),
      });
    } else if (
      ourConversationId &&
      this.isGroupV2() &&
      this.isMember(ourConversationId)
    ) {
      await this.modifyGroupV2({
        name: 'delete',
        createGroupChange: () => this.removeMember(ourConversationId),
      });
    } else {
      window.log.error(
        'leaveGroupV2: We were neither a member nor a pending member of the group'
      );
    }
  }

  async toggleAdmin(conversationId: string): Promise<void> {
    if (!this.isGroupV2()) {
      return;
    }

    if (!this.isMember(conversationId)) {
      window.log.error(
        `toggleAdmin: Member ${conversationId} is not a member of the group`
      );
      return;
    }

    await this.modifyGroupV2({
      name: 'toggleAdmin',
      createGroupChange: () => this.toggleAdminChange(conversationId),
    });
  }

  async approvePendingMembershipFromGroupV2(
    conversationId: string
  ): Promise<void> {
    if (this.isGroupV2() && this.isMemberRequestingToJoin(conversationId)) {
      await this.modifyGroupV2({
        name: 'approvePendingApprovalRequest',
        createGroupChange: () =>
          this.approvePendingApprovalRequest(conversationId),
      });
    }
  }

  async revokePendingMembershipsFromGroupV2(
    conversationIds: Array<string>
  ): Promise<void> {
    if (!this.isGroupV2()) {
      return;
    }

    const [conversationId] = conversationIds;

    // Only pending memberships can be revoked for multiple members at once
    if (conversationIds.length > 1) {
      await this.modifyGroupV2({
        name: 'removePendingMember',
        createGroupChange: () => this.removePendingMember(conversationIds),
        extraConversationsForSend: conversationIds,
      });
    } else if (this.isMemberRequestingToJoin(conversationId)) {
      await this.modifyGroupV2({
        name: 'denyPendingApprovalRequest',
        createGroupChange: () =>
          this.denyPendingApprovalRequest(conversationId),
        extraConversationsForSend: [conversationId],
      });
    } else if (this.isMemberPending(conversationId)) {
      await this.modifyGroupV2({
        name: 'removePendingMember',
        createGroupChange: () => this.removePendingMember([conversationId]),
        extraConversationsForSend: [conversationId],
      });
    }
  }

  async removeFromGroupV2(conversationId: string): Promise<void> {
    if (this.isGroupV2() && this.isMemberRequestingToJoin(conversationId)) {
      await this.modifyGroupV2({
        name: 'denyPendingApprovalRequest',
        createGroupChange: () =>
          this.denyPendingApprovalRequest(conversationId),
        extraConversationsForSend: [conversationId],
      });
    } else if (this.isGroupV2() && this.isMemberPending(conversationId)) {
      await this.modifyGroupV2({
        name: 'removePendingMember',
        createGroupChange: () => this.removePendingMember([conversationId]),
        extraConversationsForSend: [conversationId],
      });
    } else if (this.isGroupV2() && this.isMember(conversationId)) {
      await this.modifyGroupV2({
        name: 'removeFromGroup',
        createGroupChange: () => this.removeMember(conversationId),
        extraConversationsForSend: [conversationId],
      });
    } else {
      window.log.error(
        `removeFromGroupV2: Member ${conversationId} is neither a member nor a pending member of the group`
      );
    }
  }

  async syncMessageRequestResponse(response: number): Promise<void> {
    // In GroupsV2, this may modify the server. We only want to continue if those
    //   server updates were successful.
    await this.applyMessageRequestResponse(response);

    const { ourNumber, ourUuid } = this;
    const {
      wrap,
      sendOptions,
    } = await window.ConversationController.prepareForSend(
      // eslint-disable-next-line @typescript-eslint/no-non-null-assertion
      ourNumber || ourUuid!,
      {
        syncMessage: true,
      }
    );

    const groupId = this.getGroupIdBuffer();

    try {
      await wrap(
        window.textsecure.messaging.syncMessageRequestResponse(
          {
            threadE164: this.get('e164'),
            threadUuid: this.get('uuid'),
            groupId,
            type: response,
          },
          sendOptions
        )
      );
    } catch (result) {
      this.processSendResponse(result);
    }
  }

  // We only want to throw if there's a 'real' error contained with this information
  //   coming back from our low-level send infrastructure.
  processSendResponse(
    result: Error | CallbackResultType
  ): result is CallbackResultType {
    if (result instanceof Error) {
      throw result;
    } else if (result && result.errors) {
      // We filter out unregistered user errors, because we ignore those in groups
      const wasThereARealError = window._.some(
        result.errors,
        error => error.name !== 'UnregisteredUserError'
      );
      if (wasThereARealError) {
        throw result;
      }

      return true;
    }

    return true;
  }

  onMessageError(): void {
    this.updateVerified();
  }

  async safeGetVerified(): Promise<number> {
    const promise = window.textsecure.storage.protocol.getVerified(this.id);
    return promise.catch(
      () => window.textsecure.storage.protocol.VerifiedStatus.DEFAULT
    );
  }

  async updateVerified(): Promise<void> {
    if (this.isPrivate()) {
      await this.initialPromise;
      const verified = await this.safeGetVerified();

      if (this.get('verified') !== verified) {
        this.set({ verified });
        window.Signal.Data.updateConversation(this.attributes);
      }

      return;
    }

    this.fetchContacts();

    await Promise.all(
      // eslint-disable-next-line @typescript-eslint/no-non-null-assertion
      this.contactCollection!.map(async contact => {
        if (!contact.isMe()) {
          await contact.updateVerified();
        }
      })
    );
  }

  setVerifiedDefault(options?: VerificationOptions): Promise<unknown> {
    // eslint-disable-next-line @typescript-eslint/no-non-null-assertion
    const { DEFAULT } = this.verifiedEnum!;
    return this.queueJob(() => this._setVerified(DEFAULT, options));
  }

  setVerified(options?: VerificationOptions): Promise<unknown> {
    // eslint-disable-next-line @typescript-eslint/no-non-null-assertion
    const { VERIFIED } = this.verifiedEnum!;
    return this.queueJob(() => this._setVerified(VERIFIED, options));
  }

  setUnverified(options: VerificationOptions): Promise<unknown> {
    // eslint-disable-next-line @typescript-eslint/no-non-null-assertion
    const { UNVERIFIED } = this.verifiedEnum!;
    return this.queueJob(() => this._setVerified(UNVERIFIED, options));
  }

  async _setVerified(
    verified: number,
    providedOptions?: VerificationOptions
  ): Promise<boolean | void> {
    const options = providedOptions || {};
    window._.defaults(options, {
      viaStorageServiceSync: false,
      viaSyncMessage: false,
      viaContactSync: false,
      key: null,
    });

    // eslint-disable-next-line @typescript-eslint/no-non-null-assertion
    const { VERIFIED, UNVERIFIED } = this.verifiedEnum!;

    if (!this.isPrivate()) {
      throw new Error(
        'You cannot verify a group conversation. ' +
          'You must verify individual contacts.'
      );
    }

    const beginningVerified = this.get('verified');
    let keyChange;
    if (options.viaSyncMessage) {
      // handle the incoming key from the sync messages - need different
      // behavior if that key doesn't match the current key
      keyChange = await window.textsecure.storage.protocol.processVerifiedMessage(
        this.id,
        verified,
        options.key || undefined
      );
    } else {
      keyChange = await window.textsecure.storage.protocol.setVerified(
        this.id,
        verified
      );
    }

    this.set({ verified });
    window.Signal.Data.updateConversation(this.attributes);

    if (
      !options.viaStorageServiceSync &&
      !keyChange &&
      beginningVerified !== verified
    ) {
      this.captureChange('verified');
    }

    // Three situations result in a verification notice in the conversation:
    //   1) The message came from an explicit verification in another client (not
    //      a contact sync)
    //   2) The verification value received by the contact sync is different
    //      from what we have on record (and it's not a transition to UNVERIFIED)
    //   3) Our local verification status is VERIFIED and it hasn't changed,
    //      but the key did change (Key1/VERIFIED to Key2/VERIFIED - but we don't
    //      want to show DEFAULT->DEFAULT or UNVERIFIED->UNVERIFIED)
    if (
      !options.viaContactSync ||
      (beginningVerified !== verified && verified !== UNVERIFIED) ||
      (keyChange && verified === VERIFIED)
    ) {
      await this.addVerifiedChange(this.id, verified === VERIFIED, {
        local: !options.viaSyncMessage,
      });
    }
    if (!options.viaSyncMessage) {
      await this.sendVerifySyncMessage(
        // eslint-disable-next-line @typescript-eslint/no-non-null-assertion
        this.get('e164')!,
        // eslint-disable-next-line @typescript-eslint/no-non-null-assertion
        this.get('uuid')!,
        verified
      );
    }

    return keyChange;
  }

  async sendVerifySyncMessage(
    e164: string,
    uuid: string,
    state: number
  ): Promise<WhatIsThis> {
    // Because syncVerification sends a (null) message to the target of the verify and
    //   a sync message to our own devices, we need to send the accessKeys down for both
    //   contacts. So we merge their sendOptions.
    const { sendOptions } = await window.ConversationController.prepareForSend(
      // eslint-disable-next-line @typescript-eslint/no-non-null-assertion
      this.ourNumber || this.ourUuid!,
      { syncMessage: true }
    );
    const contactSendOptions = await this.getSendOptions();
    const options = { ...sendOptions, ...contactSendOptions };

    const promise = window.textsecure.storage.protocol.loadIdentityKey(e164);
    return promise.then(key =>
      this.wrapSend(
        window.textsecure.messaging.syncVerification(
          e164,
          uuid,
          state,
          // eslint-disable-next-line @typescript-eslint/no-non-null-assertion
          key!,
          options
        )
      )
    );
  }

  isVerified(): boolean {
    if (this.isPrivate()) {
      // eslint-disable-next-line @typescript-eslint/no-non-null-assertion
      return this.get('verified') === this.verifiedEnum!.VERIFIED;
    }
    // eslint-disable-next-line @typescript-eslint/no-non-null-assertion
    if (!this.contactCollection!.length) {
      return false;
    }

    // eslint-disable-next-line @typescript-eslint/no-non-null-assertion
    return this.contactCollection!.every(contact => {
      if (contact.isMe()) {
        return true;
      }
      return contact.isVerified();
    });
  }

  isUnverified(): boolean {
    if (this.isPrivate()) {
      const verified = this.get('verified');
      return (
        // eslint-disable-next-line @typescript-eslint/no-non-null-assertion
        verified !== this.verifiedEnum!.VERIFIED &&
        // eslint-disable-next-line @typescript-eslint/no-non-null-assertion
        verified !== this.verifiedEnum!.DEFAULT
      );
    }
    // eslint-disable-next-line @typescript-eslint/no-non-null-assertion
    if (!this.contactCollection!.length) {
      return true;
    }

    // Array.any does not exist. This is probably broken.
    // eslint-disable-next-line @typescript-eslint/ban-ts-comment
    // @ts-ignore
    // eslint-disable-next-line @typescript-eslint/no-non-null-assertion
    return this.contactCollection!.any(contact => {
      if (contact.isMe()) {
        return false;
      }
      return contact.isUnverified();
    });
  }

  getUnverified(): Backbone.Collection<ConversationModel> {
    if (this.isPrivate()) {
      return this.isUnverified()
        ? new window.Backbone.Collection([this])
        : new window.Backbone.Collection();
    }
    return new window.Backbone.Collection(
      // eslint-disable-next-line @typescript-eslint/no-non-null-assertion
      this.contactCollection!.filter(contact => {
        if (contact.isMe()) {
          return false;
        }
        return contact.isUnverified();
      })
    );
  }

  async setApproved(): Promise<void> {
    if (!this.isPrivate()) {
      throw new Error(
        'You cannot set a group conversation as trusted. ' +
          'You must set individual contacts as trusted.'
      );
    }

    return window.textsecure.storage.protocol.setApproval(this.id, true);
  }

  safeIsUntrusted(): boolean {
    try {
      return window.textsecure.storage.protocol.isUntrusted(this.id);
    } catch (err) {
      return false;
    }
  }

  isUntrusted(): boolean {
    if (this.isPrivate()) {
      return this.safeIsUntrusted();
    }
    // eslint-disable-next-line @typescript-eslint/no-non-null-assertion
    if (!this.contactCollection!.length) {
      return false;
    }

    // eslint-disable-next-line @typescript-eslint/no-non-null-assertion
    return this.contactCollection!.any(contact => {
      if (contact.isMe()) {
        return false;
      }
      return contact.safeIsUntrusted();
    });
  }

  getUntrusted(): Backbone.Collection<ConversationModel> {
    if (this.isPrivate()) {
      if (this.isUntrusted()) {
        return new window.Backbone.Collection([this]);
      }
      return new window.Backbone.Collection();
    }

    return new window.Backbone.Collection(
      // eslint-disable-next-line @typescript-eslint/no-non-null-assertion
      this.contactCollection!.filter(contact => {
        if (contact.isMe()) {
          return false;
        }
        return contact.isUntrusted();
      })
    );
  }

  getSentMessageCount(): number {
    return this.get('sentMessageCount') || 0;
  }

  getMessageRequestResponseType(): number {
    return this.get('messageRequestResponseType') || 0;
  }

  isMissingRequiredProfileSharing(): boolean {
    const mandatoryProfileSharingEnabled = window.Signal.RemoteConfig.isEnabled(
      'desktop.mandatoryProfileSharing'
    );

    if (!mandatoryProfileSharingEnabled) {
      return false;
    }

    const hasNoMessages = (this.get('messageCount') || 0) === 0;
    if (hasNoMessages) {
      return false;
    }

    if (!this.isGroupV1() && !this.isPrivate()) {
      return false;
    }

    return !this.get('profileSharing');
  }

  getAboutText(): string | undefined {
    if (!this.get('about')) {
      return undefined;
    }

    const emoji = this.get('aboutEmoji');
    const text = this.get('about');

    if (!emoji) {
      return text;
    }

    return window.i18n('message--getNotificationText--text-with-emoji', {
      text,
      emoji,
    });
  }

  /**
   * Determine if this conversation should be considered "accepted" in terms
   * of message requests
   */
  getAccepted(): boolean {
    return isConversationAccepted(this.attributes);
  }

  onMemberVerifiedChange(): void {
    // If the verified state of a member changes, our aggregate state changes.
    // We trigger both events to replicate the behavior of window.Backbone.Model.set()
    this.trigger('change:verified', this);
    this.trigger('change', this);
  }

  async toggleVerified(): Promise<unknown> {
    if (this.isVerified()) {
      return this.setVerifiedDefault();
    }
    return this.setVerified();
  }

  async addChatSessionRefreshed(receivedAt: number): Promise<void> {
    window.log.info(
      `addChatSessionRefreshed: adding for ${this.idForLogging()}`
    );

    const message = ({
      conversationId: this.id,
      type: 'chat-session-refreshed',
      sent_at: receivedAt,
      received_at: window.Signal.Util.incrementMessageCounter(),
      received_at_ms: receivedAt,
      unread: 1,
      // TODO: DESKTOP-722
      // this type does not fully implement the interface it is expected to
    } as unknown) as typeof window.Whisper.MessageAttributesType;

    const id = await window.Signal.Data.saveMessage(message, {
      Message: window.Whisper.Message,
    });
    const model = window.MessageController.register(
      id,
      new window.Whisper.Message({
        ...message,
        id,
      })
    );

    this.trigger('newmessage', model);
  }

  async addKeyChange(keyChangedId: string): Promise<void> {
    window.log.info(
      'adding key change advisory for',
      this.idForLogging(),
      keyChangedId,
      this.get('timestamp')
    );

    const timestamp = Date.now();
    const message = ({
      conversationId: this.id,
      type: 'keychange',
      sent_at: this.get('timestamp'),
      received_at: window.Signal.Util.incrementMessageCounter(),
      received_at_ms: timestamp,
      key_changed: keyChangedId,
      unread: 1,
      schemaVersion: Message.VERSION_NEEDED_FOR_DISPLAY,
      // TODO: DESKTOP-722
      // this type does not fully implement the interface it is expected to
    } as unknown) as typeof window.Whisper.MessageAttributesType;

    const id = await window.Signal.Data.saveMessage(message, {
      Message: window.Whisper.Message,
    });
    const model = window.MessageController.register(
      id,
      new window.Whisper.Message({
        ...message,
        id,
      })
    );

    const isUntrusted = await this.isUntrusted();

    this.trigger('newmessage', model);

    const uuid = this.get('uuid');
    // Group calls are always with folks that have a UUID
    if (isUntrusted && uuid) {
      window.reduxActions.calling.keyChanged({ uuid });
    }
  }

  async addVerifiedChange(
    verifiedChangeId: string,
    verified: boolean,
    providedOptions: Record<string, unknown>
  ): Promise<void> {
    const options = providedOptions || {};
    window._.defaults(options, { local: true });

    if (this.isMe()) {
      window.log.info(
        'refusing to add verified change advisory for our own number'
      );
      return;
    }

    const lastMessage = this.get('timestamp') || Date.now();

    window.log.info(
      'adding verified change advisory for',
      this.idForLogging(),
      verifiedChangeId,
      lastMessage
    );

    const timestamp = Date.now();
    const message = ({
      conversationId: this.id,
      type: 'verified-change',
      sent_at: lastMessage,
      received_at: window.Signal.Util.incrementMessageCounter(),
      received_at_ms: timestamp,
      verifiedChanged: verifiedChangeId,
      verified,
      local: options.local,
      unread: 1,
      // TODO: DESKTOP-722
    } as unknown) as typeof window.Whisper.MessageAttributesType;

    const id = await window.Signal.Data.saveMessage(message, {
      Message: window.Whisper.Message,
    });
    const model = window.MessageController.register(
      id,
      new window.Whisper.Message({
        ...message,
        id,
      })
    );

    this.trigger('newmessage', model);

    if (this.isPrivate()) {
      window.ConversationController.getAllGroupsInvolvingId(this.id).then(
        groups => {
          window._.forEach(groups, group => {
            group.addVerifiedChange(this.id, verified, options);
          });
        }
      );
    }
  }

  async addCallHistory(
    callHistoryDetails: CallHistoryDetailsType
  ): Promise<void> {
    let timestamp: number;
    let unread: boolean;
    let detailsToSave: CallHistoryDetailsType;

    switch (callHistoryDetails.callMode) {
      case CallMode.Direct:
        timestamp = callHistoryDetails.endedTime;
        unread =
          !callHistoryDetails.wasDeclined && !callHistoryDetails.acceptedTime;
        detailsToSave = {
          ...callHistoryDetails,
          callMode: CallMode.Direct,
        };
        break;
      case CallMode.Group:
        timestamp = callHistoryDetails.startedTime;
        unread = false;
        detailsToSave = callHistoryDetails;
        break;
      default:
        throw missingCaseError(callHistoryDetails);
    }

    const message = ({
      conversationId: this.id,
      type: 'call-history',
      sent_at: timestamp,
      received_at: window.Signal.Util.incrementMessageCounter(),
      received_at_ms: timestamp,
      unread,
      callHistoryDetails: detailsToSave,
      // TODO: DESKTOP-722
    } as unknown) as typeof window.Whisper.MessageAttributesType;

    const id = await window.Signal.Data.saveMessage(message, {
      Message: window.Whisper.Message,
    });
    const model = window.MessageController.register(
      id,
      new window.Whisper.Message({
        ...message,
        id,
      })
    );

    this.trigger('newmessage', model);
  }

  async updateCallHistoryForGroupCall(
    eraId: string,
    creatorUuid: string
  ): Promise<void> {
    // We want to update the cache quickly in case this function is called multiple times.
    const oldCachedEraId = this.cachedLatestGroupCallEraId;
    this.cachedLatestGroupCallEraId = eraId;

    const alreadyHasMessage =
      (oldCachedEraId && oldCachedEraId === eraId) ||
      (await window.Signal.Data.hasGroupCallHistoryMessage(this.id, eraId));

    if (!alreadyHasMessage) {
      this.addCallHistory({
        callMode: CallMode.Group,
        creatorUuid,
        eraId,
        startedTime: Date.now(),
      });
    }
  }

  async addProfileChange(
    profileChange: unknown,
    conversationId?: string
  ): Promise<void> {
    const now = Date.now();
    const message = ({
      conversationId: this.id,
      type: 'profile-change',
      sent_at: now,
      received_at: window.Signal.Util.incrementMessageCounter(),
      received_at_ms: now,
      unread: 0,
      changedId: conversationId || this.id,
      profileChange,
      // TODO: DESKTOP-722
    } as unknown) as typeof window.Whisper.MessageAttributesType;

    const id = await window.Signal.Data.saveMessage(message, {
      Message: window.Whisper.Message,
    });
    const model = window.MessageController.register(
      id,
      new window.Whisper.Message({
        ...message,
        id,
      })
    );

    this.trigger('newmessage', model);

    if (this.isPrivate()) {
      window.ConversationController.getAllGroupsInvolvingId(this.id).then(
        groups => {
          window._.forEach(groups, group => {
            group.addProfileChange(profileChange, this.id);
          });
        }
      );
    }
  }

  async onReadMessage(
    message: MessageModel,
    readAt?: number
  ): Promise<WhatIsThis> {
    // We mark as read everything older than this message - to clean up old stuff
    //   still marked unread in the database. If the user generally doesn't read in
    //   the desktop app, so the desktop app only gets read syncs, we can very
    //   easily end up with messages never marked as read (our previous early read
    //   sync handling, read syncs never sent because app was offline)

    // We queue it because we often get a whole lot of read syncs at once, and
    //   their markRead calls could very easily overlap given the async pull from DB.

    // Lastly, we don't send read syncs for any message marked read due to a read
    //   sync. That's a notification explosion we don't need.
    return this.queueJob(() =>
      // eslint-disable-next-line @typescript-eslint/no-non-null-assertion
      this.markRead(message.get('received_at')!, {
        sendReadReceipts: false,
        readAt,
      })
    );
  }

  validate(attributes = this.attributes): string | null {
    const required = ['type'];
    const missing = window._.filter(required, attr => !attributes[attr]);
    if (missing.length) {
      return `Conversation must have ${missing}`;
    }

    if (attributes.type !== 'private' && attributes.type !== 'group') {
      return `Invalid conversation type: ${attributes.type}`;
    }

    const atLeastOneOf = ['e164', 'uuid', 'groupId'];
    const hasAtLeastOneOf =
      window._.filter(atLeastOneOf, attr => attributes[attr]).length > 0;

    if (!hasAtLeastOneOf) {
      return 'Missing one of e164, uuid, or groupId';
    }

    const error = this.validateNumber() || this.validateUuid();

    if (error) {
      return error;
    }

    return null;
  }

  validateNumber(): string | null {
    if (this.isPrivate() && this.get('e164')) {
      const regionCode = window.storage.get('regionCode');
      const number = window.libphonenumber.util.parseNumber(
        // eslint-disable-next-line @typescript-eslint/no-non-null-assertion
        this.get('e164')!,
        regionCode
      );
      // TODO: DESKTOP-723
      // This is valid, but the typing thinks it's a function.
      // eslint-disable-next-line @typescript-eslint/ban-ts-comment
      // @ts-ignore
      if (number.isValidNumber) {
        this.set({ e164: number.e164 });
        return null;
      }

      return number.error || 'Invalid phone number';
    }

    return null;
  }

  validateUuid(): string | null {
    if (this.isPrivate() && this.get('uuid')) {
      // eslint-disable-next-line @typescript-eslint/no-non-null-assertion
      if (window.isValidGuid(this.get('uuid')!)) {
        return null;
      }

      return 'Invalid UUID';
    }

    return null;
  }

  queueJob(callback: () => unknown | Promise<unknown>): Promise<WhatIsThis> {
    this.jobQueue = this.jobQueue || new window.PQueue({ concurrency: 1 });

    const taskWithTimeout = window.textsecure.createTaskWithTimeout(
      callback,
      `conversation ${this.idForLogging()}`
    );

    return this.jobQueue.add(taskWithTimeout);
  }

  isAdmin(conversationId: string): boolean {
    if (!this.isGroupV2()) {
      return false;
    }

    const members = this.get('membersV2') || [];
    const member = members.find(x => x.conversationId === conversationId);
    if (!member) {
      return false;
    }

    const MEMBER_ROLES = window.textsecure.protobuf.Member.Role;

    return member.role === MEMBER_ROLES.ADMINISTRATOR;
  }

  private getMemberships(): Array<{
    conversationId: string;
    isAdmin: boolean;
  }> {
    if (!this.isGroupV2()) {
      return [];
    }

    const members = this.get('membersV2') || [];
    return members.map(member => ({
      isAdmin:
        member.role === window.textsecure.protobuf.Member.Role.ADMINISTRATOR,
      conversationId: member.conversationId,
    }));
  }

  getGroupLink(): string | undefined {
    if (!this.isGroupV2()) {
      return undefined;
    }

    if (!this.get('groupInviteLinkPassword')) {
      return undefined;
    }

    return window.Signal.Groups.buildGroupLink(this);
  }

  private getPendingMemberships(): Array<{
    addedByUserId?: string;
    conversationId: string;
  }> {
    if (!this.isGroupV2()) {
      return [];
    }

    const members = this.get('pendingMembersV2') || [];
    return members.map(member => ({
      addedByUserId: member.addedByUserId,
      conversationId: member.conversationId,
    }));
  }

  private getPendingApprovalMemberships(): Array<{ conversationId: string }> {
    if (!this.isGroupV2()) {
      return [];
    }

    const members = this.get('pendingAdminApprovalV2') || [];
    return members.map(member => ({
      conversationId: member.conversationId,
    }));
  }

  getMembers(
    options: { includePendingMembers?: boolean } = {}
  ): Array<ConversationModel> {
    return compact(
      getConversationMembers(this.attributes, options).map(conversationAttrs =>
        window.ConversationController.get(conversationAttrs.id)
      )
    );
  }

  getMemberIds(): Array<string> {
    const members = this.getMembers();
    return members.map(member => member.id);
  }

  getRecipients({
    includePendingMembers,
    extraConversationsForSend,
  }: {
    includePendingMembers?: boolean;
    extraConversationsForSend?: Array<string>;
  } = {}): Array<string> {
    const members = this.getMembers({ includePendingMembers });

    // There are cases where we need to send to someone we just removed from the group, to
    //   let them know that we removed them. In that case, we need to send to more than
    //   are currently in the group.
    const extraConversations = extraConversationsForSend
      ? extraConversationsForSend
          .map(id => window.ConversationController.get(id))
          .filter(isNotNil)
      : [];

    const unique = extraConversations.length
      ? window._.unique([...members, ...extraConversations])
      : members;

    // Eliminate ourself
    return window._.compact(
      unique.map(member => (member.isMe() ? null : member.getSendTarget()))
    );
  }

  async getQuoteAttachment(
    attachments: Array<WhatIsThis>,
    preview: Array<WhatIsThis>,
    sticker: WhatIsThis
  ): Promise<WhatIsThis> {
    if (attachments && attachments.length) {
      return Promise.all(
        attachments
          .filter(
            attachment => attachment && !attachment.pending && !attachment.error
          )
          .slice(0, 1)
          .map(async attachment => {
            const { fileName, thumbnail, contentType } = attachment;

            return {
              contentType,
              // Our protos library complains about this field being undefined, so we
              //   force it to null
              fileName: fileName || null,
              thumbnail: thumbnail
                ? {
                    ...(await loadAttachmentData(thumbnail)),
                    objectUrl: getAbsoluteAttachmentPath(thumbnail.path),
                  }
                : null,
            };
          })
      );
    }

    if (preview && preview.length) {
      return Promise.all(
        preview
          .filter(item => item && item.image)
          .slice(0, 1)
          .map(async attachment => {
            const { image } = attachment;
            const { contentType } = image;

            return {
              contentType,
              // Our protos library complains about this field being undefined, so we
              //   force it to null
              fileName: null,
              thumbnail: image
                ? {
                    ...(await loadAttachmentData(image)),
                    objectUrl: getAbsoluteAttachmentPath(image.path),
                  }
                : null,
            };
          })
      );
    }

    if (sticker && sticker.data && sticker.data.path) {
      const { path, contentType } = sticker.data;

      return [
        {
          contentType,
          // Our protos library complains about this field being undefined, so we
          //   force it to null
          fileName: null,
          thumbnail: {
            ...(await loadAttachmentData(sticker.data)),
            objectUrl: getAbsoluteAttachmentPath(path),
          },
        },
      ];
    }

    return [];
  }

  async makeQuote(
    quotedMessage: typeof window.Whisper.MessageType
  ): Promise<WhatIsThis> {
    const { getName } = Contact;
    // eslint-disable-next-line @typescript-eslint/no-non-null-assertion
    const contact = quotedMessage.getContact()!;
    const attachments = quotedMessage.get('attachments');
    const preview = quotedMessage.get('preview');
    const sticker = quotedMessage.get('sticker');

    const body = quotedMessage.get('body');
    const embeddedContact = quotedMessage.get('contact');
    const embeddedContactName =
      embeddedContact && embeddedContact.length > 0
        ? getName(embeddedContact[0])
        : '';

    return {
      authorUuid: contact.get('uuid'),
      bodyRanges: quotedMessage.get('bodyRanges'),
      id: quotedMessage.get('sent_at'),
      text: body || embeddedContactName,
      attachments: quotedMessage.isTapToView()
        ? [{ contentType: 'image/jpeg', fileName: null }]
        : await this.getQuoteAttachment(attachments, preview, sticker),
    };
  }

  async sendStickerMessage(packId: string, stickerId: number): Promise<void> {
    const packData = window.Signal.Stickers.getStickerPack(packId);
    const stickerData = window.Signal.Stickers.getSticker(packId, stickerId);
    if (!stickerData || !packData) {
      window.log.warn(
        `Attempted to send nonexistent (${packId}, ${stickerId}) sticker!`
      );
      return;
    }

    const { key } = packData;
    const { path, width, height } = stickerData;
    const arrayBuffer = await readStickerData(path);

    // We need this content type to be an image so we can display an `<img>` instead of a
    //   `<video>` or an error, but it's not critical that we get the full type correct.
    //   In other words, it's probably fine if we say that a GIF is `image/png`, but it's
    //   but it's bad if we say it's `video/mp4` or `text/plain`. We do our best to sniff
    //   the MIME type here, but it's okay if we have to use a possibly-incorrect
    //   fallback.
    let contentType: MIMEType;
    const sniffedMimeType = sniffImageMimeType(arrayBuffer);
    if (sniffedMimeType) {
      contentType = sniffedMimeType;
    } else {
      window.log.warn(
        'Unable to sniff sticker MIME type; falling back to WebP'
      );
      contentType = IMAGE_WEBP;
    }

    const sticker = {
      packId,
      stickerId,
      packKey: key,
      data: {
        size: arrayBuffer.byteLength,
        data: arrayBuffer,
        contentType,
        width,
        height,
      },
    };

    this.sendMessage(null, [], null, [], sticker);
    window.reduxActions.stickers.useSticker(packId, stickerId);
  }

  async sendDeleteForEveryoneMessage(targetTimestamp: number): Promise<void> {
    const timestamp = Date.now();

    if (timestamp - targetTimestamp > THREE_HOURS) {
      throw new Error('Cannot send DOE for a message older than three hours');
    }

    const deleteModel = window.Whisper.Deletes.add({
      targetSentTimestamp: targetTimestamp,
      fromId: window.ConversationController.getOurConversationId(),
    });

    // eslint-disable-next-line @typescript-eslint/no-non-null-assertion
    const destination = this.getSendTarget()!;
    const recipients = this.getRecipients();

    return this.queueJob(async () => {
      window.log.info(
        'Sending deleteForEveryone to conversation',
        this.idForLogging(),
        'with timestamp',
        timestamp
      );

      const attributes = ({
        id: window.getGuid(),
        type: 'outgoing',
        conversationId: this.get('id'),
        sent_at: timestamp,
        received_at: window.Signal.Util.incrementMessageCounter(),
        received_at_ms: timestamp,
        recipients,
        deletedForEveryoneTimestamp: targetTimestamp,
        // TODO: DESKTOP-722
      } as unknown) as typeof window.Whisper.MessageAttributesType;

      if (this.isPrivate()) {
        attributes.destination = destination;
      }

      // We are only creating this model so we can use its sync message
      // sending functionality. It will not be saved to the database.
      const message = new window.Whisper.Message(attributes);

      // We're offline!
      if (!window.textsecure.messaging) {
        throw new Error('Cannot send DOE while offline!');
      }

      const options = await this.getSendOptions();

      const promise = (async () => {
        let profileKey: ArrayBuffer | undefined;
        if (this.get('profileSharing')) {
          profileKey = await ourProfileKeyService.get();
        }

        if (this.isPrivate()) {
          return window.textsecure.messaging.sendMessageToIdentifier(
            destination,
            undefined, // body
            [], // attachments
            undefined, // quote
            [], // preview
            undefined, // sticker
            undefined, // reaction
            targetTimestamp,
            timestamp,
            undefined, // expireTimer
            profileKey,
            options
          );
        }

        return window.textsecure.messaging.sendMessageToGroup(
          {
            groupV1: this.getGroupV1Info(),
            groupV2: this.getGroupV2Info(),
            deletedForEveryoneTimestamp: targetTimestamp,
            timestamp,
            profileKey,
          },
          options
        );
      })();

      // This is to ensure that the functions in send() and sendSyncMessage() don't save
      //   anything to the database.
      message.doNotSave = true;

      const result = await message.send(this.wrapSend(promise));

      if (!message.hasSuccessfulDelivery()) {
        // This is handled by `conversation_view` which displays a toast on
        // send error.
        throw new Error('No successful delivery for delete for everyone');
      }
      window.Whisper.Deletes.onDelete(deleteModel);

      return result;
    }).catch(error => {
      window.log.error(
        'Error sending deleteForEveryone',
        deleteModel,
        targetTimestamp,
        error
      );

      throw error;
    });
  }

  async sendReactionMessage(
    reaction: { emoji: string; remove: boolean },
    target: {
      targetAuthorUuid: string;
      targetTimestamp: number;
    }
  ): Promise<WhatIsThis> {
    const timestamp = Date.now();
    const outgoingReaction = { ...reaction, ...target };
    const expireTimer = this.get('expireTimer');

    const reactionModel = window.Whisper.Reactions.add({
      ...outgoingReaction,
      fromId: window.ConversationController.getOurConversationId(),
      timestamp,
      fromSync: true,
    });

    // eslint-disable-next-line @typescript-eslint/no-non-null-assertion
    const destination = this.getSendTarget()!;
    const recipients = this.getRecipients();

    return this.queueJob(async () => {
      window.log.info(
        'Sending reaction to conversation',
        this.idForLogging(),
        'with timestamp',
        timestamp
      );

      const attributes = ({
        id: window.getGuid(),
        type: 'outgoing',
        conversationId: this.get('id'),
        sent_at: timestamp,
        received_at: window.Signal.Util.incrementMessageCounter(),
        received_at_ms: timestamp,
        recipients,
        reaction: outgoingReaction,
        // TODO: DESKTOP-722
      } as unknown) as typeof window.Whisper.MessageAttributesType;

      if (this.isPrivate()) {
        attributes.destination = destination;
      }

      // We are only creating this model so we can use its sync message
      // sending functionality. It will not be saved to the database.
      const message = new window.Whisper.Message(attributes);

      // This is to ensure that the functions in send() and sendSyncMessage() don't save
      //   anything to the database.
      message.doNotSave = true;

      // We're offline!
      if (!window.textsecure.messaging) {
        throw new Error('Cannot send reaction while offline!');
      }

      let profileKey: ArrayBuffer | undefined;
      if (this.get('profileSharing')) {
        profileKey = await ourProfileKeyService.get();
      }

      // Special-case the self-send case - we send only a sync message
      if (this.isMe()) {
        const dataMessage = await window.textsecure.messaging.getMessageProto(
          destination,
          undefined, // body
          [], // attachments
          undefined, // quote
          [], // preview
          undefined, // sticker
          outgoingReaction,
          undefined, // deletedForEveryoneTimestamp
          timestamp,
          expireTimer,
          profileKey
        );
        const result = await message.sendSyncMessageOnly(dataMessage);
        window.Whisper.Reactions.onReaction(reactionModel);
        return result;
      }

      const options = await this.getSendOptions();

      const promise = (() => {
        if (this.isPrivate()) {
          return window.textsecure.messaging.sendMessageToIdentifier(
            destination,
            undefined, // body
            [], // attachments
            undefined, // quote
            [], // preview
            undefined, // sticker
            outgoingReaction,
            undefined, // deletedForEveryoneTimestamp
            timestamp,
            expireTimer,
            profileKey,
            options
          );
        }

        return window.textsecure.messaging.sendMessageToGroup(
          {
            // eslint-disable-next-line @typescript-eslint/no-non-null-assertion
            groupV1: this.getGroupV1Info()!,
            // eslint-disable-next-line @typescript-eslint/no-non-null-assertion
            groupV2: this.getGroupV2Info()!,
            reaction: outgoingReaction,
            timestamp,
            expireTimer,
            profileKey,
          },
          options
        );
      })();

      const result = await message.send(this.wrapSend(promise));

      if (!message.hasSuccessfulDelivery()) {
        // This is handled by `conversation_view` which displays a toast on
        // send error.
        throw new Error('No successful delivery for reaction');
      }

      window.Whisper.Reactions.onReaction(reactionModel);

      return result;
    });
  }

  async sendProfileKeyUpdate(): Promise<void> {
    const id = this.get('id');
    const recipients = this.getRecipients();
    if (!this.get('profileSharing')) {
      window.log.error(
        'Attempted to send profileKeyUpdate to conversation without profileSharing enabled',
        id,
        recipients
      );
      return;
    }
    window.log.info('Sending profileKeyUpdate to conversation', id, recipients);
    const profileKey = await ourProfileKeyService.get();
    if (!profileKey) {
      window.log.error(
        'Attempted to send profileKeyUpdate but our profile key was not found'
      );
      return;
    }
    await window.textsecure.messaging.sendProfileKeyUpdate(
      profileKey,
      recipients,
      await this.getSendOptions(),
      this.get('groupId')
    );
  }

  sendMessage(
    body: string | null,
    attachments: Array<WhatIsThis>,
    quote: WhatIsThis,
    preview: WhatIsThis,
    sticker?: WhatIsThis,
    mentions?: BodyRangesType,
    { dontClearDraft = false } = {}
  ): void {
    if (this.isGroupV1AndDisabled()) {
      return;
    }

    this.clearTypingTimers();

    const { clearUnreadMetrics } = window.reduxActions.conversations;
    clearUnreadMetrics(this.id);

    const mandatoryProfileSharingEnabled = window.Signal.RemoteConfig.isEnabled(
      'desktop.mandatoryProfileSharing'
    );
    if (mandatoryProfileSharingEnabled && !this.get('profileSharing')) {
      this.set({ profileSharing: true });
    }

    // eslint-disable-next-line @typescript-eslint/no-non-null-assertion
    const destination = this.getSendTarget()!;
    const expireTimer = this.get('expireTimer');
    const recipients = this.getRecipients();

    this.queueJob(async () => {
      const now = Date.now();

      window.log.info(
        'Sending message to conversation',
        this.idForLogging(),
        'with timestamp',
        now
      );

      // Here we move attachments to disk
      const messageWithSchema = await upgradeMessageSchema({
        type: 'outgoing',
        body,
        conversationId: this.id,
        quote,
        preview,
        attachments,
        sent_at: now,
        received_at: window.Signal.Util.incrementMessageCounter(),
        received_at_ms: now,
        expireTimer,
        recipients,
        sticker,
        bodyRanges: mentions,
      });

      if (this.isPrivate()) {
        messageWithSchema.destination = destination;
      }
      const attributes: MessageModel = {
        ...messageWithSchema,
        id: window.getGuid(),
      };

      const model = this.addSingleMessage(attributes);
      if (sticker) {
        await addStickerPackReference(model.id, sticker.packId);
      }
      const message = window.MessageController.register(model.id, model);
      await window.Signal.Data.saveMessage(message.attributes, {
        forceSave: true,
        Message: window.Whisper.Message,
      });

      const draftProperties = dontClearDraft
        ? {}
        : {
            draft: null,
            draftTimestamp: null,
            lastMessage: model.getNotificationText(),
            lastMessageStatus: 'sending' as const,
          };

      this.set({
        ...draftProperties,
        active_at: now,
        timestamp: now,
        isArchived: false,
      });

      this.incrementSentMessageCount();
      window.Signal.Data.updateConversation(this.attributes);

      // We're offline!
      if (!window.textsecure.messaging) {
        const errors = [
          ...(this.contactCollection && this.contactCollection.length
            ? this.contactCollection
            : [this]),
        ].map(contact => {
          const error = new Error('Network is not available') as CustomError;
          error.name = 'SendMessageNetworkError';
          error.identifier = contact.get('id');
          return error;
        });
        await message.saveErrors(errors);
        return null;
      }

      const attachmentsWithData = await Promise.all(
        messageWithSchema.attachments.map(loadAttachmentData)
      );

      const {
        body: messageBody,
        attachments: finalAttachments,
      } = window.Whisper.Message.getLongMessageAttachment({
        body,
        attachments: attachmentsWithData,
        now,
      });

      let profileKey: ArrayBuffer | undefined;
      if (this.get('profileSharing')) {
        profileKey = await ourProfileKeyService.get();
      }

      // Special-case the self-send case - we send only a sync message
      if (this.isMe()) {
        const dataMessage = await window.textsecure.messaging.getMessageProto(
          destination,
          messageBody,
          finalAttachments,
          quote,
          preview,
          sticker,
          null, // reaction
          undefined, // deletedForEveryoneTimestamp
          now,
          expireTimer,
          profileKey
        );
        return message.sendSyncMessageOnly(dataMessage);
      }

      const conversationType = this.get('type');
      const options = await this.getSendOptions();

      let promise;
      if (conversationType === Message.GROUP) {
        promise = window.textsecure.messaging.sendMessageToGroup(
          {
            attachments: finalAttachments,
            expireTimer,
            groupV1: this.getGroupV1Info(),
            groupV2: this.getGroupV2Info(),
            messageText: messageBody,
            preview,
            profileKey,
            quote,
            sticker,
            timestamp: now,
            mentions,
          },
          options
        );
      } else {
        promise = window.textsecure.messaging.sendMessageToIdentifier(
          destination,
          messageBody,
          finalAttachments,
          quote,
          preview,
          sticker,
          null, // reaction
          undefined, // deletedForEveryoneTimestamp
          now,
          expireTimer,
          profileKey,
          options
        );
      }

      return message.send(this.wrapSend(promise));
    });
  }

  async wrapSend(
    promise: Promise<CallbackResultType | void | null>
  ): Promise<CallbackResultType | void | null> {
    return handleMessageSend(promise);
  }

  async getSendOptions(
    options: { syncMessage?: boolean } = {}
  ): Promise<SendOptionsType> {
    return getSendOptions(this.attributes, options);
  }

  // Is this someone who is a contact, or are we sharing our profile with them?
  //   Or is the person who added us to this group a contact or are we sharing profile
  //   with them?
  isFromOrAddedByTrustedContact(): boolean {
    if (this.isPrivate()) {
      return Boolean(this.get('name')) || this.get('profileSharing');
    }

    const addedBy = this.get('addedBy');
    if (!addedBy) {
      return false;
    }

    const conv = window.ConversationController.get(addedBy);
    if (!conv) {
      return false;
    }

    return Boolean(
      conv.isMe() || conv.get('name') || conv.get('profileSharing')
    );
  }

  async updateLastMessage(): Promise<void> {
    if (!this.id) {
      return;
    }

    const ourConversationId = window.ConversationController.getOurConversationId();
    if (!ourConversationId) {
      throw new Error('updateLastMessage: Failed to fetch ourConversationId');
    }

    const conversationId = this.id;
    let [previewMessage, activityMessage] = await Promise.all([
      window.Signal.Data.getLastConversationPreview({
        conversationId,
        ourConversationId,
        Message: window.Whisper.Message,
      }),
      window.Signal.Data.getLastConversationActivity({
        conversationId,
        ourConversationId,
        Message: window.Whisper.Message,
      }),
    ]);

    // Register the message with MessageController so that if it already exists
    // in memory we use that data instead of the data from the db which may
    // be out of date.
    if (previewMessage) {
      previewMessage = window.MessageController.register(
        previewMessage.id,
        previewMessage
      );
    }

    if (activityMessage) {
      activityMessage = window.MessageController.register(
        activityMessage.id,
        activityMessage
      );
    }

    if (
      this.hasDraft() &&
      this.get('draftTimestamp') &&
      (!previewMessage ||
        // eslint-disable-next-line @typescript-eslint/no-non-null-assertion
        previewMessage.get('sent_at') < this.get('draftTimestamp')!)
    ) {
      return;
    }

    const currentTimestamp = this.get('timestamp') || null;
    const timestamp = activityMessage
      ? activityMessage.get('sent_at') ||
        activityMessage.get('received_at') ||
        currentTimestamp
      : currentTimestamp;

    this.set({
      lastMessage:
        (previewMessage ? previewMessage.getNotificationText() : '') || '',
      lastMessageStatus:
        (previewMessage ? previewMessage.getMessagePropStatus() : null) || null,
      timestamp,
      lastMessageDeletedForEveryone: previewMessage
        ? previewMessage.get('deletedForEveryone')
        : false,
    });

    window.Signal.Data.updateConversation(this.attributes);
  }

  setArchived(isArchived: boolean): void {
    const before = this.get('isArchived');

    this.set({ isArchived });
    window.Signal.Data.updateConversation(this.attributes);

    const after = this.get('isArchived');

    if (Boolean(before) !== Boolean(after)) {
      if (after) {
        // we're capturing a storage sync below so
        // we don't need to capture it twice
        this.unpin({ stopStorageSync: true });
      }
      this.captureChange('isArchived');
    }
  }

  setMarkedUnread(markedUnread: boolean): void {
    const previousMarkedUnread = this.get('markedUnread');

    this.set({ markedUnread });
    window.Signal.Data.updateConversation(this.attributes);

    if (Boolean(previousMarkedUnread) !== Boolean(markedUnread)) {
      this.captureChange('markedUnread');
    }

    window.Whisper.events.trigger('updateUnreadCount');
  }

  async refreshGroupLink(): Promise<void> {
    if (!this.isGroupV2()) {
      return;
    }

    const groupInviteLinkPassword = arrayBufferToBase64(
      window.Signal.Groups.generateGroupInviteLinkPassword()
    );

    window.log.info('refreshGroupLink for conversation', this.idForLogging());

    await this.modifyGroupV2({
      name: 'updateInviteLinkPassword',
      createGroupChange: async () =>
        window.Signal.Groups.buildInviteLinkPasswordChange(
          this.attributes,
          groupInviteLinkPassword
        ),
    });

    this.set({ groupInviteLinkPassword });
  }

  async toggleGroupLink(value: boolean): Promise<void> {
    if (!this.isGroupV2()) {
      return;
    }

    const shouldCreateNewGroupLink =
      value && !this.get('groupInviteLinkPassword');
    const groupInviteLinkPassword =
      this.get('groupInviteLinkPassword') ||
      arrayBufferToBase64(
        window.Signal.Groups.generateGroupInviteLinkPassword()
      );

    window.log.info(
      'toggleGroupLink for conversation',
      this.idForLogging(),
      value
    );

    const ACCESS_ENUM = window.textsecure.protobuf.AccessControl.AccessRequired;
    const addFromInviteLink = value
      ? ACCESS_ENUM.ANY
      : ACCESS_ENUM.UNSATISFIABLE;

    if (shouldCreateNewGroupLink) {
      await this.modifyGroupV2({
        name: 'updateNewGroupLink',
        createGroupChange: async () =>
          window.Signal.Groups.buildNewGroupLinkChange(
            this.attributes,
            groupInviteLinkPassword,
            addFromInviteLink
          ),
      });
    } else {
      await this.modifyGroupV2({
        name: 'updateAccessControlAddFromInviteLink',
        createGroupChange: async () =>
          window.Signal.Groups.buildAccessControlAddFromInviteLinkChange(
            this.attributes,
            addFromInviteLink
          ),
      });
    }

    this.set({
      accessControl: {
        addFromInviteLink,
        attributes: this.get('accessControl')?.attributes || ACCESS_ENUM.MEMBER,
        members: this.get('accessControl')?.members || ACCESS_ENUM.MEMBER,
      },
    });

    if (shouldCreateNewGroupLink) {
      this.set({ groupInviteLinkPassword });
    }
  }

  async updateAccessControlAddFromInviteLink(value: boolean): Promise<void> {
    if (!this.isGroupV2()) {
      return;
    }

    const ACCESS_ENUM = window.textsecure.protobuf.AccessControl.AccessRequired;

    const addFromInviteLink = value
      ? ACCESS_ENUM.ADMINISTRATOR
      : ACCESS_ENUM.ANY;

    await this.modifyGroupV2({
      name: 'updateAccessControlAddFromInviteLink',
      createGroupChange: async () =>
        window.Signal.Groups.buildAccessControlAddFromInviteLinkChange(
          this.attributes,
          addFromInviteLink
        ),
    });

    this.set({
      accessControl: {
        addFromInviteLink,
        attributes: this.get('accessControl')?.attributes || ACCESS_ENUM.MEMBER,
        members: this.get('accessControl')?.members || ACCESS_ENUM.MEMBER,
      },
    });
  }

  async updateAccessControlAttributes(value: number): Promise<void> {
    if (!this.isGroupV2()) {
      return;
    }

    await this.modifyGroupV2({
      name: 'updateAccessControlAttributes',
      createGroupChange: async () =>
        window.Signal.Groups.buildAccessControlAttributesChange(
          this.attributes,
          value
        ),
    });

    const ACCESS_ENUM = window.textsecure.protobuf.AccessControl.AccessRequired;
    this.set({
      accessControl: {
        addFromInviteLink:
          this.get('accessControl')?.addFromInviteLink || ACCESS_ENUM.MEMBER,
        attributes: value,
        members: this.get('accessControl')?.members || ACCESS_ENUM.MEMBER,
      },
    });
  }

  async updateAccessControlMembers(value: number): Promise<void> {
    if (!this.isGroupV2()) {
      return;
    }

    await this.modifyGroupV2({
      name: 'updateAccessControlMembers',
      createGroupChange: async () =>
        window.Signal.Groups.buildAccessControlMembersChange(
          this.attributes,
          value
        ),
    });

    const ACCESS_ENUM = window.textsecure.protobuf.AccessControl.AccessRequired;
    this.set({
      accessControl: {
        addFromInviteLink:
          this.get('accessControl')?.addFromInviteLink || ACCESS_ENUM.MEMBER,
        attributes: this.get('accessControl')?.attributes || ACCESS_ENUM.MEMBER,
        members: value,
      },
    });
  }

  async updateExpirationTimer(
    providedExpireTimer: number | undefined,
    providedSource: unknown,
    receivedAt: number,
    options: { fromSync?: unknown; fromGroupUpdate?: unknown } = {}
  ): Promise<boolean | null | MessageModel | void> {
    if (this.isGroupV2()) {
      if (providedSource || receivedAt) {
        throw new Error(
          'updateExpirationTimer: GroupV2 timers are not updated this way'
        );
      }
      await this.modifyGroupV2({
        name: 'updateExpirationTimer',
        createGroupChange: () =>
          this.updateExpirationTimerInGroupV2(providedExpireTimer),
      });
      return false;
    }

    let expireTimer: number | undefined = providedExpireTimer;
    let source = providedSource;
    if (this.get('left')) {
      return false;
    }

    window._.defaults(options, { fromSync: false, fromGroupUpdate: false });

    if (!expireTimer) {
      expireTimer = undefined;
    }
    if (
      this.get('expireTimer') === expireTimer ||
      (!expireTimer && !this.get('expireTimer'))
    ) {
      return null;
    }

    window.log.info("Update conversation 'expireTimer'", {
      id: this.idForLogging(),
      expireTimer,
      source,
    });

    source = source || window.ConversationController.getOurConversationId();

    // When we add a disappearing messages notification to the conversation, we want it
    //   to be above the message that initiated that change, hence the subtraction.
    const timestamp = (receivedAt || Date.now()) - 1;

    this.set({ expireTimer });
    window.Signal.Data.updateConversation(this.attributes);

    const model = new window.Whisper.Message(({
      // Even though this isn't reflected to the user, we want to place the last seen
      //   indicator above it. We set it to 'unread' to trigger that placement.
      unread: 1,
      conversationId: this.id,
      // No type; 'incoming' messages are specially treated by conversation.markRead()
      sent_at: timestamp,
      received_at: window.Signal.Util.incrementMessageCounter(),
      received_at_ms: timestamp,
      flags:
        window.textsecure.protobuf.DataMessage.Flags.EXPIRATION_TIMER_UPDATE,
      expirationTimerUpdate: {
        expireTimer,
        source,
        fromSync: options.fromSync,
        fromGroupUpdate: options.fromGroupUpdate,
      },
      // TODO: DESKTOP-722
    } as unknown) as MessageAttributesType);

    if (this.isPrivate()) {
      model.set({ destination: this.getSendTarget() });
    }
    if (model.isOutgoing()) {
      model.set({ recipients: this.getRecipients() });
    }
    const id = await window.Signal.Data.saveMessage(model.attributes, {
      Message: window.Whisper.Message,
    });

    model.set({ id });

    const message = window.MessageController.register(id, model);
    this.addSingleMessage(message);

    // if change was made remotely, don't send it to the number/group
    if (receivedAt) {
      return message;
    }

    const sendOptions = await this.getSendOptions();

    let profileKey;
    if (this.get('profileSharing')) {
      profileKey = await ourProfileKeyService.get();
    }

    let promise;

    if (this.isMe()) {
      const flags =
        window.textsecure.protobuf.DataMessage.Flags.EXPIRATION_TIMER_UPDATE;
      const dataMessage = await window.textsecure.messaging.getMessageProto(
        // eslint-disable-next-line @typescript-eslint/no-non-null-assertion
        this.getSendTarget()!,
        undefined, // body
        [], // attachments
        undefined, // quote
        [], // preview
        undefined, // sticker
        undefined, // reaction
        undefined, // deletedForEveryoneTimestamp
        message.get('sent_at'),
        expireTimer,
        profileKey,
        flags
      );
      return message.sendSyncMessageOnly(dataMessage);
    }

    if (this.get('type') === 'private') {
      promise = window.textsecure.messaging.sendExpirationTimerUpdateToIdentifier(
        // eslint-disable-next-line @typescript-eslint/no-non-null-assertion
        this.getSendTarget()!,
        expireTimer,
        message.get('sent_at'),
        profileKey,
        sendOptions
      );
    } else {
      promise = window.textsecure.messaging.sendExpirationTimerUpdateToGroup(
        // eslint-disable-next-line @typescript-eslint/no-non-null-assertion
        this.get('groupId')!,
        this.getRecipients(),
        expireTimer,
        message.get('sent_at'),
        profileKey,
        sendOptions
      );
    }

    await message.send(this.wrapSend(promise));

    return message;
  }

  async addMessageHistoryDisclaimer(): Promise<MessageModel> {
    // eslint-disable-next-line @typescript-eslint/no-non-null-assertion
    const lastMessage = this.messageCollection!.last();
    if (lastMessage && lastMessage.get('type') === 'message-history-unsynced') {
      // We do not need another message history disclaimer
      return lastMessage;
    }

    const timestamp = Date.now();

    const model = new window.Whisper.Message(({
      type: 'message-history-unsynced',
      // Even though this isn't reflected to the user, we want to place the last seen
      //   indicator above it. We set it to 'unread' to trigger that placement.
      unread: 1,
      conversationId: this.id,
      // No type; 'incoming' messages are specially treated by conversation.markRead()
      sent_at: timestamp,
      received_at: window.Signal.Util.incrementMessageCounter(),
      received_at_ms: timestamp,
      // TODO: DESKTOP-722
    } as unknown) as MessageAttributesType);

    if (this.isPrivate()) {
      model.set({ destination: this.id });
    }
    if (model.isOutgoing()) {
      model.set({ recipients: this.getRecipients() });
    }
    const id = await window.Signal.Data.saveMessage(model.attributes, {
      Message: window.Whisper.Message,
    });

    model.set({ id });

    const message = window.MessageController.register(id, model);
    this.addSingleMessage(message);

    return message;
  }

  isSearchable(): boolean {
    return !this.get('left');
  }

  async endSession(): Promise<void> {
    if (this.isPrivate()) {
      const now = Date.now();
      const model = new window.Whisper.Message(({
        conversationId: this.id,
        type: 'outgoing',
        sent_at: now,
        received_at: window.Signal.Util.incrementMessageCounter(),
        received_at_ms: now,
        destination: this.get('e164'),
        destinationUuid: this.get('uuid'),
        recipients: this.getRecipients(),
        flags: window.textsecure.protobuf.DataMessage.Flags.END_SESSION,
        // TODO: DESKTOP-722
      } as unknown) as MessageAttributesType);

      const id = await window.Signal.Data.saveMessage(model.attributes, {
        Message: window.Whisper.Message,
      });
      model.set({ id });

      const message = window.MessageController.register(model.id, model);
      this.addSingleMessage(message);

      // eslint-disable-next-line @typescript-eslint/no-non-null-assertion
      const uuid = this.get('uuid')!;
      // eslint-disable-next-line @typescript-eslint/no-non-null-assertion
      const e164 = this.get('e164')!;

      message.sendUtilityMessageWithRetry({
        type: 'session-reset',
        uuid,
        e164,
        now,
      });
    }
  }

  async leaveGroup(): Promise<void> {
    const now = Date.now();
    if (this.get('type') === 'group') {
      const groupId = this.get('groupId');

      if (!groupId) {
        throw new Error(`leaveGroup/${this.idForLogging()}: No groupId!`);
      }

      const groupIdentifiers = this.getRecipients();
      this.set({ left: true });
      window.Signal.Data.updateConversation(this.attributes);

      const model = new window.Whisper.Message(({
        group_update: { left: 'You' },
        conversationId: this.id,
        type: 'outgoing',
        sent_at: now,
        received_at: window.Signal.Util.incrementMessageCounter(),
        received_at_ms: now,
        // TODO: DESKTOP-722
      } as unknown) as MessageAttributesType);

      const id = await window.Signal.Data.saveMessage(model.attributes, {
        Message: window.Whisper.Message,
      });
      model.set({ id });

      const message = window.MessageController.register(model.id, model);
      this.addSingleMessage(message);

      const options = await this.getSendOptions();
      message.send(
        this.wrapSend(
          window.textsecure.messaging.leaveGroup(
            groupId,
            groupIdentifiers,
            options
          )
        )
      );
    }
  }

  async markRead(
    newestUnreadId: number,
    options: { readAt?: number; sendReadReceipts: boolean } = {
      sendReadReceipts: true,
    }
  ): Promise<void> {
    await markConversationRead(this.attributes, newestUnreadId, options);

    const unreadCount = await window.Signal.Data.getUnreadCountForConversation(
      this.id
    );

    const prevUnreadCount = this.get('unreadCount');
    if (prevUnreadCount !== unreadCount) {
      this.set({ unreadCount });
      window.Signal.Data.updateConversation(this.attributes);
    }
  }

  // This is an expensive operation we use to populate the message request hero row. It
  //   shows groups the current user has in common with this potential new contact.
  async updateSharedGroups(): Promise<void> {
    if (!this.isPrivate()) {
      return;
    }
    if (this.isMe()) {
      return;
    }

    const ourGroups = await window.ConversationController.getAllGroupsInvolvingId(
      // eslint-disable-next-line @typescript-eslint/no-non-null-assertion
      window.ConversationController.getOurConversationId()!
    );
    const theirGroups = await window.ConversationController.getAllGroupsInvolvingId(
      this.id
    );

    const sharedGroups = window._.intersection(ourGroups, theirGroups);
    const sharedGroupNames = sharedGroups.map(conversation =>
      conversation.getTitle()
    );

    this.set({ sharedGroupNames });
  }

  onChangeProfileKey(): void {
    if (this.isPrivate()) {
      this.getProfiles();
    }
  }

  getProfiles(): Promise<Array<void>> {
    // request all conversation members' keys
    const conversations = (this.getMembers() as unknown) as Array<ConversationModel>;
    return Promise.all(
      window._.map(conversations, conversation => {
        this.getProfile(conversation.get('uuid'), conversation.get('e164'));
      })
    );
  }

  async getProfile(
    providedUuid?: string,
    providedE164?: string
  ): Promise<void> {
    if (!window.textsecure.messaging) {
      throw new Error(
        'Conversation.getProfile: window.textsecure.messaging not available'
      );
    }

    const id = window.ConversationController.ensureContactIds({
      uuid: providedUuid,
      e164: providedE164,
    });
    const c = window.ConversationController.get(id);
    if (!c) {
      window.log.error(
        'getProfile: failed to find conversation; doing nothing'
      );
      return;
    }

    const {
      generateProfileKeyCredentialRequest,
      getClientZkProfileOperations,
      handleProfileKeyCredential,
    } = Util.zkgroup;

    const clientZkProfileCipher = getClientZkProfileOperations(
      window.getServerPublicParams()
    );

    let profile;

    try {
      await Promise.all([
        c.deriveAccessKeyIfNeeded(),
        c.deriveProfileKeyVersionIfNeeded(),
      ]);

      const profileKey = c.get('profileKey');
      // eslint-disable-next-line @typescript-eslint/no-non-null-assertion
      const uuid = c.get('uuid')!;
      // eslint-disable-next-line @typescript-eslint/no-non-null-assertion
      const identifier = c.getSendTarget()!;
      // eslint-disable-next-line @typescript-eslint/no-non-null-assertion
      const profileKeyVersionHex = c.get('profileKeyVersion')!;
      const existingProfileKeyCredential = c.get('profileKeyCredential');

      let profileKeyCredentialRequestHex: undefined | string;
      let profileCredentialRequestContext:
        | undefined
        | ProfileKeyCredentialRequestContext;

      if (
        profileKey &&
        uuid &&
        profileKeyVersionHex &&
        !existingProfileKeyCredential
      ) {
        window.log.info('Generating request...');
        ({
          requestHex: profileKeyCredentialRequestHex,
          context: profileCredentialRequestContext,
        } = generateProfileKeyCredentialRequest(
          clientZkProfileCipher,
          uuid,
          profileKey
        ));
      }

      const { sendMetadata = {} } = await c.getSendOptions();
      const getInfo =
        // eslint-disable-next-line @typescript-eslint/no-non-null-assertion
        sendMetadata[c.get('uuid')!] || sendMetadata[c.get('e164')!] || {};

      if (getInfo.accessKey) {
        try {
          profile = await window.textsecure.messaging.getProfile(identifier, {
            accessKey: getInfo.accessKey,
            profileKeyVersion: profileKeyVersionHex,
            profileKeyCredentialRequest: profileKeyCredentialRequestHex,
          });
        } catch (error) {
          if (error.code === 401 || error.code === 403) {
            window.log.info(
              `Setting sealedSender to DISABLED for conversation ${c.idForLogging()}`
            );
            c.set({ sealedSender: SEALED_SENDER.DISABLED });
            profile = await window.textsecure.messaging.getProfile(identifier, {
              profileKeyVersion: profileKeyVersionHex,
              profileKeyCredentialRequest: profileKeyCredentialRequestHex,
            });
          } else {
            throw error;
          }
        }
      } else {
        profile = await window.textsecure.messaging.getProfile(identifier, {
          profileKeyVersion: profileKeyVersionHex,
          profileKeyCredentialRequest: profileKeyCredentialRequestHex,
        });
      }

      const identityKey = base64ToArrayBuffer(profile.identityKey);
      const changed = await window.textsecure.storage.protocol.saveIdentity(
        `${identifier}.1`,
        identityKey,
        false
      );
      if (changed) {
        // save identity will close all sessions except for .1, so we
        // must close that one manually.
        await window.textsecure.storage.protocol.archiveSession(
          `${identifier}.1`
        );
      }

      const accessKey = c.get('accessKey');
      if (
        profile.unrestrictedUnidentifiedAccess &&
        profile.unidentifiedAccess
      ) {
        window.log.info(
          `Setting sealedSender to UNRESTRICTED for conversation ${c.idForLogging()}`
        );
        c.set({
          sealedSender: SEALED_SENDER.UNRESTRICTED,
        });
      } else if (accessKey && profile.unidentifiedAccess) {
        const haveCorrectKey = await verifyAccessKey(
          base64ToArrayBuffer(accessKey),
          base64ToArrayBuffer(profile.unidentifiedAccess)
        );

        if (haveCorrectKey) {
          window.log.info(
            `Setting sealedSender to ENABLED for conversation ${c.idForLogging()}`
          );
          c.set({
            sealedSender: SEALED_SENDER.ENABLED,
          });
        } else {
          window.log.info(
            `Setting sealedSender to DISABLED for conversation ${c.idForLogging()}`
          );
          c.set({
            sealedSender: SEALED_SENDER.DISABLED,
          });
        }
      } else {
        window.log.info(
          `Setting sealedSender to DISABLED for conversation ${c.idForLogging()}`
        );
        c.set({
          sealedSender: SEALED_SENDER.DISABLED,
        });
      }

      if (profile.about) {
        const key = c.get('profileKey');
        if (key) {
          const keyBuffer = base64ToArrayBuffer(key);
          const decrypted = await window.textsecure.crypto.decryptProfile(
            base64ToArrayBuffer(profile.about),
            keyBuffer
          );
          c.set('about', stringFromBytes(trimForDisplay(decrypted)));
        }
      } else {
        c.unset('about');
      }

      if (profile.aboutEmoji) {
        const key = c.get('profileKey');
        if (key) {
          const keyBuffer = base64ToArrayBuffer(key);
          const decrypted = await window.textsecure.crypto.decryptProfile(
            base64ToArrayBuffer(profile.aboutEmoji),
            keyBuffer
          );
          c.set('aboutEmoji', stringFromBytes(trimForDisplay(decrypted)));
        }
      } else {
        c.unset('aboutEmoji');
      }

      if (profile.capabilities) {
        c.set({ capabilities: profile.capabilities });
      } else {
        c.unset('capabilities');
      }

      if (profileCredentialRequestContext) {
        if (profile.credential) {
          const profileKeyCredential = handleProfileKeyCredential(
            clientZkProfileCipher,
            profileCredentialRequestContext,
            profile.credential
          );
          c.set({ profileKeyCredential });
        } else {
          c.unset('profileKeyCredential');
        }
      }
    } catch (error) {
      switch (error?.code) {
        case 403:
          throw error;
        case 404:
          window.log.warn(
            `getProfile failure: failed to find a profile for ${c.idForLogging()}`,
            error && error.stack ? error.stack : error
          );
          c.setUnregistered();
          return;
        default:
          window.log.warn(
            'getProfile failure:',
            c.idForLogging(),
            error && error.stack ? error.stack : error
          );
          return;
      }
    }

    try {
      await c.setEncryptedProfileName(profile.name);
    } catch (error) {
      window.log.warn(
        'getProfile decryption failure:',
        c.idForLogging(),
        error && error.stack ? error.stack : error
      );
      await c.set({
        profileName: undefined,
        profileFamilyName: undefined,
      });
    }

    try {
      await c.setProfileAvatar(profile.avatar);
    } catch (error) {
      if (error.code === 403 || error.code === 404) {
        window.log.info(
          `Clearing profile avatar for conversation ${c.idForLogging()}`
        );
        c.set({
          profileAvatar: null,
        });
      }
    }

    c.set('profileLastFetchedAt', Date.now());

    window.Signal.Data.updateConversation(c.attributes);
  }

  async setEncryptedProfileName(encryptedName: string): Promise<void> {
    if (!encryptedName) {
      return;
    }
    // isn't this already an ArrayBuffer?
    const key = (this.get('profileKey') as unknown) as string;
    if (!key) {
      return;
    }

    // decode
    const keyBuffer = base64ToArrayBuffer(key);

    // decrypt
    const { given, family } = await window.textsecure.crypto.decryptProfileName(
      encryptedName,
      keyBuffer
    );

    // encode
    const profileName = given ? stringFromBytes(given) : undefined;
    const profileFamilyName = family ? stringFromBytes(family) : undefined;

    // set then check for changes
    const oldName = this.getProfileName();
    const hadPreviousName = Boolean(oldName);
    this.set({ profileName, profileFamilyName });

    const newName = this.getProfileName();

    // Note that we compare the combined names to ensure that we don't present the exact
    //   same before/after string, even if someone is moving from just first name to
    //   first/last name in their profile data.
    const nameChanged = oldName !== newName;

    if (!this.isMe() && hadPreviousName && nameChanged) {
      const change = {
        type: 'name',
        oldName,
        newName,
      };

      await this.addProfileChange(change);
    }
  }

  async setProfileAvatar(avatarPath: string): Promise<void> {
    if (!avatarPath) {
      return;
    }

    if (this.isMe()) {
      window.storage.put('avatarUrl', avatarPath);
    }

    const avatar = await window.textsecure.messaging.getAvatar(avatarPath);
    // isn't this already an ArrayBuffer?
    const key = (this.get('profileKey') as unknown) as string;
    if (!key) {
      return;
    }
    const keyBuffer = base64ToArrayBuffer(key);

    // decrypt
    const decrypted = await window.textsecure.crypto.decryptProfile(
      avatar,
      keyBuffer
    );

    // update the conversation avatar only if hash differs
    if (decrypted) {
      const newAttributes = await window.Signal.Types.Conversation.maybeUpdateProfileAvatar(
        this.attributes,
        decrypted,
        {
          writeNewAttachmentData,
          deleteAttachmentData,
          doesAttachmentExist,
        }
      );
      this.set(newAttributes);
    }
  }

  async setProfileKey(
    profileKey: string,
    { viaStorageServiceSync = false } = {}
  ): Promise<void> {
    // profileKey is a string so we can compare it directly
    if (this.get('profileKey') !== profileKey) {
      window.log.info(
        `Setting sealedSender to UNKNOWN for conversation ${this.idForLogging()}`
      );
      this.set({
        about: undefined,
        aboutEmoji: undefined,
        profileAvatar: undefined,
        profileKey,
        profileKeyVersion: undefined,
        profileKeyCredential: null,
        accessKey: null,
        sealedSender: SEALED_SENDER.UNKNOWN,
      });

      if (!viaStorageServiceSync) {
        this.captureChange('profileKey');
      }

      await Promise.all([
        this.deriveAccessKeyIfNeeded(),
        this.deriveProfileKeyVersionIfNeeded(),
      ]);

      window.Signal.Data.updateConversation(this.attributes, {
        Conversation: window.Whisper.Conversation,
      });
    }
  }

  async deriveAccessKeyIfNeeded(): Promise<void> {
    // isn't this already an array buffer?
    const profileKey = (this.get('profileKey') as unknown) as string;
    if (!profileKey) {
      return;
    }
    if (this.get('accessKey')) {
      return;
    }

    const profileKeyBuffer = base64ToArrayBuffer(profileKey);
    const accessKeyBuffer = await deriveAccessKey(profileKeyBuffer);
    const accessKey = arrayBufferToBase64(accessKeyBuffer);
    this.set({ accessKey });
  }

  async deriveProfileKeyVersionIfNeeded(): Promise<void> {
    const profileKey = this.get('profileKey');
    if (!profileKey) {
      return;
    }

    const uuid = this.get('uuid');
    if (!uuid || this.get('profileKeyVersion')) {
      return;
    }

    const profileKeyVersion = Util.zkgroup.deriveProfileKeyVersion(
      profileKey,
      uuid
    );

    this.set({ profileKeyVersion });
  }

  hasMember(identifier: string): boolean {
    const id = window.ConversationController.getConversationId(identifier);
    const memberIds = this.getMemberIds();

    return window._.contains(memberIds, id);
  }

  fetchContacts(): void {
    const members = this.getMembers();

    // eslint-disable-next-line @typescript-eslint/no-non-null-assertion
    this.contactCollection!.reset(members);
  }

  async destroyMessages(): Promise<void> {
    // eslint-disable-next-line @typescript-eslint/no-non-null-assertion
    this.messageCollection!.reset([]);

    this.set({
      lastMessage: null,
      timestamp: null,
      active_at: null,
    });
    window.Signal.Data.updateConversation(this.attributes);

    await window.Signal.Data.removeAllMessagesInConversation(this.id, {
      logId: this.idForLogging(),
      MessageCollection: window.Whisper.MessageCollection,
    });
  }

  getTitle(): string {
    if (this.isPrivate()) {
      return (
        this.get('name') ||
        this.getProfileName() ||
        this.getNumber() ||
        window.i18n('unknownContact')
      );
    }
    return this.get('name') || window.i18n('unknownGroup');
  }

  getProfileName(): string | undefined {
    if (this.isPrivate()) {
      return Util.combineNames(
        // eslint-disable-next-line @typescript-eslint/no-non-null-assertion
        this.get('profileName')!,
        this.get('profileFamilyName')
      );
    }

    return undefined;
  }

  getNumber(): string {
    if (!this.isPrivate()) {
      return '';
    }
    // eslint-disable-next-line @typescript-eslint/no-non-null-assertion
    const number = this.get('e164')!;
    try {
      const parsedNumber = window.libphonenumber.parse(number);
      const regionCode = window.libphonenumber.getRegionCodeForNumber(
        parsedNumber
      );
      if (regionCode === window.storage.get('regionCode')) {
        return window.libphonenumber.format(
          parsedNumber,
          window.libphonenumber.PhoneNumberFormat.NATIONAL
        );
      }
      return window.libphonenumber.format(
        parsedNumber,
        window.libphonenumber.PhoneNumberFormat.INTERNATIONAL
      );
    } catch (e) {
      return number;
    }
  }

  getInitials(name: string): string | null {
    if (!name) {
      return null;
    }

    const cleaned = name.replace(/[^A-Za-z\s]+/g, '').replace(/\s+/g, ' ');
    const parts = cleaned.split(' ');
    const initials = parts.map(part => part.trim()[0]);
    if (!initials.length) {
      return null;
    }

    return initials.slice(0, 2).join('');
  }

  isPrivate(): boolean {
    return this.get('type') === 'private';
  }

  getColor(): ColorType {
    if (!this.isPrivate()) {
      return 'signal-blue';
    }

    return migrateColor(this.get('color'));
  }

  private getAvatarPath(): undefined | string {
    const avatar = this.isMe()
      ? this.get('profileAvatar') || this.get('avatar')
      : this.get('avatar') || this.get('profileAvatar');
    return avatar?.path || undefined;
  }

  getAbsoluteAvatarPath(): string | undefined {
    const avatarPath = this.getAvatarPath();
    return avatarPath ? getAbsoluteAttachmentPath(avatarPath) : undefined;
  }
<<<<<<< HEAD

  getAbsoluteUnblurredAvatarPath(): string | undefined {
    const unblurredAvatarPath = this.get('unblurredAvatarPath');
    return unblurredAvatarPath
      ? getAbsoluteAttachmentPath(unblurredAvatarPath)
      : undefined;
  }

=======

  getAbsoluteUnblurredAvatarPath(): string | undefined {
    const unblurredAvatarPath = this.get('unblurredAvatarPath');
    return unblurredAvatarPath
      ? getAbsoluteAttachmentPath(unblurredAvatarPath)
      : undefined;
  }

>>>>>>> dd24b770
  unblurAvatar(): void {
    const avatarPath = this.getAvatarPath();
    if (avatarPath) {
      this.set('unblurredAvatarPath', avatarPath);
    } else {
      this.unset('unblurredAvatarPath');
    }
  }

  private canChangeTimer(): boolean {
    if (this.isPrivate()) {
      return true;
    }

    if (this.isGroupV1AndDisabled()) {
      return false;
    }

    if (!this.isGroupV2()) {
      return true;
    }

    const accessControlEnum =
      window.textsecure.protobuf.AccessControl.AccessRequired;
    const accessControl = this.get('accessControl');
    const canAnyoneChangeTimer =
      accessControl &&
      (accessControl.attributes === accessControlEnum.ANY ||
        accessControl.attributes === accessControlEnum.MEMBER);
    if (canAnyoneChangeTimer) {
      return true;
    }

    return this.areWeAdmin();
  }

  canEditGroupInfo(): boolean {
    if (!this.isGroupV2()) {
      return false;
    }

    if (this.get('left')) {
      return false;
    }

    return (
      this.areWeAdmin() ||
      this.get('accessControl')?.attributes ===
        window.textsecure.protobuf.AccessControl.AccessRequired.MEMBER
    );
  }

  areWeAdmin(): boolean {
    if (!this.isGroupV2()) {
      return false;
    }

    const memberEnum = window.textsecure.protobuf.Member.Role;
    const members = this.get('membersV2') || [];
    const myId = window.ConversationController.getOurConversationId();
    const me = members.find(item => item.conversationId === myId);
    if (!me) {
      return false;
    }

    return me.role === memberEnum.ADMINISTRATOR;
  }

  // Set of items to captureChanges on:
  // [-] uuid
  // [-] e164
  // [X] profileKey
  // [-] identityKey
  // [X] verified!
  // [-] profileName
  // [-] profileFamilyName
  // [X] blocked
  // [X] whitelisted
  // [X] archived
  // [X] markedUnread
  captureChange(logMessage: string): void {
    if (!window.Signal.RemoteConfig.isEnabled('desktop.storageWrite3')) {
      window.log.info(
        'conversation.captureChange: Returning early; desktop.storageWrite3 is falsey'
      );

      return;
    }

    window.log.info(
      'storageService[captureChange]',
      logMessage,
      this.idForLogging()
    );
    this.set({ needsStorageServiceSync: true });

    this.queueJob(() => {
      Services.storageServiceUploadJob();
    });
  }

  setMuteExpiration(
    muteExpiresAt = 0,
    { viaStorageServiceSync = false } = {}
  ): void {
    const prevExpiration = this.get('muteExpiresAt');

    if (prevExpiration === muteExpiresAt) {
      return;
    }

    // we use a timeoutId here so that we can reference the mute that was
    // potentially set in the ConversationController. Specifically for a
    // scenario where a conversation is already muted and we boot up the app,
    // a timeout will be already set. But if we change the mute to a later
    // date a new timeout would need to be set and the old one cleared. With
    // this ID we can reference the existing timeout.
    const timeoutId = this.getMuteTimeoutId();
    window.Signal.Services.removeTimeout(timeoutId);

    if (muteExpiresAt && muteExpiresAt < Number.MAX_SAFE_INTEGER) {
      window.Signal.Services.onTimeout(
        muteExpiresAt,
        () => {
          this.setMuteExpiration(0);
        },
        timeoutId
      );
    }

    this.set({ muteExpiresAt });
    if (!viaStorageServiceSync) {
      this.captureChange('mutedUntilTimestamp');
    }
    window.Signal.Data.updateConversation(this.attributes);
  }

  isMuted(): boolean {
    return isMuted(this.get('muteExpiresAt'));
  }

  getMuteTimeoutId(): string {
    return `mute(${this.get('id')})`;
  }

  async notify(
    message: Readonly<MessageModel>,
    reaction?: WhatIsThis
  ): Promise<void> {
    // As a performance optimization don't perform any work if notifications are
    // disabled.
    if (!window.Whisper.Notifications.isEnabled) {
      return;
    }

    if (this.isMuted()) {
      return;
    }

    if (!message.isIncoming() && !reaction) {
      return;
    }

    const conversationId = this.id;

    const sender = reaction
      ? window.ConversationController.get(reaction.get('fromId'))
      : message.getContact();
    const senderName = sender
      ? sender.getTitle()
      : window.i18n('unknownContact');
    const senderTitle = this.isPrivate()
      ? senderName
      : window.i18n('notificationSenderInGroup', {
          sender: senderName,
          group: this.getTitle(),
        });

    let notificationIconUrl;
    const avatar = this.get('avatar') || this.get('profileAvatar');
    if (avatar && avatar.path) {
      notificationIconUrl = getAbsoluteAttachmentPath(avatar.path);
    } else if (this.isPrivate()) {
      notificationIconUrl = await this.getIdenticon();
    } else {
      // Not technically needed, but helps us be explicit: we don't show an icon for a
      //   group that doesn't have an icon.
      notificationIconUrl = undefined;
    }

    const messageJSON = message.toJSON();
    const messageId = message.id;
    const isExpiringMessage = Message.hasExpiration(messageJSON);

    window.Whisper.Notifications.add({
      senderTitle,
      conversationId,
      notificationIconUrl,
      isExpiringMessage,
      message: message.getNotificationText(),
      messageId,
      reaction: reaction ? reaction.toJSON() : null,
    });
  }

  private async getIdenticon(): Promise<string> {
    const color = this.getColor();
    const name = this.get('name');

    const content = (name && this.getInitials(name)) || '#';

    const cached = this.cachedIdenticon;
    if (cached && cached.content === content && cached.color === color) {
      return cached.url;
    }

    const fresh = await new window.Whisper.IdenticonSVGView({
      color,
      content,
    }).getDataUrl();

    this.cachedIdenticon = { content, color, url: fresh };

    return fresh;
  }

  notifyTyping(options: {
    isTyping: boolean;
    senderId: string;
    fromMe: boolean;
    senderDevice: string;
  }): void {
    const { isTyping, senderId, fromMe, senderDevice } = options;

    // We don't do anything with typing messages from our other devices
    if (fromMe) {
      return;
    }

    const typingToken = `${senderId}.${senderDevice}`;

    this.contactTypingTimers = this.contactTypingTimers || {};
    const record = this.contactTypingTimers[typingToken];

    if (record) {
      clearTimeout(record.timer);
    }

    if (isTyping) {
      this.contactTypingTimers[typingToken] = this.contactTypingTimers[
        typingToken
      ] || {
        timestamp: Date.now(),
        senderId,
        senderDevice,
      };

      this.contactTypingTimers[typingToken].timer = setTimeout(
        this.clearContactTypingTimer.bind(this, typingToken),
        15 * 1000
      );
      if (!record) {
        // User was not previously typing before. State change!
        this.trigger('change', this);
      }
    } else {
      delete this.contactTypingTimers[typingToken];
      if (record) {
        // User was previously typing, and is no longer. State change!
        this.trigger('change', this);
      }
    }
  }

  clearContactTypingTimer(typingToken: string): void {
    this.contactTypingTimers = this.contactTypingTimers || {};
    const record = this.contactTypingTimers[typingToken];

    if (record) {
      clearTimeout(record.timer);
      delete this.contactTypingTimers[typingToken];

      // User was previously typing, but timed out or we received message. State change!
      this.trigger('change', this);
    }
  }

  getName(): string | undefined {
    // eslint-disable-next-line no-useless-return
    return;
  }

  setName(name: string): void {
    if (name && name !== this.getName()) {
      this.set({ name });
      window.Signal.Data.updateConversation(this.attributes);
    }
  }

  pin(): void {
    if (this.get('isPinned')) {
      return;
    }

    window.log.info('pinning', this.idForLogging());
    const pinnedConversationIds = new Set(
      window.storage.get<Array<string>>('pinnedConversationIds', [])
    );

    pinnedConversationIds.add(this.id);

    this.writePinnedConversations([...pinnedConversationIds]);

    this.set('isPinned', true);

    if (this.get('isArchived')) {
      this.set({ isArchived: false });
    }
    window.Signal.Data.updateConversation(this.attributes);
  }

  unpin({ stopStorageSync = false } = {}): void {
    if (!this.get('isPinned')) {
      return;
    }

    window.log.info('un-pinning', this.idForLogging());

    const pinnedConversationIds = new Set(
      window.storage.get<Array<string>>('pinnedConversationIds', [])
    );

    pinnedConversationIds.delete(this.id);

    if (!stopStorageSync) {
      this.writePinnedConversations([...pinnedConversationIds]);
    }

    this.set('isPinned', false);
    window.Signal.Data.updateConversation(this.attributes);
  }

  writePinnedConversations(pinnedConversationIds: Array<string>): void {
    window.storage.put('pinnedConversationIds', pinnedConversationIds);

    const myId = window.ConversationController.getOurConversationId();
    const me = window.ConversationController.get(myId);

    if (me) {
      me.captureChange('pin');
    }
  }
}

window.Whisper.Conversation = ConversationModel;

window.Whisper.ConversationCollection = window.Backbone.Collection.extend({
  model: window.Whisper.Conversation,

  /**
   * window.Backbone defines a `_byId` field. Here we set up additional `_byE164`,
   * `_byUuid`, and `_byGroupId` fields so we can track conversations by more
   * than just their id.
   */
  initialize() {
    this.eraseLookups();
    this.on(
      'idUpdated',
      (model: WhatIsThis, idProp: string, oldValue: WhatIsThis) => {
        if (oldValue) {
          if (idProp === 'e164') {
            delete this._byE164[oldValue];
          }
          if (idProp === 'uuid') {
            delete this._byUuid[oldValue];
          }
          if (idProp === 'groupId') {
            delete this._byGroupId[oldValue];
          }
        }
        if (model.get('e164')) {
          this._byE164[model.get('e164')] = model;
        }
        if (model.get('uuid')) {
          this._byUuid[model.get('uuid')] = model;
        }
        if (model.get('groupId')) {
          this._byGroupId[model.get('groupId')] = model;
        }
      }
    );
  },

  reset(...args: Array<WhatIsThis>) {
    window.Backbone.Collection.prototype.reset.apply(this, args as WhatIsThis);
    this.resetLookups();
  },

  resetLookups() {
    this.eraseLookups();
    this.generateLookups(this.models);
  },

  generateLookups(models: ReadonlyArray<ConversationModel>) {
    models.forEach(model => {
      const e164 = model.get('e164');
      if (e164) {
        const existing = this._byE164[e164];

        // Prefer the contact with both e164 and uuid
        if (!existing || (existing && !existing.get('uuid'))) {
          this._byE164[e164] = model;
        }
      }

      const uuid = model.get('uuid');
      if (uuid) {
        const existing = this._byUuid[uuid];

        // Prefer the contact with both e164 and uuid
        if (!existing || (existing && !existing.get('e164'))) {
          this._byUuid[uuid] = model;
        }
      }

      const groupId = model.get('groupId');
      if (groupId) {
        this._byGroupId[groupId] = model;
      }
    });
  },

  eraseLookups() {
    this._byE164 = Object.create(null);
    this._byUuid = Object.create(null);
    this._byGroupId = Object.create(null);
  },

  add(data: WhatIsThis | Array<WhatIsThis>) {
    let hydratedData;

    // First, we need to ensure that the data we're working with is Conversation models
    if (Array.isArray(data)) {
      hydratedData = [];
      for (let i = 0, max = data.length; i < max; i += 1) {
        const item = data[i];

        // We create a new model if it's not already a model
        if (!item.get) {
          hydratedData.push(new window.Whisper.Conversation(item));
        } else {
          hydratedData.push(item);
        }
      }
    } else if (!data.get) {
      hydratedData = new window.Whisper.Conversation(data);
    } else {
      hydratedData = data;
    }

    // Next, we update our lookups first to prevent infinite loops on the 'add' event
    this.generateLookups(
      Array.isArray(hydratedData) ? hydratedData : [hydratedData]
    );

    // Lastly, we fire off the add events related to this change
    window.Backbone.Collection.prototype.add.call(this, hydratedData);

    return hydratedData;
  },

  /**
   * window.Backbone collections have a `_byId` field that `get` defers to. Here, we
   * override `get` to first access our custom `_byE164`, `_byUuid`, and
   * `_byGroupId` functions, followed by falling back to the original
   * window.Backbone implementation.
   */
  get(id: string) {
    return (
      this._byE164[id] ||
      this._byE164[`+${id}`] ||
      this._byUuid[id] ||
      this._byGroupId[id] ||
      window.Backbone.Collection.prototype.get.call(this, id)
    );
  },

  comparator(m: WhatIsThis) {
    return -m.get('timestamp');
  },
});

window.Whisper.Conversation.COLORS = COLORS.concat(['grey', 'default']).join(
  ' '
);

// This is a wrapper model used to display group members in the member list view, within
//   the world of backbone, but layering another bit of group-specific data top of base
//   conversation data.
window.Whisper.GroupMemberConversation = window.Backbone.Model.extend({
  initialize(attributes: { conversation: boolean; isAdmin: boolean }) {
    const { conversation, isAdmin } = attributes;

    if (!conversation) {
      throw new Error(
        'GroupMemberConversation.initialize: conversation required!'
      );
    }
    if (!window._.isBoolean(isAdmin)) {
      throw new Error('GroupMemberConversation.initialize: isAdmin required!');
    }

    // If our underlying conversation changes, we change too
    this.listenTo(conversation, 'change', () => {
      this.trigger('change', this);
    });

    this.conversation = conversation;
    this.isAdmin = isAdmin;
  },

  format() {
    return {
      ...this.conversation.format(),
      isAdmin: this.isAdmin,
    };
  },

  get(...params: Array<string>) {
    return this.conversation.get(...params);
  },

  getTitle() {
    return this.conversation.getTitle();
  },

  isMe() {
    return this.conversation.isMe();
  },
});

type SortableByTitle = {
  getTitle: () => string;
};

const sortConversationTitles = (
  left: SortableByTitle,
  right: SortableByTitle,
  collator: Intl.Collator
) => {
  return collator.compare(left.getTitle(), right.getTitle());
};

// We need a custom collection here to get the sorting we need
window.Whisper.GroupConversationCollection = window.Backbone.Collection.extend({
  model: window.Whisper.GroupMemberConversation,

  initialize() {
    this.collator = new Intl.Collator(undefined, { sensitivity: 'base' });
  },

  comparator(left: WhatIsThis, right: WhatIsThis) {
    if (left.isAdmin && !right.isAdmin) {
      return -1;
    }
    if (!left.isAdmin && right.isAdmin) {
      return 1;
    }

    return sortConversationTitles(left, right, this.collator);
  },
});<|MERGE_RESOLUTION|>--- conflicted
+++ resolved
@@ -40,18 +40,6 @@
 import { getTextWithMentions } from '../util';
 import { migrateColor } from '../util/migrateColor';
 import { isNotNil } from '../util/isNotNil';
-<<<<<<< HEAD
-import {
-  PhoneNumberSharingMode,
-  parsePhoneNumberSharingMode,
-} from '../util/phoneNumberSharingMode';
-import {
-  SenderCertificateMode,
-  SerializedCertificateType,
-} from '../metadata/SecretSessionCipher';
-import { senderCertificateService } from '../services/senderCertificate';
-import { ourProfileKeyService } from '../services/ourProfileKey';
-=======
 import { ourProfileKeyService } from '../services/ourProfileKey';
 import { getSendOptions } from '../util/getSendOptions';
 import { isConversationAccepted } from '../util/isConversationAccepted';
@@ -59,7 +47,6 @@
 import { handleMessageSend } from '../util/handleMessageSend';
 import { getConversationMembers } from '../util/getConversationMembers';
 import { sendReadReceiptsFor } from '../util/sendReadReceiptsFor';
->>>>>>> dd24b770
 
 /* eslint-disable more/no-then */
 window.Whisper = window.Whisper || {};
@@ -4576,7 +4563,6 @@
     const avatarPath = this.getAvatarPath();
     return avatarPath ? getAbsoluteAttachmentPath(avatarPath) : undefined;
   }
-<<<<<<< HEAD
 
   getAbsoluteUnblurredAvatarPath(): string | undefined {
     const unblurredAvatarPath = this.get('unblurredAvatarPath');
@@ -4585,16 +4571,6 @@
       : undefined;
   }
 
-=======
-
-  getAbsoluteUnblurredAvatarPath(): string | undefined {
-    const unblurredAvatarPath = this.get('unblurredAvatarPath');
-    return unblurredAvatarPath
-      ? getAbsoluteAttachmentPath(unblurredAvatarPath)
-      : undefined;
-  }
-
->>>>>>> dd24b770
   unblurAvatar(): void {
     const avatarPath = this.getAvatarPath();
     if (avatarPath) {
