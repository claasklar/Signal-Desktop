// Copyright 2020-2021 Signal Messenger, LLC
// SPDX-License-Identifier: AGPL-3.0-only

import {
  CustomError,
  MessageAttributesType,
  RetryOptions,
  ShallowChallengeError,
  QuotedMessageType,
  WhatIsThis,
} from '../model-types.d';
import { DataMessageClass } from '../textsecure.d';
import { ConversationModel } from './conversations';
import {
  LastMessageStatus,
  ConversationType,
} from '../state/ducks/conversations';
import { getActiveCall } from '../state/ducks/calling';
import { getCallSelector, isInCall } from '../state/selectors/calling';
import {
  MessageStatusType,
  PropsData,
} from '../components/conversation/Message';
import {
  OwnProps as SmartMessageDetailPropsType,
  Contact as SmartMessageDetailContact,
} from '../state/smart/MessageDetail';
import { CallbackResultType } from '../textsecure/SendMessage';
import * as expirationTimer from '../util/expirationTimer';
import { missingCaseError } from '../util/missingCaseError';
import { ColorType } from '../types/Colors';
import { CallMode } from '../types/Calling';
import { BodyRangesType } from '../types/Util';
import { ReactionType } from '../types/Reactions';
import { PropsDataType as GroupsV2Props } from '../components/conversation/GroupV2Change';
import {
  PropsData as TimerNotificationProps,
  TimerNotificationType,
} from '../components/conversation/TimerNotification';
import { PropsData as SafetyNumberNotificationProps } from '../components/conversation/SafetyNumberNotification';
import { PropsData as VerificationNotificationProps } from '../components/conversation/VerificationNotification';
import { PropsDataType as GroupV1MigrationPropsType } from '../components/conversation/GroupV1Migration';
import {
  PropsData as GroupNotificationProps,
  ChangeType,
} from '../components/conversation/GroupNotification';
import { Props as ResetSessionNotificationProps } from '../components/conversation/ResetSessionNotification';
import {
  CallingNotificationType,
  getCallingNotificationText,
} from '../util/callingNotification';
import { PropsType as ProfileChangeNotificationPropsType } from '../components/conversation/ProfileChangeNotification';
import { AttachmentType, isImage, isVideo } from '../types/Attachment';
import { MIMEType } from '../types/MIME';
import { LinkPreviewType } from '../types/message/LinkPreviews';
import { ourProfileKeyService } from '../services/ourProfileKey';
<<<<<<< HEAD
=======
import { markRead, setToExpire } from '../services/MessageUpdater';
>>>>>>> dd24b770

/* eslint-disable camelcase */
/* eslint-disable more/no-then */

type PropsForMessageDetail = Pick<
  SmartMessageDetailPropsType,
  'sentAt' | 'receivedAt' | 'message' | 'errors' | 'contacts'
>;
type PropsForMessage = Omit<PropsData, 'interactionMode'>;

type FormattedContact = Partial<ConversationType> &
  Pick<
    ConversationType,
    | 'acceptedMessageRequest'
    | 'id'
    | 'isMe'
    | 'sharedGroupNames'
    | 'title'
    | 'type'
    | 'unblurredAvatarPath'
  >;

type PropsForUnsupportedMessage = {
  canProcessNow: boolean;
  contact: FormattedContact;
};

type MessageBubbleProps =
  | {
      type: 'unsupportedMessage';
      data: PropsForUnsupportedMessage;
    }
  | {
      type: 'groupV2Change';
      data: GroupsV2Props;
    }
  | {
      type: 'groupV1Migration';
      data: GroupV1MigrationPropsType;
    }
  | {
      type: 'linkNotification';
      data: null;
    }
  | {
      type: 'timerNotification';
      data?: TimerNotificationProps;
    }
  | {
      type: 'safetyNumberNotification';
      data: SafetyNumberNotificationProps;
    }
  | {
      type: 'verificationNotification';
      data: VerificationNotificationProps;
    }
  | {
      type: 'groupNotification';
      data: GroupNotificationProps;
    }
  | {
      type: 'resetSessionNotification';
      data: ResetSessionNotificationProps;
    }
  | {
      type: 'callHistory';
      data?: CallingNotificationType;
    }
  | {
      type: 'profileChange';
      data: ProfileChangeNotificationPropsType;
    }
  | {
      type: 'chatSessionRefreshed';
      data: null;
    }
  | {
      type: 'message';
      data: PropsForMessage;
    };

declare const _: typeof window._;

window.Whisper = window.Whisper || {};

const {
  Message: TypedMessage,
  Attachment,
  MIME,
  Contact,
  PhoneNumber,
  Errors,
} = window.Signal.Types;
const {
  deleteExternalMessageFiles,
  getAbsoluteAttachmentPath,
  loadAttachmentData,
  loadQuoteData,
  loadPreviewData,
  loadStickerData,
  upgradeMessageSchema,
} = window.Signal.Migrations;
const {
  copyStickerToAttachments,
  deletePackReference,
  savePackMetadata,
  getStickerPackStatus,
} = window.Signal.Stickers;
const { getTextWithMentions, GoogleChrome } = window.Signal.Util;

const { addStickerPackReference, getMessageBySender } = window.Signal.Data;
const { bytesFromString } = window.Signal.Crypto;
const PLACEHOLDER_CONTACT: FormattedContact = {
  acceptedMessageRequest: false,
  id: 'placeholder-contact',
  isMe: false,
  sharedGroupNames: [],
  title: window.i18n('unknownContact'),
  type: 'direct',
};

const THREE_HOURS = 3 * 60 * 60 * 1000;

window.AccountCache = Object.create(null);
window.AccountJobs = Object.create(null);

window.doesAccountCheckJobExist = number => Boolean(window.AccountJobs[number]);
window.checkForSignalAccount = number => {
  if (window.AccountJobs[number]) {
    return window.AccountJobs[number];
  }

  let job;
  if (window.textsecure.messaging) {
    // eslint-disable-next-line more/no-then
    job = window.textsecure.messaging
      .getProfile(number)
      .then(() => {
        window.AccountCache[number] = true;
      })
      .catch(() => {
        window.AccountCache[number] = false;
      });
  } else {
    // We're offline!
    job = Promise.resolve().then(() => {
      window.AccountCache[number] = false;
    });
  }

  window.AccountJobs[number] = job;

  return job;
};

window.isSignalAccountCheckComplete = number =>
  window.AccountCache[number] !== undefined;
window.hasSignalAccount = number => window.AccountCache[number];

const includesAny = <T>(haystack: Array<T>, ...needles: Array<T>) =>
  needles.some(needle => haystack.includes(needle));

export class MessageModel extends window.Backbone.Model<MessageAttributesType> {
  static updateTimers: () => void;

  static getLongMessageAttachment: (
    attachment: typeof window.WhatIsThis
  ) => typeof window.WhatIsThis;

  CURRENT_PROTOCOL_VERSION?: number;

  // Set when sending some sync messages, so we get the functionality of
  //   send(), without zombie messages going into the database.
  doNotSave?: boolean;

  INITIAL_PROTOCOL_VERSION?: number;

  OUR_NUMBER?: string;

  OUR_UUID?: string;

  isSelected?: boolean;

  hasExpired?: boolean;

  // eslint-disable-next-line @typescript-eslint/no-explicit-any
  quotedMessage: any;

  syncPromise?: Promise<unknown>;

  initialize(attributes: unknown): void {
    if (_.isObject(attributes)) {
      this.set(
        TypedMessage.initializeSchemaVersion({
          message: attributes,
          logger: window.log,
        })
      );
    }

    this.CURRENT_PROTOCOL_VERSION =
      window.textsecure.protobuf.DataMessage.ProtocolVersion.CURRENT;
    this.INITIAL_PROTOCOL_VERSION =
      window.textsecure.protobuf.DataMessage.ProtocolVersion.INITIAL;
    this.OUR_NUMBER = window.textsecure.storage.user.getNumber();
    this.OUR_UUID = window.textsecure.storage.user.getUuid();

    this.on('destroy', this.onDestroy);
    this.on('change:expirationStartTimestamp', this.setToExpire);
    this.on('change:expireTimer', this.setToExpire);
    this.on('unload', this.unload);
    this.on('expired', this.onExpired);
    this.setToExpire();

    this.on('change', this.notifyRedux);
  }

  notifyRedux(): void {
    const { messageChanged } = window.reduxActions.conversations;

    if (messageChanged) {
      const conversationId = this.get('conversationId');
      // Note: The clone is important for triggering a re-run of selectors
      messageChanged(this.id, conversationId, this.getReduxData());
    }
  }

  getReduxData(): WhatIsThis {
    const contact = this.getPropsForEmbeddedContact();

    return {
      ...this.attributes,
      // We need this in the reducer to detect if the message's height has changed
      hasSignalAccount: contact ? Boolean(contact.signalAccount) : null,
    };
  }

  getSenderIdentifier(): string {
    const sentAt = this.get('sent_at');
    const source = this.get('source');
    const sourceUuid = this.get('sourceUuid');
    const sourceDevice = this.get('sourceDevice');

    // eslint-disable-next-line @typescript-eslint/no-non-null-assertion
    const sourceId = window.ConversationController.ensureContactIds({
      e164: source,
      uuid: sourceUuid,
    })!;

    return `${sourceId}.${sourceDevice}-${sentAt}`;
  }

  getReceivedAt(): number {
    // We would like to get the received_at_ms ideally since received_at is
    // now an incrementing counter for messages and not the actual time that
    // the message was received. If this field doesn't exist on the message
    // then we can trust received_at.
    return Number(this.get('received_at_ms') || this.get('received_at'));
  }

  isNormalBubble(): boolean {
    return (
      !this.isCallHistory() &&
      !this.isChatSessionRefreshed() &&
      !this.isEndSession() &&
      !this.isExpirationTimerUpdate() &&
      !this.isGroupUpdate() &&
      !this.isGroupV2Change() &&
      !this.isGroupV1Migration() &&
      !this.isKeyChange() &&
      !this.isMessageHistoryUnsynced() &&
      !this.isProfileChange() &&
      !this.isUnsupportedMessage() &&
      !this.isVerifiedChange()
    );
  }

  // Top-level prop generation for the message bubble
  getPropsForBubble(): MessageBubbleProps {
    if (this.isUnsupportedMessage()) {
      return {
        type: 'unsupportedMessage',
        data: this.getPropsForUnsupportedMessage(),
      };
    }
    if (this.isGroupV2Change()) {
      return {
        type: 'groupV2Change',
        data: this.getPropsForGroupV2Change(),
      };
    }
    if (this.isGroupV1Migration()) {
      return {
        type: 'groupV1Migration',
        data: this.getPropsForGroupV1Migration(),
      };
    }
    if (this.isMessageHistoryUnsynced()) {
      return {
        type: 'linkNotification',
        data: null,
      };
    }
    if (this.isExpirationTimerUpdate()) {
      return {
        type: 'timerNotification',
        data: this.getPropsForTimerNotification(),
      };
    }
    if (this.isKeyChange()) {
      return {
        type: 'safetyNumberNotification',
        data: this.getPropsForSafetyNumberNotification(),
      };
    }
    if (this.isVerifiedChange()) {
      return {
        type: 'verificationNotification',
        data: this.getPropsForVerificationNotification(),
      };
    }
    if (this.isGroupUpdate()) {
      return {
        type: 'groupNotification',
        data: this.getPropsForGroupNotification(),
      };
    }
    if (this.isEndSession()) {
      return {
        type: 'resetSessionNotification',
        data: this.getPropsForResetSessionNotification(),
      };
    }
    if (this.isCallHistory()) {
      return {
        type: 'callHistory',
        data: this.getPropsForCallHistory(),
      };
    }
    if (this.isProfileChange()) {
      return {
        type: 'profileChange',
        data: this.getPropsForProfileChange(),
      };
    }
    if (this.isChatSessionRefreshed()) {
      return {
        type: 'chatSessionRefreshed',
        data: null,
      };
    }

    return {
      type: 'message',
      data: this.getPropsForMessage(),
    };
  }

  getPropsForMessageDetail(): PropsForMessageDetail {
    const newIdentity = window.i18n('newIdentity');
    const OUTGOING_KEY_ERROR = 'OutgoingIdentityKeyError';

    const unidentifiedLookup = (
      this.get('unidentifiedDeliveries') || []
    ).reduce((accumulator: Record<string, boolean>, identifier: string) => {
      accumulator[
        window.ConversationController.getConversationId(identifier) as string
      ] = true;
      return accumulator;
    }, Object.create(null) as Record<string, boolean>);

    // We include numbers we didn't successfully send to so we can display errors.
    // Older messages don't have the recipients included on the message, so we fall
    //   back to the conversation's current recipients
    /* eslint-disable @typescript-eslint/no-non-null-assertion */
    const conversationIds = this.isIncoming()
      ? [this.getContactId()!]
      : _.union(
          (this.get('sent_to') || []).map(
            (id: string) => window.ConversationController.getConversationId(id)!
          ),
          (
            this.get('recipients') || this.getConversation()!.getRecipients()
          ).map(
            (id: string) => window.ConversationController.getConversationId(id)!
          )
        );
    /* eslint-enable @typescript-eslint/no-non-null-assertion */

    // This will make the error message for outgoing key errors a bit nicer
    const allErrors = (this.get('errors') || []).map(error => {
      if (error.name === OUTGOING_KEY_ERROR) {
        // eslint-disable-next-line no-param-reassign
        error.message = newIdentity;
      }

      return error;
    });

    // If an error has a specific number it's associated with, we'll show it next to
    //   that contact. Otherwise, it will be a standalone entry.
    const errors = _.reject(allErrors, error =>
      Boolean(error.identifier || error.number)
    );
    const errorsGroupedById = _.groupBy(allErrors, error => {
      const identifier = error.identifier || error.number;
      if (!identifier) {
        return null;
      }

      return window.ConversationController.getConversationId(identifier);
    });
    const finalContacts: Array<SmartMessageDetailContact> = (
      conversationIds || []
    ).map(
      (id: string): SmartMessageDetailContact => {
        const errorsForContact = errorsGroupedById[id];
        const isOutgoingKeyError = Boolean(
          _.find(errorsForContact, error => error.name === OUTGOING_KEY_ERROR)
        );
        const isUnidentifiedDelivery =
          window.storage.get('unidentifiedDeliveryIndicators') &&
          this.isUnidentifiedDelivery(id, unidentifiedLookup);

        return {
          ...this.findAndFormatContact(id),

          status: this.getStatus(id),
          errors: errorsForContact,
          isOutgoingKeyError,
          isUnidentifiedDelivery,
          onSendAnyway: () =>
            this.trigger('force-send', { contactId: id, messageId: this.id }),
          onShowSafetyNumber: () => this.trigger('show-identity', id),
        };
      }
    );
    // The prefix created here ensures that contacts with errors are listed
    //   first; otherwise it's alphabetical
    const collator = new Intl.Collator();
    const sortedContacts: Array<SmartMessageDetailContact> = finalContacts.sort(
      (
        left: SmartMessageDetailContact,
        right: SmartMessageDetailContact
      ): number => {
        const leftErrors = Boolean(left.errors && left.errors.length);
        const rightErrors = Boolean(right.errors && right.errors.length);

        if (leftErrors && !rightErrors) {
          return -1;
        }
        if (!leftErrors && rightErrors) {
          return 1;
        }

        return collator.compare(left.title, right.title);
      }
    );

    return {
      sentAt: this.get('sent_at'),
      receivedAt: this.getReceivedAt(),
      message: this.getPropsForMessage(),
      errors,
      contacts: sortedContacts,
    };
  }

  // Bucketing messages
  isUnsupportedMessage(): boolean {
    const versionAtReceive = this.get('supportedVersionAtReceive');
    const requiredVersion = this.get('requiredProtocolVersion');

    return (
      _.isNumber(versionAtReceive) &&
      _.isNumber(requiredVersion) &&
      versionAtReceive < requiredVersion
    );
  }

  isGroupV2Change(): boolean {
    return Boolean(this.get('groupV2Change'));
  }

  isGroupV1Migration(): boolean {
    return this.get('type') === 'group-v1-migration';
  }

  isExpirationTimerUpdate(): boolean {
    const flag =
      window.textsecure.protobuf.DataMessage.Flags.EXPIRATION_TIMER_UPDATE;
    // eslint-disable-next-line no-bitwise, @typescript-eslint/no-non-null-assertion
    return Boolean(this.get('flags')! & flag);
  }

  isKeyChange(): boolean {
    return this.get('type') === 'keychange';
  }

  isVerifiedChange(): boolean {
    return this.get('type') === 'verified-change';
  }

  isMessageHistoryUnsynced(): boolean {
    return this.get('type') === 'message-history-unsynced';
  }

  isGroupUpdate(): boolean {
    return !!this.get('group_update');
  }

  isEndSession(): boolean {
    const flag = window.textsecure.protobuf.DataMessage.Flags.END_SESSION;
    // eslint-disable-next-line no-bitwise, @typescript-eslint/no-non-null-assertion
    return !!(this.get('flags')! & flag);
  }

  isCallHistory(): boolean {
    return this.get('type') === 'call-history';
  }

  isChatSessionRefreshed(): boolean {
    return this.get('type') === 'chat-session-refreshed';
  }

  isProfileChange(): boolean {
    return this.get('type') === 'profile-change';
  }

  // Props for each message type
  getPropsForUnsupportedMessage(): PropsForUnsupportedMessage {
    const requiredVersion = this.get('requiredProtocolVersion');
    // eslint-disable-next-line @typescript-eslint/no-non-null-assertion
    const canProcessNow = this.CURRENT_PROTOCOL_VERSION! >= requiredVersion!;
    // eslint-disable-next-line @typescript-eslint/no-non-null-assertion
    const sourceId = this.getContactId()!;

    return {
      canProcessNow,
      contact: this.findAndFormatContact(sourceId),
    };
  }

  getPropsForGroupV2Change(): GroupsV2Props {
    const { protobuf } = window.textsecure;

    const ourConversationId = window.ConversationController.getOurConversationId();
    const change = this.get('groupV2Change');

    if (ourConversationId === undefined) {
      throw new Error('ourConversationId is undefined');
    }

    if (change === undefined) {
      throw new Error('change is undefined');
    }

    return {
      AccessControlEnum: protobuf.AccessControl.AccessRequired,
      RoleEnum: protobuf.Member.Role,
      ourConversationId,
      change,
    };
  }

  getPropsForGroupV1Migration(): GroupV1MigrationPropsType {
    const migration = this.get('groupMigration');
    if (!migration) {
      // Backwards-compatibility with data schema in early betas
      const invitedGV2Members = this.get('invitedGV2Members') || [];
      const droppedGV2MemberIds = this.get('droppedGV2MemberIds') || [];

      const invitedMembers = invitedGV2Members.map(item =>
        this.findAndFormatContact(item.conversationId)
      );
      const droppedMembers = droppedGV2MemberIds.map(conversationId =>
        this.findAndFormatContact(conversationId)
      );

      return {
        areWeInvited: false,
        droppedMembers,
        invitedMembers,
      };
    }

    const {
      areWeInvited,
      droppedMemberIds,
      invitedMembers: rawInvitedMembers,
    } = migration;
    const invitedMembers = rawInvitedMembers.map(item =>
      this.findAndFormatContact(item.conversationId)
    );
    const droppedMembers = droppedMemberIds.map(conversationId =>
      this.findAndFormatContact(conversationId)
    );

    return {
      areWeInvited,
      droppedMembers,
      invitedMembers,
    };
  }

  getPropsForTimerNotification(): TimerNotificationProps | undefined {
    const timerUpdate = this.get('expirationTimerUpdate');
    if (!timerUpdate) {
      return undefined;
    }

    const { expireTimer, fromSync, source, sourceUuid } = timerUpdate;
    const disabled = !expireTimer;

    // eslint-disable-next-line @typescript-eslint/no-non-null-assertion
    const sourceId = window.ConversationController.ensureContactIds({
      e164: source,
      uuid: sourceUuid,
    })!;
    const ourId = window.ConversationController.getOurConversationId();
    const formattedContact = this.findAndFormatContact(sourceId);

    const basicProps = {
      ...formattedContact,
      disabled,
      expireTimer,
      type: 'fromOther' as TimerNotificationType,
    };

    if (fromSync) {
      return {
        ...basicProps,
        type: 'fromSync' as TimerNotificationType,
      };
    }
    if (sourceId && sourceId === ourId) {
      return {
        ...basicProps,
        type: 'fromMe' as TimerNotificationType,
      };
    }
    if (!sourceId) {
      return {
        ...basicProps,
        type: 'fromMember' as TimerNotificationType,
      };
    }

    return basicProps;
  }

  getPropsForSafetyNumberNotification(): SafetyNumberNotificationProps {
    const conversation = this.getConversation();
    const isGroup = Boolean(conversation && !conversation.isPrivate());
    const identifier = this.get('key_changed');
    const contact = this.findAndFormatContact(identifier);

    if (contact.id === undefined) {
      throw new Error('contact id is undefined');
    }

    return {
      isGroup,
      contact,
    } as SafetyNumberNotificationProps;
  }

  getPropsForVerificationNotification(): VerificationNotificationProps {
    const type = this.get('verified') ? 'markVerified' : 'markNotVerified';
    const isLocal = this.get('local');
    const identifier = this.get('verifiedChanged');

    return {
      type,
      isLocal,
      contact: this.findAndFormatContact(identifier),
    };
  }

  getPropsForGroupNotification(): GroupNotificationProps {
    const groupUpdate = this.get('group_update');
    const changes = [];

    if (
      !groupUpdate.avatarUpdated &&
      !groupUpdate.left &&
      !groupUpdate.joined &&
      !groupUpdate.name
    ) {
      changes.push({
        type: 'general' as ChangeType,
      });
    }

    if (groupUpdate.joined) {
      changes.push({
        type: 'add' as ChangeType,
        contacts: _.map(
          Array.isArray(groupUpdate.joined)
            ? groupUpdate.joined
            : [groupUpdate.joined],
          identifier => this.findAndFormatContact(identifier)
        ),
      });
    }

    if (groupUpdate.left === 'You') {
      changes.push({
        type: 'remove' as ChangeType,
      });
    } else if (groupUpdate.left) {
      changes.push({
        type: 'remove' as ChangeType,
        contacts: _.map(
          Array.isArray(groupUpdate.left)
            ? groupUpdate.left
            : [groupUpdate.left],
          identifier => this.findAndFormatContact(identifier)
        ),
      });
    }

    if (groupUpdate.name) {
      changes.push({
        type: 'name' as ChangeType,
        newName: groupUpdate.name,
      });
    }

    if (groupUpdate.avatarUpdated) {
      changes.push({
        type: 'avatar' as ChangeType,
      });
    }

    const sourceId = this.getContactId();
    const from = this.findAndFormatContact(sourceId);

    return {
      from,
      changes,
    };
  }

  // eslint-disable-next-line class-methods-use-this
  getPropsForResetSessionNotification(): ResetSessionNotificationProps {
    return {
      i18n: window.i18n,
    };
  }

  getPropsForCallHistory(): CallingNotificationType | undefined {
    const callHistoryDetails = this.get('callHistoryDetails');
    if (!callHistoryDetails) {
      return undefined;
    }

    switch (callHistoryDetails.callMode) {
      // Old messages weren't saved with a call mode.
      case undefined:
      case CallMode.Direct:
        return {
          ...callHistoryDetails,
          callMode: CallMode.Direct,
        };
      case CallMode.Group: {
        const conversationId = this.get('conversationId');
        if (!conversationId) {
          window.log.error(
            'Message.prototype.getPropsForCallHistory: missing conversation ID; assuming there is no call'
          );
          return undefined;
        }

        const creatorConversation = this.findContact(
          window.ConversationController.ensureContactIds({
            uuid: callHistoryDetails.creatorUuid,
          })
        );
        if (!creatorConversation) {
          window.log.error(
            'Message.prototype.getPropsForCallHistory: could not find creator by UUID; bailing'
          );
          return undefined;
        }

        const reduxState = window.reduxStore.getState();

        let call = getCallSelector(reduxState)(conversationId);
        if (call && call.callMode !== CallMode.Group) {
          window.log.error(
            'Message.prototype.getPropsForCallHistory: there is an unexpected non-group call; pretending it does not exist'
          );
          call = undefined;
        }

        return {
          activeCallConversationId: getActiveCall(reduxState.calling)
            ?.conversationId,
          callMode: CallMode.Group,
          conversationId,
          creator: creatorConversation.format(),
          deviceCount: call?.peekInfo.deviceCount ?? 0,
          ended: callHistoryDetails.eraId !== call?.peekInfo.eraId,
          maxDevices: call?.peekInfo.maxDevices ?? Infinity,
          startedTime: callHistoryDetails.startedTime,
        };
      }
      default:
        window.log.error(
          `getPropsForCallHistory: missing case ${missingCaseError(
            callHistoryDetails
          )}`
        );
        return undefined;
    }
  }

  getPropsForProfileChange(): ProfileChangeNotificationPropsType {
    const change = this.get('profileChange');
    const changedId = this.get('changedId');
    const changedContact = this.findAndFormatContact(changedId);

    if (!changedContact.id) {
      throw new Error('changed contact id is undefined');
    }

    if (!change) {
      throw new Error('change is undefined');
    }

    return {
      changedContact,
      change,
    } as ProfileChangeNotificationPropsType;
  }

  getAttachmentsForMessage(): Array<WhatIsThis> {
    const sticker = this.get('sticker');
    if (sticker && sticker.data) {
      const { data } = sticker;

      // We don't show anything if we don't have the sticker or the blurhash...
      if (!data.blurHash && (data.pending || !data.path)) {
        return [];
      }

      return [
        {
          ...data,
          // We want to show the blurhash for stickers, not the spinner
          pending: false,
          url: data.path ? getAbsoluteAttachmentPath(data.path) : undefined,
        },
      ];
    }

    const attachments = this.get('attachments') || [];
    return attachments
      .filter(attachment => !attachment.error)
      .map(attachment => this.getPropsForAttachment(attachment));
  }

  // Note: interactionMode is mixed in via selectors/conversations._messageSelector
  getPropsForMessage(): PropsForMessage {
    const sourceId = this.getContactId();
    const contact = this.findAndFormatContact(sourceId);

    const expirationLength = this.get('expireTimer') * 1000;
    const expireTimerStart = this.get('expirationStartTimestamp');
    const expirationTimestamp =
      expirationLength && expireTimerStart
        ? expireTimerStart + expirationLength
        : undefined;

    const conversation = this.getConversation();
    const isGroup = conversation && !conversation.isPrivate();
    const sticker = this.get('sticker');

    const isTapToView = this.isTapToView();

    const reactions = (this.get('reactions') || []).map(re => {
      const c = this.findAndFormatContact(re.fromId);

      return {
        emoji: re.emoji,
        timestamp: re.timestamp,
        from: c,
      };
    });

    const selectedReaction = (
      (this.get('reactions') || []).find(
        re => re.fromId === window.ConversationController.getOurConversationId()
      ) || {}
    ).emoji;

    return {
      author: contact,
      text: this.createNonBreakingLastSeparator(this.get('body')),
      textPending: this.get('bodyPending'),
      id: this.id,
      conversationId: this.get('conversationId'),
      isSticker: Boolean(sticker),
      direction: this.isIncoming() ? 'incoming' : 'outgoing',
      timestamp: this.get('sent_at'),
      status: this.getMessagePropStatus(),
      contact: this.getPropsForEmbeddedContact(),
      canReply: this.canReply(),
      canDeleteForEveryone: this.canDeleteForEveryone(),
      canDownload: this.canDownload(),
      conversationType: isGroup ? 'group' : 'direct',
      attachments: this.getAttachmentsForMessage(),
      previews: this.getPropsForPreview(),
      quote: this.getPropsForQuote(),
      isExpired: this.hasExpired,
      expirationLength,
      expirationTimestamp,
      reactions,
      selectedReaction,

      isTapToView,
      isTapToViewExpired: isTapToView && this.get('isErased'),
      isTapToViewError:
        isTapToView && this.isIncoming() && this.get('isTapToViewInvalid'),

      deletedForEveryone: this.get('deletedForEveryone') || false,
      bodyRanges: this.processBodyRanges(),

      isMessageRequestAccepted: conversation
        ? conversation.getAccepted()
        : true,
      isBlocked: Boolean(conversation?.isBlocked()),
    };
  }

  processBodyRanges(
    bodyRanges = this.get('bodyRanges')
  ): BodyRangesType | undefined {
    if (!bodyRanges) {
      return undefined;
    }

    return bodyRanges
      .filter(range => range.mentionUuid)
      .map(range => {
        const contactID = window.ConversationController.ensureContactIds({
          uuid: range.mentionUuid,
        });
        const conversation = this.findContact(contactID);

        return {
          ...range,
          conversationID: contactID,
          // eslint-disable-next-line @typescript-eslint/no-non-null-assertion
          replacementText: conversation!.getTitle(),
        };
      })
      .sort((a, b) => b.start - a.start);
  }

  // Dependencies of prop-generation functions
  findAndFormatContact(identifier?: string): FormattedContact {
    if (!identifier) {
      return PLACEHOLDER_CONTACT;
    }

    const contactModel = this.findContact(identifier);
    if (contactModel) {
      // eslint-disable-next-line @typescript-eslint/no-non-null-assertion
      return contactModel.format()!;
    }

    const { format, isValidNumber } = PhoneNumber;
    const regionCode = window.storage.get('regionCode');

    if (!isValidNumber(identifier, { regionCode })) {
      return PLACEHOLDER_CONTACT;
    }

    const phoneNumber = format(identifier, {
      ourRegionCode: regionCode,
    });

    return {
      acceptedMessageRequest: false,
      id: 'phone-only',
      isMe: false,
      phoneNumber,
      sharedGroupNames: [],
      title: phoneNumber,
      type: 'direct',
    };
  }

  // eslint-disable-next-line class-methods-use-this
  findContact(identifier?: string): ConversationModel | undefined {
    return window.ConversationController.get(identifier);
  }

  getConversation(): ConversationModel | undefined {
    return window.ConversationController.get(this.get('conversationId'));
  }

  // eslint-disable-next-line class-methods-use-this
  private createNonBreakingLastSeparator(text: string): string {
    if (!text) {
      return '';
    }

    const nbsp = '\xa0';
    const regex = /(\S)( +)(\S+\s*)$/;
    return text.replace(regex, (_match, start, spaces, end) => {
      const newSpaces =
        end.length < 12
          ? _.reduce(spaces, accumulator => accumulator + nbsp, '')
          : spaces;
      return `${start}${newSpaces}${end}`;
    });
  }

  isIncoming(): boolean {
    return this.get('type') === 'incoming';
  }

  getMessagePropStatus(): LastMessageStatus | undefined {
    const sent = this.get('sent');
    const sentTo = this.get('sent_to') || [];

    if (this.hasErrors()) {
      if (this.getLastChallengeError()) {
        return 'paused';
      }
      if (sent || sentTo.length > 0) {
        return 'partial-sent';
      }
      return 'error';
    }
    if (!this.isOutgoing()) {
      return undefined;
    }

    const readBy = this.get('read_by') || [];
    if (window.storage.get('read-receipt-setting') && readBy.length > 0) {
      return 'read';
    }
    const delivered = this.get('delivered');
    const deliveredTo = this.get('delivered_to') || [];
    if (delivered || deliveredTo.length > 0) {
      return 'delivered';
    }
    if (sent || sentTo.length > 0) {
      return 'sent';
    }

    return 'sending';
  }

  getPropsForEmbeddedContact(): WhatIsThis {
    const contacts = this.get('contact');
    if (!contacts || !contacts.length) {
      return null;
    }

    const regionCode = window.storage.get('regionCode');
    const { contactSelector } = Contact;
    const contact = contacts[0];
    const firstNumber =
      contact.number && contact.number[0] && contact.number[0].value;

    // Would be nice to do this before render, on initial load of message
    if (!window.isSignalAccountCheckComplete(firstNumber)) {
      window.checkForSignalAccount(firstNumber).then(() => {
        this.trigger('change', this);
      });
    }

    return contactSelector(contact, {
      regionCode,
      getAbsoluteAttachmentPath,
      signalAccount: window.hasSignalAccount(firstNumber) ? firstNumber : null,
    });
  }

  // eslint-disable-next-line class-methods-use-this
  getPropsForAttachment(attachment: typeof Attachment): WhatIsThis {
    if (!attachment) {
      return null;
    }

    const { path, pending, flags, size, screenshot, thumbnail } = attachment;

    return {
      ...attachment,
      fileSize: size ? window.filesize(size) : null,
      isVoiceMessage:
        flags &&
        // eslint-disable-next-line no-bitwise
        flags &
          window.textsecure.protobuf.AttachmentPointer.Flags.VOICE_MESSAGE,
      pending,
      url: path ? getAbsoluteAttachmentPath(path) : null,
      screenshot: screenshot
        ? {
            ...screenshot,
            url: getAbsoluteAttachmentPath(screenshot.path),
          }
        : null,
      thumbnail: thumbnail
        ? {
            ...thumbnail,
            url: getAbsoluteAttachmentPath(thumbnail.path),
          }
        : null,
    };
  }

  getPropsForPreview(): Array<LinkPreviewType> {
    const previews = this.get('preview') || [];

    return previews.map(preview => ({
      ...preview,
      isStickerPack: window.Signal.LinkPreviews.isStickerPack(preview.url),
      domain: window.Signal.LinkPreviews.getDomain(preview.url),
      image: preview.image ? this.getPropsForAttachment(preview.image) : null,
    }));
  }

  getPropsForQuote(): PropsData['quote'] {
    const quote = this.get('quote');
    if (!quote) {
      return undefined;
    }

    const { format } = PhoneNumber;
    const regionCode = window.storage.get('regionCode');

    const {
      author,
      authorUuid,
      bodyRanges,
      id: sentAt,
      referencedMessageNotFound,
      text,
    } = quote;

    const contact: ConversationModel | undefined =
      author || authorUuid
        ? window.ConversationController.get(
            window.ConversationController.ensureContactIds({
              e164: author,
              uuid: authorUuid,
            })
          )
        : undefined;

    let foundReference = !referencedMessageNotFound;
    // Is the quote really without a reference? Check with our in memory store
    // first to make sure it's not there.
    if (referencedMessageNotFound && contact) {
      const messageId = this.get('sent_at');
      window.log.info(
        `getPropsForQuote: Verifying that ${messageId} referencing ${sentAt} is really not found`
      );
      const inMemoryMessage = window.MessageController.findBySentAt(
        Number(sentAt)
      );
      if (
        this.isQuoteAMatch(inMemoryMessage, this.get('conversationId'), quote)
      ) {
        foundReference = true;
        this.set({
          quote: {
            ...quote,
            referencedMessageNotFound: false,
          },
        });

        const fetchDataAndUpdate = async () => {
          await this.copyQuoteContentFromOriginal(inMemoryMessage, quote);

          window.log.info(
            `getPropsForQuote: Found ${sentAt}, scheduling an update to ${messageId}`
          );
          this.set({
            quote: {
              ...quote,
              referencedMessageNotFound: false,
            },
          });
          window.Signal.Util.queueUpdateMessage(this.attributes);
        };
        fetchDataAndUpdate();
      }
    }

    let authorColor: ColorType;
    let authorId: string;
    let authorName: undefined | string;
    let authorPhoneNumber: undefined | string;
    let authorProfileName: undefined | string;
    let authorTitle: string;
    let isFromMe: boolean;

    if (contact && contact.isPrivate()) {
      const contactPhoneNumber = contact.get('e164');

      authorColor = contact.getColor();
      authorId = contact.id;
      authorName = contact.get('name');
      authorPhoneNumber = contactPhoneNumber
        ? format(contactPhoneNumber, {
            ourRegionCode: regionCode,
          })
        : undefined;
      authorProfileName = contact.getProfileName();
      authorTitle = contact.getTitle();
      isFromMe = contact.isMe();
    } else {
      window.log.warn(
        'getPropsForQuote: contact was missing. This may indicate a bookkeeping error or bad data from another client. Returning a placeholder contact.'
      );

      authorColor = 'grey';
      authorId = 'placeholder-contact';
      authorTitle = window.i18n('unknownContact');
      isFromMe = false;
    }

    const firstAttachment = quote.attachments && quote.attachments[0];

    return {
      authorColor,
      authorId,
      authorName,
      authorPhoneNumber,
      authorProfileName,
      authorTitle,
      bodyRanges: this.processBodyRanges(bodyRanges),
      isFromMe,
      rawAttachment: firstAttachment
        ? this.processQuoteAttachment(firstAttachment)
        : undefined,
      referencedMessageNotFound: !foundReference,
      sentAt: Number(sentAt),
      text: this.createNonBreakingLastSeparator(text),
    };
  }

  private getStatus(identifier: string): MessageStatusType | null {
    const conversation = window.ConversationController.get(identifier);

    if (!conversation) {
      return null;
    }

    const e164 = conversation.get('e164');
    const uuid = conversation.get('uuid');
    const conversationId = conversation.get('id');

    const readBy = this.get('read_by') || [];
    if (includesAny(readBy, conversationId, e164, uuid)) {
      return 'read';
    }
    const deliveredTo = this.get('delivered_to') || [];
    if (includesAny(deliveredTo, conversationId, e164, uuid)) {
      return 'delivered';
    }
    const sentTo = this.get('sent_to') || [];
    if (includesAny(sentTo, conversationId, e164, uuid)) {
      return 'sent';
    }

    return null;
  }

  // eslint-disable-next-line class-methods-use-this
  processQuoteAttachment(
    attachment: typeof window.Signal.Types.Attachment
  ): WhatIsThis {
    const { thumbnail } = attachment;
    const path =
      thumbnail && thumbnail.path && getAbsoluteAttachmentPath(thumbnail.path);
    const objectUrl = thumbnail && thumbnail.objectUrl;

    const thumbnailWithObjectUrl =
      !path && !objectUrl
        ? undefined
        : { ...(attachment.thumbnail || {}), objectUrl: path || objectUrl };

    return {
      ...attachment,
      isVoiceMessage: window.Signal.Types.Attachment.isVoiceMessage(attachment),
      thumbnail: thumbnailWithObjectUrl,
    };
  }

  getNotificationData(): { emoji?: string; text: string } {
    if (this.isChatSessionRefreshed()) {
      return {
        emoji: '🔁',
        text: window.i18n('ChatRefresh--notification'),
      };
    }

    if (this.isUnsupportedMessage()) {
      return {
        text: window.i18n('message--getDescription--unsupported-message'),
      };
    }

    if (this.isGroupV1Migration()) {
      return {
        text: window.i18n('GroupV1--Migration--was-upgraded'),
      };
    }

    if (this.isProfileChange()) {
      const change = this.get('profileChange');
      const changedId = this.get('changedId');
      const changedContact = this.findAndFormatContact(changedId);

      return {
        text: window.Signal.Util.getStringForProfileChange(
          change,
          changedContact,
          window.i18n
        ),
      };
    }

    if (this.isGroupV2Change()) {
      const { protobuf } = window.textsecure;
      const change = this.get('groupV2Change');

      const lines = window.Signal.GroupChange.renderChange(change, {
        AccessControlEnum: protobuf.AccessControl.AccessRequired,
        i18n: window.i18n,
        ourConversationId: window.ConversationController.getOurConversationId(),
        renderContact: (conversationId: string) => {
          const conversation = window.ConversationController.get(
            conversationId
          );
          return conversation
            ? conversation.getTitle()
            : window.i18n('unknownUser');
        },
        renderString: (
          key: string,
          _i18n: unknown,
          placeholders: Array<string>
        ) => window.i18n(key, placeholders),
        RoleEnum: protobuf.Member.Role,
      });

      return { text: lines.join(' ') };
    }

    const attachments = this.get('attachments') || [];

    if (this.isTapToView()) {
      if (this.isErased()) {
        return {
          text: window.i18n('message--getDescription--disappearing-media'),
        };
      }

      if (Attachment.isImage(attachments)) {
        return {
          text: window.i18n('message--getDescription--disappearing-photo'),
          emoji: '📷',
        };
      }
      if (Attachment.isVideo(attachments)) {
        return {
          text: window.i18n('message--getDescription--disappearing-video'),
          emoji: '🎥',
        };
      }
      // There should be an image or video attachment, but we have a fallback just in
      //   case.
      return { text: window.i18n('mediaMessage'), emoji: '📎' };
    }

    if (this.isGroupUpdate()) {
      const groupUpdate = this.get('group_update');
      const fromContact = this.getContact();
      const messages = [];

      if (groupUpdate.left === 'You') {
        return { text: window.i18n('youLeftTheGroup') };
      }
      if (groupUpdate.left) {
        return {
          text: window.i18n('leftTheGroup', [
            this.getNameForNumber(groupUpdate.left),
          ]),
        };
      }

      if (!fromContact) {
        return { text: '' };
      }

      if (fromContact.isMe()) {
        messages.push(window.i18n('youUpdatedTheGroup'));
      } else {
        messages.push(window.i18n('updatedTheGroup', [fromContact.getTitle()]));
      }

      if (groupUpdate.joined && groupUpdate.joined.length) {
        const joinedContacts = _.map(groupUpdate.joined, item =>
          window.ConversationController.getOrCreate(item, 'private')
        );
        const joinedWithoutMe = joinedContacts.filter(
          contact => !contact.isMe()
        );

        if (joinedContacts.length > 1) {
          messages.push(
            window.i18n('multipleJoinedTheGroup', [
              _.map(joinedWithoutMe, contact => contact.getTitle()).join(', '),
            ])
          );

          if (joinedWithoutMe.length < joinedContacts.length) {
            messages.push(window.i18n('youJoinedTheGroup'));
          }
        } else {
          const joinedContact = window.ConversationController.getOrCreate(
            groupUpdate.joined[0],
            'private'
          );
          if (joinedContact.isMe()) {
            messages.push(window.i18n('youJoinedTheGroup'));
          } else {
            messages.push(
              window.i18n('joinedTheGroup', [joinedContacts[0].getTitle()])
            );
          }
        }
      }

      if (groupUpdate.name) {
        messages.push(window.i18n('titleIsNow', [groupUpdate.name]));
      }
      if (groupUpdate.avatarUpdated) {
        messages.push(window.i18n('updatedGroupAvatar'));
      }

      return { text: messages.join(' ') };
    }
    if (this.isEndSession()) {
      return { text: window.i18n('sessionEnded') };
    }
    if (this.isIncoming() && this.hasErrors()) {
      return { text: window.i18n('incomingError') };
    }

    const body = (this.get('body') || '').trim();

    if (attachments.length) {
      // This should never happen but we want to be extra-careful.
      const attachment = attachments[0] || {};
      const { contentType } = attachment;

      if (contentType === MIME.IMAGE_GIF || Attachment.isGIF(attachments)) {
        return {
          text: body || window.i18n('message--getNotificationText--gif'),
          emoji: '🎡',
        };
      }
      if (Attachment.isImage(attachments)) {
        return {
          text: body || window.i18n('message--getNotificationText--photo'),
          emoji: '📷',
        };
      }
      if (Attachment.isVideo(attachments)) {
        return {
          text: body || window.i18n('message--getNotificationText--video'),
          emoji: '🎥',
        };
      }
      if (Attachment.isVoiceMessage(attachment)) {
        return {
          text:
            body || window.i18n('message--getNotificationText--voice-message'),
          emoji: '🎤',
        };
      }
      if (Attachment.isAudio(attachments)) {
        return {
          text:
            body || window.i18n('message--getNotificationText--audio-message'),
          emoji: '🔈',
        };
      }
      return {
        text: body || window.i18n('message--getNotificationText--file'),
        emoji: '📎',
      };
    }

    const stickerData = this.get('sticker');
    if (stickerData) {
      const sticker = window.Signal.Stickers.getSticker(
        stickerData.packId,
        stickerData.stickerId
      );
      const { emoji } = sticker || {};
      if (!emoji) {
        window.log.warn('Unable to get emoji for sticker');
      }
      return {
        text: window.i18n('message--getNotificationText--stickers'),
        emoji,
      };
    }

    if (this.isCallHistory()) {
      const callingNotification = this.getPropsForCallHistory();
      if (callingNotification) {
        return {
          text: getCallingNotificationText(callingNotification, window.i18n),
        };
      }

      window.log.error(
        "This call history message doesn't have valid call history"
      );
    }
    if (this.isExpirationTimerUpdate()) {
      // eslint-disable-next-line @typescript-eslint/no-non-null-assertion
      const { expireTimer } = this.get('expirationTimerUpdate')!;
      if (!expireTimer) {
        return { text: window.i18n('disappearingMessagesDisabled') };
      }

      return {
        text: window.i18n('timerSetTo', [
          expirationTimer.format(window.i18n, expireTimer),
        ]),
      };
    }

    if (this.isKeyChange()) {
      const identifier = this.get('key_changed');
      const conversation = this.findContact(identifier);
      return {
        text: window.i18n('safetyNumberChangedGroup', [
          conversation ? conversation.getTitle() : null,
        ]),
      };
    }
    const contacts = this.get('contact');
    if (contacts && contacts.length) {
      return {
        text: Contact.getName(contacts[0]) || window.i18n('unknownContact'),
        emoji: '👤',
      };
    }

    if (body) {
      return { text: body };
    }

    return { text: '' };
  }

  getRawText(): string {
    const body = (this.get('body') || '').trim();

    const bodyRanges = this.processBodyRanges();
    if (bodyRanges) {
      return getTextWithMentions(bodyRanges, body);
    }

    return body;
  }

  getNotificationText(): string {
    const { text, emoji } = this.getNotificationData();

    let modifiedText = text;

    const hasMentions = Boolean(this.get('bodyRanges'));

    if (hasMentions) {
      // eslint-disable-next-line @typescript-eslint/no-non-null-assertion
      const bodyRanges = this.processBodyRanges()!;
      modifiedText = getTextWithMentions(bodyRanges, modifiedText);
    }

    // Linux emoji support is mixed, so we disable it. (Note that this doesn't touch
    //   the `text`, which can contain emoji.)
    const shouldIncludeEmoji = Boolean(emoji) && !window.Signal.OS.isLinux();
    if (shouldIncludeEmoji) {
      return window.i18n('message--getNotificationText--text-with-emoji', {
        text: modifiedText,
        emoji,
      });
    }
    return modifiedText;
  }

  // General
  idForLogging(): string {
    const account = this.getSourceUuid() || this.getSource();
    const device = this.getSourceDevice();
    const timestamp = this.get('sent_at');

    return `${account}.${device} ${timestamp}`;
  }

  // eslint-disable-next-line class-methods-use-this
  defaults(): Partial<MessageAttributesType> {
    return {
      timestamp: new Date().getTime(),
      attachments: [],
    };
  }

  // eslint-disable-next-line class-methods-use-this
  validate(attributes: Record<string, unknown>): void {
    const required = ['conversationId', 'received_at', 'sent_at'];
    const missing = _.filter(required, attr => !attributes[attr]);
    if (missing.length) {
      window.log.warn(`Message missing attributes: ${missing}`);
    }
  }

  isUnread(): boolean {
    return !!this.get('unread');
  }

  merge(model: MessageModel): void {
    const attributes = model.attributes || model;
    this.set(attributes);
  }

  // eslint-disable-next-line class-methods-use-this
  getNameForNumber(number: string): string {
    const conversation = window.ConversationController.get(number);
    if (!conversation) {
      return number;
    }
    return conversation.getTitle();
  }

  onDestroy(): void {
    this.cleanup();
  }

  async cleanup(): Promise<void> {
    const { messageDeleted } = window.reduxActions.conversations;
    messageDeleted(this.id, this.get('conversationId'));
    window.MessageController.unregister(this.id);
    this.unload();
    await this.deleteData();
  }

  async deleteData(): Promise<void> {
    await deleteExternalMessageFiles(this.attributes);

    const sticker = this.get('sticker');
    if (!sticker) {
      return;
    }

    const { packId } = sticker;
    if (packId) {
      await deletePackReference(this.id, packId);
    }
  }

  isTapToView(): boolean {
    // If a message is deleted for everyone, that overrides all other styling
    if (this.get('deletedForEveryone')) {
      return false;
    }

    return Boolean(this.get('isViewOnce') || this.get('messageTimer'));
  }

  isValidTapToView(): boolean {
    const body = this.get('body');
    if (body) {
      return false;
    }

    const attachments = this.get('attachments');
    if (!attachments || attachments.length !== 1) {
      return false;
    }

    const firstAttachment = attachments[0];
    if (
      !window.Signal.Util.GoogleChrome.isImageTypeSupported(
        firstAttachment.contentType
      ) &&
      !window.Signal.Util.GoogleChrome.isVideoTypeSupported(
        firstAttachment.contentType
      )
    ) {
      return false;
    }

    const quote = this.get('quote');
    const sticker = this.get('sticker');
    const contact = this.get('contact');
    const preview = this.get('preview');

    if (
      quote ||
      sticker ||
      (contact && contact.length > 0) ||
      (preview && preview.length > 0)
    ) {
      return false;
    }

    return true;
  }

  async markViewed(options?: { fromSync?: boolean }): Promise<void> {
    const { fromSync } = options || {};

    if (!this.isValidTapToView()) {
      window.log.warn(
        `markViewed: Message ${this.idForLogging()} is not a valid tap to view message!`
      );
      return;
    }
    if (this.isErased()) {
      window.log.warn(
        `markViewed: Message ${this.idForLogging()} is already erased!`
      );
      return;
    }

    if (this.get('unread')) {
      this.set(markRead(this.attributes));
    }

    await this.eraseContents();

    if (!fromSync) {
      const sender = this.getSource();
      const senderUuid = this.getSourceUuid();

      if (senderUuid === undefined) {
        throw new Error('senderUuid is undefined');
      }

      const timestamp = this.get('sent_at');
      const ourNumber = window.textsecure.storage.user.getNumber();
      // eslint-disable-next-line @typescript-eslint/no-non-null-assertion
      const ourUuid = window.textsecure.storage.user.getUuid()!;
      const {
        wrap,
        sendOptions,
      } = await window.ConversationController.prepareForSend(
        ourNumber || ourUuid,
        {
          syncMessage: true,
        }
      );

      await wrap(
        window.textsecure.messaging.syncViewOnceOpen(
          sender,
          senderUuid,
          timestamp,
          sendOptions
        )
      );
    }
  }

  isErased(): boolean {
    return Boolean(this.get('isErased'));
  }

  async eraseContents(
    additionalProperties = {},
    shouldPersist = true
  ): Promise<void> {
    window.log.info(`Erasing data for message ${this.idForLogging()}`);

    // Note: There are cases where we want to re-erase a given message. For example, when
    //   a viewed (or outgoing) View-Once message is deleted for everyone.

    try {
      await this.deleteData();
    } catch (error) {
      window.log.error(
        `Error erasing data for message ${this.idForLogging()}:`,
        error && error.stack ? error.stack : error
      );
    }

    this.set({
      isErased: true,
      body: '',
      bodyRanges: undefined,
      attachments: [],
      quote: undefined,
      contact: [],
      sticker: null,
      preview: [],
      ...additionalProperties,
    });
    this.trigger('content-changed');

    if (shouldPersist) {
      await window.Signal.Data.saveMessage(this.attributes, {
        Message: window.Whisper.Message,
      });
    }
  }

  isEmpty(): boolean {
    // Core message types - we check for all four because they can each stand alone
    const hasBody = Boolean(this.get('body'));
    const hasAttachment = (this.get('attachments') || []).length > 0;
    const hasEmbeddedContact = (this.get('contact') || []).length > 0;
    const isSticker = Boolean(this.get('sticker'));

    // Rendered sync messages
    const isCallHistory = this.isCallHistory();
    const isChatSessionRefreshed = this.isChatSessionRefreshed();
    const isGroupUpdate = this.isGroupUpdate();
    const isGroupV2Change = this.isGroupV2Change();
    const isEndSession = this.isEndSession();
    const isExpirationTimerUpdate = this.isExpirationTimerUpdate();
    const isVerifiedChange = this.isVerifiedChange();

    // Placeholder messages
    const isUnsupportedMessage = this.isUnsupportedMessage();
    const isTapToView = this.isTapToView();

    // Errors
    const hasErrors = this.hasErrors();

    // Locally-generated notifications
    const isKeyChange = this.isKeyChange();
    const isMessageHistoryUnsynced = this.isMessageHistoryUnsynced();
    const isProfileChange = this.isProfileChange();

    // Note: not all of these message types go through message.handleDataMessage

    const hasSomethingToDisplay =
      // Core message types
      hasBody ||
      hasAttachment ||
      hasEmbeddedContact ||
      isSticker ||
      // Rendered sync messages
      isCallHistory ||
      isChatSessionRefreshed ||
      isGroupUpdate ||
      isGroupV2Change ||
      isEndSession ||
      isExpirationTimerUpdate ||
      isVerifiedChange ||
      // Placeholder messages
      isUnsupportedMessage ||
      isTapToView ||
      // Errors
      hasErrors ||
      // Locally-generated notifications
      isKeyChange ||
      isMessageHistoryUnsynced ||
      isProfileChange;

    return !hasSomethingToDisplay;
  }

  unload(): void {
    if (this.quotedMessage) {
      this.quotedMessage = null;
    }
  }

  onExpired(): void {
    this.hasExpired = true;
  }

  isUnidentifiedDelivery(
    contactId: string,
    lookup: Record<string, unknown>
  ): boolean {
    if (this.isIncoming()) {
      return this.get('unidentifiedDeliveryReceived');
    }

    return Boolean(lookup[contactId]);
  }

  getSource(): string | undefined {
    if (this.isIncoming()) {
      return this.get('source');
    }

    return this.OUR_NUMBER;
  }

  getSourceDevice(): string | number | undefined {
    const sourceDevice = this.get('sourceDevice');

    if (this.isIncoming()) {
      return sourceDevice;
    }

    return sourceDevice || window.textsecure.storage.user.getDeviceId();
  }

  getSourceUuid(): string | undefined {
    if (this.isIncoming()) {
      return this.get('sourceUuid');
    }

    return this.OUR_UUID;
  }

  getContactId(): string | undefined {
    const source = this.getSource();
    const sourceUuid = this.getSourceUuid();

    if (!source && !sourceUuid) {
      return window.ConversationController.getOurConversationId();
    }

    return window.ConversationController.ensureContactIds({
      e164: source,
      uuid: sourceUuid,
    });
  }

  getContact(): ConversationModel | undefined {
    const id = this.getContactId();
    return window.ConversationController.get(id);
  }

  isOutgoing(): boolean {
    return this.get('type') === 'outgoing';
  }

  hasErrors(): boolean {
    return _.size(this.get('errors')) > 0;
  }

  async saveErrors(
    providedErrors: Error | Array<Error>,
    options: { skipSave?: boolean } = {}
  ): Promise<void> {
    const { skipSave } = options;

    let errors: Array<CustomError>;

    if (!(providedErrors instanceof Array)) {
      errors = [providedErrors];
    } else {
      errors = providedErrors;
    }

    errors.forEach(e => {
      window.log.error(
        'Message.saveErrors:',
        e && e.reason ? e.reason : null,
        e && e.stack ? e.stack : e
      );
    });
    errors = errors.map(e => {
      // Note: in our environment, instanceof can be scary, so we have a backup check
      //   (Node.js vs Browser context).
      // We check instanceof second because typescript believes that anything that comes
      //   through here must be an instance of Error, so e is 'never' after that check.
      if ((e.message && e.stack) || e instanceof Error) {
        return _.pick(
          e,
          'name',
          'message',
          'code',
          'number',
          'identifier',
          'retryAfter',
          'data',
          'reason'
        ) as Required<Error>;
      }
      return e;
    });
    errors = errors.concat(this.get('errors') || []);

    this.set({ errors });

    if (
      !this.doNotSave &&
      errors.some(error => error.name === 'SendMessageChallengeError')
    ) {
      await window.Signal.challengeHandler.register(this);
    }

    if (!skipSave && !this.doNotSave) {
      await window.Signal.Data.saveMessage(this.attributes, {
        Message: window.Whisper.Message,
      });
    }
  }

  markRead(readAt?: number, options = {}): void {
    this.set(markRead(this.attributes, readAt, options));
  }

  isExpiring(): number | null {
    return this.get('expireTimer') && this.get('expirationStartTimestamp');
  }

  setToExpire(force = false, options = {}): void {
    this.set(setToExpire(this.attributes, { ...options, force }));
  }

  isExpired(): boolean {
    return this.msTilExpire() <= 0;
  }

  msTilExpire(): number {
    if (!this.isExpiring()) {
      return Infinity;
    }
    const now = Date.now();
    // eslint-disable-next-line @typescript-eslint/no-non-null-assertion
    const start = this.get('expirationStartTimestamp')!;
    const delta = this.get('expireTimer') * 1000;
    let msFromNow = start + delta - now;
    if (msFromNow < 0) {
      msFromNow = 0;
    }
    return msFromNow;
  }

  getIncomingContact(): ConversationModel | undefined | null {
    if (!this.isIncoming()) {
      return null;
    }
    const source = this.get('source');
    if (!source) {
      return null;
    }

    return window.ConversationController.getOrCreate(source, 'private');
  }

  // Send infrastructure
  // One caller today: event handler for the 'Retry Send' entry in triple-dot menu
  async retrySend(): Promise<string | null | void | Array<void>> {
    if (!window.textsecure.messaging) {
      window.log.error('retrySend: Cannot retry since we are offline!');
      return null;
    }

    const retryOptions = this.get('retryOptions');

    this.set({ errors: undefined, retryOptions: undefined });

    if (retryOptions) {
      return this.sendUtilityMessageWithRetry(retryOptions);
    }

    // eslint-disable-next-line @typescript-eslint/no-non-null-assertion
    const conversation = this.getConversation()!;
    const exists = (v: string | null): v is string => Boolean(v);
    const intendedRecipients = (this.get('recipients') || [])
      .map(identifier =>
        window.ConversationController.getConversationId(identifier)
      )
      .filter(exists);
    const successfulRecipients = (this.get('sent_to') || [])
      .map(identifier =>
        window.ConversationController.getConversationId(identifier)
      )
      .filter(exists);
    const currentRecipients = conversation
      .getRecipients()
      .map(identifier =>
        window.ConversationController.getConversationId(identifier)
      )
      .filter(exists);

    const profileKey = conversation.get('profileSharing')
      ? await ourProfileKeyService.get()
      : undefined;

    // Determine retry recipients and get their most up-to-date addressing information
    let recipients = _.intersection(intendedRecipients, currentRecipients);
    recipients = _.without(recipients, ...successfulRecipients)
      .map(id => {
        // eslint-disable-next-line @typescript-eslint/no-non-null-assertion
        const c = window.ConversationController.get(id)!;
        return c.getSendTarget();
      })
      .filter((recipient): recipient is string => recipient !== undefined);

    if (!recipients.length) {
      window.log.warn('retrySend: Nobody to send to!');

      return window.Signal.Data.saveMessage(this.attributes, {
        Message: window.Whisper.Message,
      });
    }

    const attachmentsWithData = await Promise.all(
      (this.get('attachments') || []).map(loadAttachmentData)
    );
    const {
      body,
      attachments,
    } = window.Whisper.Message.getLongMessageAttachment({
      body: this.get('body'),
      attachments: attachmentsWithData,
      now: this.get('sent_at'),
    });

    const quoteWithData = await loadQuoteData(this.get('quote'));
    const previewWithData = await loadPreviewData(this.get('preview'));
    const stickerWithData = await loadStickerData(this.get('sticker'));

    // Special-case the self-send case - we send only a sync message
    if (
      recipients.length === 1 &&
      (recipients[0] === this.OUR_NUMBER || recipients[0] === this.OUR_UUID)
    ) {
      const [identifier] = recipients;
      const dataMessage = await window.textsecure.messaging.getMessageProto(
        identifier,
        body,
        attachments,
        quoteWithData,
        previewWithData,
        stickerWithData,
        null,
        this.get('deletedForEveryoneTimestamp'),
        this.get('sent_at'),
        this.get('expireTimer'),
        profileKey,
        undefined, // flags
        this.get('bodyRanges')
      );
      return this.sendSyncMessageOnly(dataMessage);
    }

    let promise;
    const options = await conversation.getSendOptions();

    if (conversation.isPrivate()) {
      const [identifier] = recipients;
      promise = window.textsecure.messaging.sendMessageToIdentifier(
        identifier,
        body,
        attachments,
        quoteWithData,
        previewWithData,
        stickerWithData,
        null,
        this.get('deletedForEveryoneTimestamp'),
        this.get('sent_at'),
        this.get('expireTimer'),
        profileKey,
        options
      );
    } else {
      // Because this is a partial group send, we manually construct the request like
      //   sendMessageToGroup does.

      const groupV2 = conversation.getGroupV2Info();

      promise = window.textsecure.messaging.sendMessage(
        {
          recipients,
          body,
          timestamp: this.get('sent_at'),
          attachments,
          quote: quoteWithData,
          preview: previewWithData,
          sticker: stickerWithData,
          expireTimer: this.get('expireTimer'),
          mentions: this.get('bodyRanges'),
          profileKey,
          groupV2,
          group: groupV2
            ? undefined
            : {
                // eslint-disable-next-line @typescript-eslint/no-non-null-assertion
                id: this.getConversation()!.get('groupId')!,
                type: window.textsecure.protobuf.GroupContext.Type.DELIVER,
              },
        },
        options
      );
    }

    return this.send(conversation.wrapSend(promise));
  }

  // eslint-disable-next-line class-methods-use-this
  isReplayableError(e: Error): boolean {
    return (
      e.name === 'MessageError' ||
      e.name === 'OutgoingMessageError' ||
      e.name === 'SendMessageNetworkError' ||
      e.name === 'SendMessageChallengeError' ||
      e.name === 'SignedPreKeyRotationError' ||
      e.name === 'OutgoingIdentityKeyError'
    );
  }

  public getLastChallengeError(): ShallowChallengeError | undefined {
    const errors: ReadonlyArray<CustomError> | undefined = this.get('errors');
    if (!errors) {
      return undefined;
    }

    const challengeErrors = errors
      .filter((error): error is ShallowChallengeError => {
        return (
          error.name === 'SendMessageChallengeError' &&
          _.isNumber(error.retryAfter) &&
          _.isObject(error.data)
        );
      })
      .sort((a, b) => a.retryAfter - b.retryAfter);

    return challengeErrors.pop();
  }

  public hasSuccessfulDelivery(): boolean {
    return (this.get('sent_to') || []).length !== 0;
  }

  canDeleteForEveryone(): boolean {
    // is someone else's message
    if (this.isIncoming()) {
      return false;
    }

    // has already been deleted for everyone
    if (this.get('deletedForEveryone')) {
      return false;
    }

    // is too old to delete
    if (Date.now() - this.get('sent_at') > THREE_HOURS) {
      return false;
    }

    return true;
  }

  canDownload(): boolean {
    if (this.isOutgoing()) {
      return true;
    }

    const conversation = this.getConversation();
    const isAccepted = Boolean(conversation && conversation.getAccepted());
    if (!isAccepted) {
      return false;
    }

    // Ensure that all attachments are downloadable
    const attachments = this.get('attachments');
    if (attachments && attachments.length) {
      return attachments.every(attachment => Boolean(attachment.path));
    }

    return true;
  }

  canReply(): boolean {
    const conversation = this.getConversation();
    const errors = this.get('errors');
    const isOutgoing = this.get('type') === 'outgoing';
    const numDelivered = this.get('delivered');

    if (!conversation) {
      return false;
    }

    // If GroupV1 groups have been disabled, we can't reply.
    if (conversation.isGroupV1AndDisabled()) {
      return false;
    }

    // If mandatory profile sharing is enabled, and we haven't shared yet, then
    //   we can't reply.
    if (conversation.isMissingRequiredProfileSharing()) {
      return false;
    }

    // We cannot reply if we haven't accepted the message request
    if (!conversation.getAccepted()) {
      return false;
    }

    // We cannot reply if this message is deleted for everyone
    if (this.get('deletedForEveryone')) {
      return false;
    }

    // We can reply if this is outgoing and delivered to at least one recipient
    if (isOutgoing && numDelivered > 0) {
      return true;
    }

    // We can reply if there are no errors
    if (!errors || (errors && errors.length === 0)) {
      return true;
    }

    // Fail safe.
    return false;
  }

  // Called when the user ran into an error with a specific user, wants to send to them
  //   One caller today: ConversationView.forceSend()
  async resend(identifier: string): Promise<void | null | Array<void>> {
    const error = this.removeOutgoingErrors(identifier);
    if (!error) {
      window.log.warn('resend: requested number was not present in errors');
      return null;
    }

    const profileKey = undefined;
    const attachmentsWithData = await Promise.all(
      (this.get('attachments') || []).map(loadAttachmentData)
    );
    const {
      body,
      attachments,
    } = window.Whisper.Message.getLongMessageAttachment({
      body: this.get('body'),
      attachments: attachmentsWithData,
      now: this.get('sent_at'),
    });

    const quoteWithData = await loadQuoteData(this.get('quote'));
    const previewWithData = await loadPreviewData(this.get('preview'));
    const stickerWithData = await loadStickerData(this.get('sticker'));

    // Special-case the self-send case - we send only a sync message
    if (identifier === this.OUR_NUMBER || identifier === this.OUR_UUID) {
      const dataMessage = await window.textsecure.messaging.getMessageProto(
        identifier,
        body,
        attachments,
        quoteWithData,
        previewWithData,
        stickerWithData,
        null,
        this.get('deletedForEveryoneTimestamp'),
        this.get('sent_at'),
        this.get('expireTimer'),
        profileKey,
        undefined, // flags
        this.get('bodyRanges')
      );
      return this.sendSyncMessageOnly(dataMessage);
    }

    const {
      wrap,
      sendOptions,
    } = await window.ConversationController.prepareForSend(identifier);
    const promise = window.textsecure.messaging.sendMessageToIdentifier(
      identifier,
      body,
      attachments,
      quoteWithData,
      previewWithData,
      stickerWithData,
      null,
      this.get('deletedForEveryoneTimestamp'),
      this.get('sent_at'),
      this.get('expireTimer'),
      profileKey,
      sendOptions
    );

    return this.send(wrap(promise));
  }

  removeOutgoingErrors(incomingIdentifier: string): CustomError {
    const incomingConversationId = window.ConversationController.getConversationId(
      incomingIdentifier
    );
    const errors = _.partition(
      this.get('errors'),
      e =>
        window.ConversationController.getConversationId(
          // eslint-disable-next-line @typescript-eslint/no-non-null-assertion
          e.identifier || e.number!
        ) === incomingConversationId &&
        (e.name === 'MessageError' ||
          e.name === 'OutgoingMessageError' ||
          e.name === 'SendMessageNetworkError' ||
          e.name === 'SendMessageChallengeError' ||
          e.name === 'SignedPreKeyRotationError' ||
          e.name === 'OutgoingIdentityKeyError')
    );
    this.set({ errors: errors[1] });
    return errors[0][0];
  }

  async send(
    promise: Promise<CallbackResultType | void | null>
  ): Promise<void | Array<void>> {
    this.trigger('pending');
    return (promise as Promise<CallbackResultType>)
      .then(async result => {
        this.trigger('done');

        // This is used by sendSyncMessage, then set to null
        if (result.dataMessage) {
          this.set({ dataMessage: result.dataMessage });
        }

        const sentTo = this.get('sent_to') || [];
        this.set({
          sent_to: _.union(sentTo, result.successfulIdentifiers),
          sent: true,
          expirationStartTimestamp: Date.now(),
          unidentifiedDeliveries: result.unidentifiedDeliveries,
        });

        if (!this.doNotSave) {
          await window.Signal.Data.saveMessage(this.attributes, {
            Message: window.Whisper.Message,
          });
        }

        this.trigger('sent', this);
        this.sendSyncMessage();
      })
      .catch((result: CustomError | CallbackResultType) => {
        this.trigger('done');

        if ('dataMessage' in result && result.dataMessage) {
          this.set({ dataMessage: result.dataMessage });
        }

        let promises = [];

        // If we successfully sent to a user, we can remove our unregistered flag.
        let successfulIdentifiers: Array<string>;
        if ('successfulIdentifiers' in result) {
          ({ successfulIdentifiers = [] } = result);
        } else {
          successfulIdentifiers = [];
        }
        successfulIdentifiers.forEach((identifier: string) => {
          const c = window.ConversationController.get(identifier);
          if (c && c.isEverUnregistered()) {
            c.setRegistered();
          }
        });

        const isError = (e: unknown): e is CustomError => e instanceof Error;

        if (isError(result)) {
          this.saveErrors(result);
          if (result.name === 'SignedPreKeyRotationError') {
            // eslint-disable-next-line @typescript-eslint/no-non-null-assertion
            promises.push(window.getAccountManager()!.rotateSignedPreKey());
          } else if (result.name === 'OutgoingIdentityKeyError') {
            // eslint-disable-next-line @typescript-eslint/no-non-null-assertion
            const c = window.ConversationController.get(result.number)!;
            promises.push(c.getProfiles());
          }
        } else {
          if (successfulIdentifiers.length > 0) {
            const sentTo = this.get('sent_to') || [];

            // If we just found out that we couldn't send to a user because they are no
            //   longer registered, we will update our unregistered flag. In groups we
            //   will not event try to send to them for 6 hours. And we will never try
            //   to fetch them on startup again.
            // The way to discover registration once more is:
            //   1) any attempt to send to them in 1:1 conversation
            //   2) the six-hour time period has passed and we send in a group again
            const unregisteredUserErrors = _.filter(
              result.errors,
              error => error.name === 'UnregisteredUserError'
            );
            unregisteredUserErrors.forEach(error => {
              const c = window.ConversationController.get(error.identifier);
              if (c) {
                c.setUnregistered();
              }
            });

            // In groups, we don't treat unregistered users as a user-visible
            //   error. The message will look successful, but the details
            //   screen will show that we didn't send to these unregistered users.
            const filteredErrors = _.reject(
              result.errors,
              error => error.name === 'UnregisteredUserError'
            );

            // We don't start the expiration timer if there are real errors
            //   left after filtering out all of the unregistered user errors.
            const expirationStartTimestamp = filteredErrors.length
              ? null
              : Date.now();

            this.saveErrors(filteredErrors);

            this.set({
              sent_to: _.union(sentTo, result.successfulIdentifiers),
              sent: true,
              expirationStartTimestamp,
              unidentifiedDeliveries: result.unidentifiedDeliveries,
            });
            promises.push(this.sendSyncMessage());
          } else if (result.errors) {
            this.saveErrors(result.errors);
          }
          promises = promises.concat(
            // eslint-disable-next-line @typescript-eslint/ban-ts-comment
            // @ts-ignore
            _.map(result.errors, error => {
              if (error.name === 'OutgoingIdentityKeyError') {
                // eslint-disable-next-line @typescript-eslint/no-non-null-assertion
                const c = window.ConversationController.get(
                  error.identifier || error.number
                )!;
                promises.push(c.getProfiles());
              }
            })
          );
        }

        this.trigger('send-error', this.get('errors'));

        return Promise.all(promises);
      });
  }

  // Currently used only for messages that have to be retried when the server
  // responds with 428 and we have to retry sending the message on challenge
  // solution.
  //
  // Supported types of messages:
  // * `session-reset` see `endSession` in `ts/models/conversations.ts`
  async sendUtilityMessageWithRetry(options: RetryOptions): Promise<void> {
    if (options.type === 'session-reset') {
      const conv = this.getConversation();
      if (!conv) {
        throw new Error(
          `Failed to find conversation for message: ${this.idForLogging()}`
        );
      }
      if (!window.textsecure.messaging) {
        throw new Error('Offline');
      }

      this.set({
        retryOptions: options,
      });

      const sendOptions = await conv.getSendOptions();

      // We don't have to check `sent_to` here, because:
      //
      // 1. This happens only in private conversations
      // 2. Messages to different device ids for the same identifier are sent
      //    in a single request to the server. So partial success is not
      //    possible.
      await this.send(
        conv.wrapSend(
          // TODO: DESKTOP-724
          // resetSession returns `Array<void>` which is incompatible with the
          // expected promise return values. `[]` is truthy and wrapSend assumes
          // it's a valid callback result type
          // eslint-disable-next-line @typescript-eslint/ban-ts-comment
          // @ts-ignore
          window.textsecure.messaging.resetSession(
            options.uuid,
            options.e164,
            options.now,
            sendOptions
          )
        )
      );

      return;
    }

    throw new Error(`Unsupported retriable type: ${options.type}`);
  }

  async sendSyncMessageOnly(dataMessage: ArrayBuffer): Promise<void> {
    // eslint-disable-next-line @typescript-eslint/no-non-null-assertion
    const conv = this.getConversation()!;
    this.set({ dataMessage });

    try {
      this.set({
        // These are the same as a normal send()
        // eslint-disable-next-line @typescript-eslint/no-non-null-assertion
        sent_to: [conv.getSendTarget()!],
        sent: true,
        expirationStartTimestamp: Date.now(),
      });
      const result: typeof window.WhatIsThis = await this.sendSyncMessage();
      this.set({
        // We have to do this afterward, since we didn't have a previous send!
        unidentifiedDeliveries: result ? result.unidentifiedDeliveries : null,

        // These are unique to a Note to Self message - immediately read/delivered
        // eslint-disable-next-line @typescript-eslint/no-non-null-assertion
        delivered_to: [window.ConversationController.getOurConversationId()!],
        // eslint-disable-next-line @typescript-eslint/no-non-null-assertion
        read_by: [window.ConversationController.getOurConversationId()!],
      });
    } catch (result) {
      const errors = (result && result.errors) || [new Error('Unknown error')];
      this.saveErrors(errors);
    } finally {
      await window.Signal.Data.saveMessage(this.attributes, {
        Message: window.Whisper.Message,
      });
      this.trigger('done');

      const errors = this.get('errors');
      if (errors) {
        this.trigger('send-error', errors);
      } else {
        this.trigger('sent');
      }
    }
  }

  async sendSyncMessage(): Promise<WhatIsThis> {
    const ourNumber = window.textsecure.storage.user.getNumber();
    const ourUuid = window.textsecure.storage.user.getUuid();
    const {
      wrap,
      sendOptions,
    } = await window.ConversationController.prepareForSend(
      ourUuid || ourNumber,
      {
        syncMessage: true,
      }
    );

    this.syncPromise = this.syncPromise || Promise.resolve();
    const next = async () => {
      const dataMessage = this.get('dataMessage');
      if (!dataMessage) {
        return Promise.resolve();
      }
      const isUpdate = Boolean(this.get('synced'));
      // eslint-disable-next-line @typescript-eslint/no-non-null-assertion
      const conv = this.getConversation()!;

      return wrap(
        window.textsecure.messaging.sendSyncMessage(
          dataMessage,
          this.get('sent_at'),
          conv.get('e164'),
          conv.get('uuid'),
          this.get('expirationStartTimestamp'),
          this.get('sent_to'),
          // eslint-disable-next-line @typescript-eslint/no-non-null-assertion
          this.get('unidentifiedDeliveries')!,
          isUpdate,
          sendOptions
        )
      ).then(async (result: unknown) => {
        this.set({
          synced: true,
          dataMessage: null,
        });

        // Return early, skip the save
        if (this.doNotSave) {
          return result;
        }

        await window.Signal.Data.saveMessage(this.attributes, {
          Message: window.Whisper.Message,
        });
        return result;
      });
    };

    this.syncPromise = this.syncPromise.then(next, next);

    return this.syncPromise;
  }

  hasRequiredAttachmentDownloads(): boolean {
    const attachments: ReadonlyArray<AttachmentType> =
      this.get('attachments') || [];

    const hasLongMessageAttachments = attachments.some(attachment => {
      return MIME.isLongMessage(attachment.contentType);
    });

    if (hasLongMessageAttachments) {
      return true;
    }

    const sticker = this.get('sticker');
    if (sticker) {
      return !sticker.data || !sticker.data.path;
    }

    return false;
  }

  // NOTE: If you're modifying this function then you'll likely also need
  // to modify queueAttachmentDownloads since it contains the logic below
  hasAttachmentDownloads(): boolean {
    const attachments = this.get('attachments') || [];

    const [longMessageAttachments, normalAttachments] = _.partition(
      attachments,
      attachment => MIME.isLongMessage(attachment.contentType)
    );

    if (longMessageAttachments.length > 0) {
      return true;
    }

    const hasNormalAttachments = normalAttachments.some(attachment => {
      if (!attachment) {
        return false;
      }
      // We've already downloaded this!
      if (attachment.path) {
        return false;
      }
      return true;
    });
    if (hasNormalAttachments) {
      return true;
    }

    const previews = this.get('preview') || [];
    const hasPreviews = previews.some(item => {
      if (!item.image) {
        return false;
      }
      // We've already downloaded this!
      if (item.image.path) {
        return false;
      }
      return true;
    });
    if (hasPreviews) {
      return true;
    }

    const contacts = this.get('contact') || [];
    const hasContacts = contacts.some(item => {
      if (!item.avatar || !item.avatar.avatar) {
        return false;
      }
      if (item.avatar.avatar.path) {
        return false;
      }
      return true;
    });
    if (hasContacts) {
      return true;
    }

    const quote = this.get('quote');
    const quoteAttachments =
      quote && quote.attachments ? quote.attachments : [];
    const hasQuoteAttachments = quoteAttachments.some(item => {
      if (!item.thumbnail) {
        return false;
      }
      // We've already downloaded this!
      if (item.thumbnail.path) {
        return false;
      }
      return true;
    });
    if (hasQuoteAttachments) {
      return true;
    }

    const sticker = this.get('sticker');
    if (sticker) {
      return !sticker.data || (sticker.data && !sticker.data.path);
    }

    return false;
  }

  // Receive logic
  // NOTE: If you're changing any logic in this function that deals with the
  // count then you'll also have to modify the above function
  // hasAttachmentDownloads
  async queueAttachmentDownloads(): Promise<boolean> {
    const attachmentsToQueue = this.get('attachments') || [];
    const messageId = this.id;
    let count = 0;
    let bodyPending;

    window.log.info(
      `Queueing ${
        attachmentsToQueue.length
      } attachment downloads for message ${this.idForLogging()}`
    );

    const [
      longMessageAttachments,
      normalAttachments,
    ] = _.partition(attachmentsToQueue, attachment =>
      MIME.isLongMessage(attachment.contentType)
    );

    if (longMessageAttachments.length > 1) {
      window.log.error(
        `Received more than one long message attachment in message ${this.idForLogging()}`
      );
    }

    window.log.info(
      `Queueing ${
        longMessageAttachments.length
      } long message attachment downloads for message ${this.idForLogging()}`
    );

    if (longMessageAttachments.length > 0) {
      count += 1;
      bodyPending = true;
      await window.Signal.AttachmentDownloads.addJob(
        longMessageAttachments[0],
        {
          messageId,
          type: 'long-message',
          index: 0,
        }
      );
    }

    window.log.info(
      `Queueing ${
        normalAttachments.length
      } normal attachment downloads for message ${this.idForLogging()}`
    );
    const attachments = await Promise.all(
      normalAttachments.map((attachment, index) => {
        if (!attachment) {
          return attachment;
        }
        // We've already downloaded this!
        if (attachment.path) {
          window.log.info(
            `Normal attachment already downloaded for message ${this.idForLogging()}`
          );
          return attachment;
        }

        count += 1;

        return window.Signal.AttachmentDownloads.addJob<
          typeof window.WhatIsThis
        >(attachment, {
          messageId,
          type: 'attachment',
          index,
        });
      })
    );

    const previewsToQueue = this.get('preview') || [];
    window.log.info(
      `Queueing ${
        previewsToQueue.length
      } preview attachment downloads for message ${this.idForLogging()}`
    );
    const preview = await Promise.all(
      previewsToQueue.map(async (item, index) => {
        if (!item.image) {
          return item;
        }
        // We've already downloaded this!
        if (item.image.path) {
          window.log.info(
            `Preview attachment already downloaded for message ${this.idForLogging()}`
          );
          return item;
        }

        count += 1;
        return {
          ...item,
          image: await window.Signal.AttachmentDownloads.addJob(item.image, {
            messageId,
            type: 'preview',
            index,
          }),
        };
      })
    );

    const contactsToQueue = this.get('contact') || [];
    window.log.info(
      `Queueing ${
        contactsToQueue.length
      } contact attachment downloads for message ${this.idForLogging()}`
    );
    const contact = await Promise.all(
      contactsToQueue.map(async (item, index) => {
        if (!item.avatar || !item.avatar.avatar) {
          return item;
        }
        // We've already downloaded this!
        if (item.avatar.avatar.path) {
          window.log.info(
            `Contact attachment already downloaded for message ${this.idForLogging()}`
          );
          return item;
        }

        count += 1;
        return {
          ...item,
          avatar: {
            ...item.avatar,
            avatar: await window.Signal.AttachmentDownloads.addJob(
              item.avatar.avatar,
              {
                messageId,
                type: 'contact',
                index,
              }
            ),
          },
        };
      })
    );

    // eslint-disable-next-line @typescript-eslint/no-non-null-assertion
    let quote = this.get('quote')!;
    const quoteAttachmentsToQueue =
      quote && quote.attachments ? quote.attachments : [];
    window.log.info(
      `Queueing ${
        quoteAttachmentsToQueue.length
      } quote attachment downloads for message ${this.idForLogging()}`
    );
    if (quoteAttachmentsToQueue.length > 0) {
      quote = {
        ...quote,
        attachments: await Promise.all(
          (quote.attachments || []).map(async (item, index) => {
            if (!item.thumbnail) {
              return item;
            }
            // We've already downloaded this!
            if (item.thumbnail.path) {
              window.log.info(
                `Quote attachment already downloaded for message ${this.idForLogging()}`
              );
              return item;
            }

            count += 1;
            return {
              ...item,
              thumbnail: await window.Signal.AttachmentDownloads.addJob(
                item.thumbnail,
                {
                  messageId,
                  type: 'quote',
                  index,
                }
              ),
            };
          })
        ),
      };
    }

    // eslint-disable-next-line @typescript-eslint/no-non-null-assertion
    let sticker = this.get('sticker')!;
    if (sticker && sticker.data && sticker.data.path) {
      window.log.info(
        `Sticker attachment already downloaded for message ${this.idForLogging()}`
      );
    } else if (sticker) {
      window.log.info(
        `Queueing sticker download for message ${this.idForLogging()}`
      );
      count += 1;
      const { packId, stickerId, packKey } = sticker;

      const status = getStickerPackStatus(packId);
      let data;

      if (status && (status === 'downloaded' || status === 'installed')) {
        try {
          const copiedSticker = await copyStickerToAttachments(
            packId,
            stickerId
          );
          data = {
            ...copiedSticker,
            contentType: 'image/webp',
          };
        } catch (error) {
          window.log.error(
            `Problem copying sticker (${packId}, ${stickerId}) to attachments:`,
            error && error.stack ? error.stack : error
          );
        }
      }
      if (!data) {
        data = await window.Signal.AttachmentDownloads.addJob(sticker.data, {
          messageId,
          type: 'sticker',
          index: 0,
        });
      }
      if (!status) {
        // Save the packId/packKey for future download/install
        savePackMetadata(packId, packKey, { messageId });
      } else {
        await addStickerPackReference(messageId, packId);
      }

      sticker = {
        ...sticker,
        packId,
        data,
      };
    }

    window.log.info(
      `Queued ${count} total attachment downloads for message ${this.idForLogging()}`
    );

    if (count > 0) {
      this.set({
        bodyPending,
        attachments,
        preview,
        contact,
        quote,
        sticker,
      });

      return true;
    }

    return false;
  }

  markAttachmentAsCorrupted(attachment: AttachmentType): void {
    if (!attachment.path) {
      throw new Error(
        "Attachment can't be marked as corrupted because it wasn't loaded"
      );
    }

    // We intentionally don't check in quotes/stickers/contacts/... here,
    // because this function should be called only for something that can
    // be displayed as a generic attachment.
    const attachments: ReadonlyArray<AttachmentType> =
      this.get('attachments') || [];

    let changed = false;
    const newAttachments = attachments.map(existing => {
      if (existing.path !== attachment.path) {
        return existing;
      }
      changed = true;

      return {
        ...existing,
        isCorrupted: true,
      };
    });

    if (!changed) {
      throw new Error(
        "Attachment can't be marked as corrupted because it wasn't found"
      );
    }

    window.log.info(
      'markAttachmentAsCorrupted: marking an attachment as corrupted'
    );

    this.set({
      attachments: newAttachments,
    });
  }

  // eslint-disable-next-line class-methods-use-this
  async copyFromQuotedMessage(
    message: DataMessageClass,
    conversationId: string
  ): Promise<DataMessageClass> {
    const { quote } = message;
    if (!quote) {
      return message;
    }

    const { id } = quote;
    const inMemoryMessage = window.MessageController.findBySentAt(id);

    let queryMessage;

    if (this.isQuoteAMatch(inMemoryMessage, conversationId, quote)) {
      queryMessage = inMemoryMessage;
    } else {
      window.log.info('copyFromQuotedMessage: db lookup needed', id);
      const collection = await window.Signal.Data.getMessagesBySentAt(id, {
        MessageCollection: window.Whisper.MessageCollection,
      });
      const found = collection.find(item =>
        this.isQuoteAMatch(item, conversationId, quote)
      );

      if (!found) {
        quote.referencedMessageNotFound = true;
        return message;
      }

      queryMessage = window.MessageController.register(found.id, found);
    }

    await this.copyQuoteContentFromOriginal(queryMessage, quote);

    return message;
  }

  // eslint-disable-next-line class-methods-use-this
  isQuoteAMatch(
    message: MessageModel | null | undefined,
    conversationId: string,
    quote: QuotedMessageType | DataMessageClass.Quote
  ): message is MessageModel {
    const { authorUuid, id } = quote;
    const authorConversationId = window.ConversationController.ensureContactIds(
      {
        e164: 'author' in quote ? quote.author : undefined,
        uuid: authorUuid,
      }
    );

    return Boolean(
      message &&
        message.get('sent_at') === id &&
        message.get('conversationId') === conversationId &&
        message.getContactId() === authorConversationId
    );
  }

  // eslint-disable-next-line class-methods-use-this
  async copyQuoteContentFromOriginal(
    originalMessage: MessageModel,
    quote: QuotedMessageType | DataMessageClass.Quote
  ): Promise<void> {
    const { attachments } = quote;
    const firstAttachment = attachments ? attachments[0] : undefined;

    if (originalMessage.isTapToView()) {
      // eslint-disable-next-line no-param-reassign
      quote.text = null;
      // eslint-disable-next-line no-param-reassign
      quote.attachments = [
        {
          contentType: 'image/jpeg',
        },
      ];

      return;
    }

    // eslint-disable-next-line no-param-reassign
    quote.text = originalMessage.get('body');
    if (firstAttachment) {
      firstAttachment.thumbnail = undefined;
    }

    if (
      !firstAttachment ||
      !firstAttachment.contentType ||
      (!GoogleChrome.isImageTypeSupported(
        firstAttachment.contentType as MIMEType
      ) &&
        !GoogleChrome.isVideoTypeSupported(
          firstAttachment.contentType as MIMEType
        ))
    ) {
      return;
    }

    try {
      if (
        originalMessage.get('schemaVersion') <
        TypedMessage.VERSION_NEEDED_FOR_DISPLAY
      ) {
        const upgradedMessage = await upgradeMessageSchema(
          originalMessage.attributes
        );
        originalMessage.set(upgradedMessage);
        await window.Signal.Data.saveMessage(upgradedMessage, {
          Message: window.Whisper.Message,
        });
      }
    } catch (error) {
      window.log.error(
        'Problem upgrading message quoted message from database',
        Errors.toLogFormat(error)
      );
      return;
    }

    const queryAttachments = originalMessage.get('attachments') || [];
    if (queryAttachments.length > 0) {
      const queryFirst = queryAttachments[0];
      const { thumbnail } = queryFirst;

      if (thumbnail && thumbnail.path) {
        firstAttachment.thumbnail = {
          ...thumbnail,
          copied: true,
        };
      }
    }

    const queryPreview = originalMessage.get('preview') || [];
    if (queryPreview.length > 0) {
      const queryFirst = queryPreview[0];
      const { image } = queryFirst;

      if (image && image.path) {
        firstAttachment.thumbnail = {
          ...image,
          copied: true,
        };
      }
    }

    const sticker = originalMessage.get('sticker');
    if (sticker && sticker.data && sticker.data.path) {
      firstAttachment.thumbnail = {
        ...sticker.data,
        copied: true,
      };
    }
  }

  handleDataMessage(
    initialMessage: DataMessageClass,
    confirm: () => void,
    options: { data?: typeof window.WhatIsThis } = {}
  ): WhatIsThis {
    const { data } = options;

    // This function is called from the background script in a few scenarios:
    //   1. on an incoming message
    //   2. on a sent message sync'd from another device
    //   3. in rare cases, an incoming message can be retried, though it will
    //      still go through one of the previous two codepaths
    // eslint-disable-next-line @typescript-eslint/no-this-alias
    const message = this;
    const source = message.get('source');
    const sourceUuid = message.get('sourceUuid');
    const type = message.get('type');
    const conversationId = message.get('conversationId');
    const GROUP_TYPES = window.textsecure.protobuf.GroupContext.Type;

    const fromContact = this.getContact();
    if (fromContact) {
      fromContact.setRegistered();
    }

    // eslint-disable-next-line @typescript-eslint/no-non-null-assertion
    const conversation = window.ConversationController.get(conversationId)!;
    return conversation.queueJob(async () => {
      window.log.info(
        `Starting handleDataMessage for message ${message.idForLogging()} in conversation ${conversation.idForLogging()}`
      );

      // First, check for duplicates. If we find one, stop processing here.
      const inMemoryMessage = window.MessageController.findBySender(
        this.getSenderIdentifier()
      );
      if (inMemoryMessage) {
        window.log.info(
          'handleDataMessage: cache hit',
          this.getSenderIdentifier()
        );
      } else {
        window.log.info(
          'handleDataMessage: duplicate check db lookup needed',
          this.getSenderIdentifier()
        );
      }
      const existingMessage =
        inMemoryMessage ||
        (await getMessageBySender(this.attributes, {
          Message: window.Whisper.Message,
        }));
      const isUpdate = Boolean(data && data.isRecipientUpdate);

      if (existingMessage && type === 'incoming') {
        window.log.warn('Received duplicate message', this.idForLogging());
        confirm();
        return;
      }
      if (type === 'outgoing') {
        if (isUpdate && existingMessage) {
          window.log.info(
            `handleDataMessage: Updating message ${message.idForLogging()} with received transcript`
          );

          let sentTo = [];
          let unidentifiedDeliveries = [];
          if (Array.isArray(data.unidentifiedStatus)) {
            sentTo = data.unidentifiedStatus.map(
              (item: typeof window.WhatIsThis) => item.destination
            );

            const unidentified = _.filter(data.unidentifiedStatus, item =>
              Boolean(item.unidentified)
            );
            unidentifiedDeliveries = unidentified.map(item => item.destination);
          }

          const toUpdate = window.MessageController.register(
            existingMessage.id,
            existingMessage
          );
          toUpdate.set({
            sent_to: _.union(toUpdate.get('sent_to'), sentTo),
            unidentifiedDeliveries: _.union(
              toUpdate.get('unidentifiedDeliveries'),
              unidentifiedDeliveries
            ),
          });
          await window.Signal.Data.saveMessage(toUpdate.attributes, {
            Message: window.Whisper.Message,
          });

          confirm();
          return;
        }
        if (isUpdate) {
          window.log.warn(
            `handleDataMessage: Received update transcript, but no existing entry for message ${message.idForLogging()}. Dropping.`
          );

          confirm();
          return;
        }
        if (existingMessage) {
          window.log.warn(
            `handleDataMessage: Received duplicate transcript for message ${message.idForLogging()}, but it was not an update transcript. Dropping.`
          );

          confirm();
          return;
        }
      }

      // GroupV2

      if (initialMessage.groupV2) {
        if (conversation.isGroupV1()) {
          // If we received a GroupV2 message in a GroupV1 group, we migrate!

          const { revision, groupChange } = initialMessage.groupV2;
          await window.Signal.Groups.respondToGroupV2Migration({
            conversation,
            groupChangeBase64: groupChange,
            newRevision: revision,
            receivedAt: message.get('received_at'),
            sentAt: message.get('sent_at'),
          });
        } else if (
          initialMessage.groupV2.masterKey &&
          initialMessage.groupV2.secretParams &&
          initialMessage.groupV2.publicParams
        ) {
          // Repair core GroupV2 data if needed
          await conversation.maybeRepairGroupV2({
            masterKey: initialMessage.groupV2.masterKey,
            secretParams: initialMessage.groupV2.secretParams,
            publicParams: initialMessage.groupV2.publicParams,
          });

          // Standard GroupV2 modification codepath
          const existingRevision = conversation.get('revision');
          const isV2GroupUpdate =
            initialMessage.groupV2 &&
            _.isNumber(initialMessage.groupV2.revision) &&
            (!existingRevision ||
              initialMessage.groupV2.revision > existingRevision);

          if (isV2GroupUpdate && initialMessage.groupV2) {
            const { revision, groupChange } = initialMessage.groupV2;
            try {
              await window.Signal.Groups.maybeUpdateGroup({
                conversation,
                groupChangeBase64: groupChange,
                newRevision: revision,
                receivedAt: message.get('received_at'),
                sentAt: message.get('sent_at'),
              });
            } catch (error) {
              const errorText = error && error.stack ? error.stack : error;
              window.log.error(
                `handleDataMessage: Failed to process group update for ${conversation.idForLogging()} as part of message ${message.idForLogging()}: ${errorText}`
              );
              throw error;
            }
          }
        }
      }

      // eslint-disable-next-line @typescript-eslint/no-non-null-assertion
      const ourConversationId = window.ConversationController.getOurConversationId()!;
      // eslint-disable-next-line @typescript-eslint/no-non-null-assertion
      const senderId = window.ConversationController.ensureContactIds({
        e164: source,
        uuid: sourceUuid,
      })!;
      const isGroupV2 = Boolean(initialMessage.groupV2);
      const isV1GroupUpdate =
        initialMessage.group &&
        initialMessage.group.type !==
          window.textsecure.protobuf.GroupContext.Type.DELIVER;

      // Drop an incoming GroupV2 message if we or the sender are not part of the group
      //   after applying the message's associated group changes.
      if (
        type === 'incoming' &&
        !conversation.isPrivate() &&
        isGroupV2 &&
        (conversation.get('left') ||
          !conversation.hasMember(ourConversationId) ||
          !conversation.hasMember(senderId))
      ) {
        window.log.warn(
          `Received message destined for group ${conversation.idForLogging()}, which we or the sender are not a part of. Dropping.`
        );
        confirm();
        return;
      }

      // We drop incoming messages for v1 groups we already know about, which we're not
      //   a part of, except for group updates. Because group v1 updates haven't been
      //   applied by this point.
      // Note: if we have no information about a group at all, we will accept those
      //   messages. We detect that via a missing 'members' field.
      if (
        type === 'incoming' &&
        !conversation.isPrivate() &&
        !isGroupV2 &&
        !isV1GroupUpdate &&
        conversation.get('members') &&
        (conversation.get('left') || !conversation.hasMember(ourConversationId))
      ) {
        window.log.warn(
          `Received message destined for group ${conversation.idForLogging()}, which we're not a part of. Dropping.`
        );
        confirm();
        return;
      }

      // Because GroupV1 messages can now be multiplexed into GroupV2 conversations, we
      //   drop GroupV1 updates in GroupV2 groups.
      if (isV1GroupUpdate && conversation.isGroupV2()) {
        window.log.warn(
          `Received GroupV1 update in GroupV2 conversation ${conversation.idForLogging()}. Dropping.`
        );
        confirm();
        return;
      }

      // Send delivery receipts, but only for incoming sealed sender messages
      // and not for messages from unaccepted conversations
      if (
        type === 'incoming' &&
        this.get('unidentifiedDeliveryReceived') &&
        !this.hasErrors() &&
        conversation.getAccepted()
      ) {
        // Note: We both queue and batch because we want to wait until we are done
        //   processing incoming messages to start sending outgoing delivery receipts.
        //   The queue can be paused easily.
        window.Whisper.deliveryReceiptQueue.add(() => {
          window.Whisper.deliveryReceiptBatcher.add({
            source,
            sourceUuid,
            timestamp: this.get('sent_at'),
          });
        });
      }

      const withQuoteReference = await this.copyFromQuotedMessage(
        initialMessage,
        conversation.id
      );
      const dataMessage = await upgradeMessageSchema(withQuoteReference);

      try {
        const now = new Date().getTime();

        const urls = window.Signal.LinkPreviews.findLinks(dataMessage.body);
        const incomingPreview = dataMessage.preview || [];
        const preview = incomingPreview.filter(
          (item: typeof window.WhatIsThis) =>
            (item.image || item.title) &&
            urls.includes(item.url) &&
            window.Signal.LinkPreviews.isLinkSafeToPreview(item.url)
        );
        if (preview.length < incomingPreview.length) {
          window.log.info(
            `${message.idForLogging()}: Eliminated ${
              preview.length - incomingPreview.length
            } previews with invalid urls'`
          );
        }

        message.set({
          id: window.getGuid(),
          attachments: dataMessage.attachments,
          body: dataMessage.body,
          bodyRanges: dataMessage.bodyRanges,
          contact: dataMessage.contact,
          conversationId: conversation.id,
          decrypted_at: now,
          errors: [],
          flags: dataMessage.flags,
          hasAttachments: dataMessage.hasAttachments,
          hasFileAttachments: dataMessage.hasFileAttachments,
          hasVisualMediaAttachments: dataMessage.hasVisualMediaAttachments,
          isViewOnce: Boolean(dataMessage.isViewOnce),
          preview,
          requiredProtocolVersion:
            dataMessage.requiredProtocolVersion ||
            this.INITIAL_PROTOCOL_VERSION,
          supportedVersionAtReceive: this.CURRENT_PROTOCOL_VERSION,
          quote: dataMessage.quote,
          schemaVersion: dataMessage.schemaVersion,
          sticker: dataMessage.sticker,
        });

        const isSupported = !message.isUnsupportedMessage();
        if (!isSupported) {
          await message.eraseContents();
        }

        if (isSupported) {
          let attributes = {
            ...conversation.attributes,
          };

          // GroupV1
          if (!isGroupV2 && dataMessage.group) {
            const pendingGroupUpdate = [];
            const memberConversations: Array<ConversationModel> = await Promise.all(
              dataMessage.group.membersE164.map((e164: string) =>
                window.ConversationController.getOrCreateAndWait(
                  e164,
                  'private'
                )
              )
            );
            const members = memberConversations.map(c => c.get('id'));
            attributes = {
              ...attributes,
              type: 'group',
              groupId: dataMessage.group.id,
            };
            if (dataMessage.group.type === GROUP_TYPES.UPDATE) {
              attributes = {
                ...attributes,
                name: dataMessage.group.name,
                members: _.union(members, conversation.get('members')),
              };

              if (dataMessage.group.name !== conversation.get('name')) {
                pendingGroupUpdate.push(['name', dataMessage.group.name]);
              }

              const avatarAttachment = dataMessage.group.avatar;

              let downloadedAvatar;
              let hash;
              if (avatarAttachment) {
                try {
                  downloadedAvatar = await window.Signal.Util.downloadAttachment(
                    avatarAttachment
                  );

                  if (downloadedAvatar) {
                    const loadedAttachment = await window.Signal.Migrations.loadAttachmentData(
                      downloadedAvatar
                    );

                    hash = await window.Signal.Types.Conversation.computeHash(
                      loadedAttachment.data
                    );
                  }
                } catch (err) {
                  window.log.info(
                    'handleDataMessage: group avatar download failed'
                  );
                }
              }

              const existingAvatar = conversation.get('avatar');

              if (
                // Avatar added
                (!existingAvatar && avatarAttachment) ||
                // Avatar changed
                (existingAvatar && existingAvatar.hash !== hash) ||
                // Avatar removed
                (existingAvatar && !avatarAttachment)
              ) {
                // Removes existing avatar from disk
                if (existingAvatar && existingAvatar.path) {
                  await window.Signal.Migrations.deleteAttachmentData(
                    existingAvatar.path
                  );
                }

                let avatar = null;
                if (downloadedAvatar && avatarAttachment !== null) {
                  const onDiskAttachment = await window.Signal.Types.Attachment.migrateDataToFileSystem(
                    downloadedAvatar,
                    {
                      writeNewAttachmentData:
                        window.Signal.Migrations.writeNewAttachmentData,
                    }
                  );
                  avatar = {
                    ...onDiskAttachment,
                    hash,
                  };
                }

                attributes.avatar = avatar;

                pendingGroupUpdate.push(['avatarUpdated', true]);
              } else {
                window.log.info(
                  'handleDataMessage: Group avatar hash matched; not replacing group avatar'
                );
              }

              const difference = _.difference(
                members,
                // eslint-disable-next-line @typescript-eslint/no-non-null-assertion
                conversation.get('members')!
              );
              if (difference.length > 0) {
                // Because GroupV1 groups are based on e164 only
                const e164s = difference.map(id => {
                  const c = window.ConversationController.get(id);
                  return c ? c.get('e164') : null;
                });
                pendingGroupUpdate.push(['joined', e164s]);
              }
              if (conversation.get('left')) {
                window.log.warn('re-added to a left group');
                attributes.left = false;
                conversation.set({ addedBy: message.getContactId() });
              }
            } else if (dataMessage.group.type === GROUP_TYPES.QUIT) {
              // eslint-disable-next-line @typescript-eslint/no-non-null-assertion
              const sender = window.ConversationController.get(senderId)!;
              const inGroup = Boolean(
                sender &&
                  (conversation.get('members') || []).includes(sender.id)
              );
              if (!inGroup) {
                const senderString = sender ? sender.idForLogging() : null;
                window.log.info(
                  `Got 'left' message from someone not in group: ${senderString}. Dropping.`
                );
                return;
              }

              if (sender.isMe()) {
                attributes.left = true;
                pendingGroupUpdate.push(['left', 'You']);
              } else {
                pendingGroupUpdate.push(['left', sender.get('id')]);
              }
              attributes.members = _.without(
                conversation.get('members'),
                sender.get('id')
              );
            }

            if (pendingGroupUpdate.length) {
              const groupUpdate = pendingGroupUpdate.reduce(
                (acc, [key, value]) => {
                  acc[key] = value;
                  return acc;
                },
                {} as typeof window.WhatIsThis
              );
              message.set({ group_update: groupUpdate });
            }
          }

          // Drop empty messages after. This needs to happen after the initial
          // message.set call and after GroupV1 processing to make sure all possible
          // properties are set before we determine that a message is empty.
          if (message.isEmpty()) {
            window.log.info(
              `handleDataMessage: Dropping empty message ${message.idForLogging()} in conversation ${conversation.idForLogging()}`
            );
            confirm();
            return;
          }

          attributes.active_at = now;
          conversation.set(attributes);

          if (dataMessage.expireTimer) {
            message.set({ expireTimer: dataMessage.expireTimer });
          }

          if (!isGroupV2) {
            if (message.isExpirationTimerUpdate()) {
              message.set({
                expirationTimerUpdate: {
                  source,
                  sourceUuid,
                  expireTimer: dataMessage.expireTimer,
                },
              });
              conversation.set({ expireTimer: dataMessage.expireTimer });
            }

            // NOTE: Remove once the above calls this.model.updateExpirationTimer()
            const { expireTimer } = dataMessage;
            const shouldLogExpireTimerChange =
              message.isExpirationTimerUpdate() || expireTimer;
            if (shouldLogExpireTimerChange) {
              window.log.info("Update conversation 'expireTimer'", {
                id: conversation.idForLogging(),
                expireTimer,
                source: 'handleDataMessage',
              });
            }

            if (!message.isEndSession()) {
              if (dataMessage.expireTimer) {
                if (
                  dataMessage.expireTimer !== conversation.get('expireTimer')
                ) {
                  conversation.updateExpirationTimer(
                    dataMessage.expireTimer,
                    source,
                    // eslint-disable-next-line @typescript-eslint/no-non-null-assertion
                    message.getReceivedAt()!,
                    {
                      fromGroupUpdate: message.isGroupUpdate(),
                    }
                  );
                }
              } else if (
                conversation.get('expireTimer') &&
                // We only turn off timers if it's not a group update
                !message.isGroupUpdate()
              ) {
                conversation.updateExpirationTimer(
                  undefined,
                  source,
                  // eslint-disable-next-line @typescript-eslint/no-non-null-assertion
                  message.getReceivedAt()!
                );
              }
            }
          }

          if (dataMessage.profileKey) {
            const profileKey = dataMessage.profileKey.toString('base64');
            if (
              source === window.textsecure.storage.user.getNumber() ||
              sourceUuid === window.textsecure.storage.user.getUuid()
            ) {
              conversation.set({ profileSharing: true });
            } else if (conversation.isPrivate()) {
              conversation.setProfileKey(profileKey);
            } else {
              const localId = window.ConversationController.ensureContactIds({
                e164: source,
                uuid: sourceUuid,
              });
              // eslint-disable-next-line @typescript-eslint/no-non-null-assertion
              window.ConversationController.get(localId)!.setProfileKey(
                profileKey
              );
            }
          }

          if (message.isTapToView() && type === 'outgoing') {
            await message.eraseContents();
          }

          if (
            type === 'incoming' &&
            message.isTapToView() &&
            !message.isValidTapToView()
          ) {
            window.log.warn(
              `Received tap to view message ${message.idForLogging()} with invalid data. Erasing contents.`
            );
            message.set({
              isTapToViewInvalid: true,
            });
            await message.eraseContents();
          }
        }

        const conversationTimestamp = conversation.get('timestamp');
        if (
          !conversationTimestamp ||
          message.get('sent_at') > conversationTimestamp
        ) {
          conversation.set({
            lastMessage: message.getNotificationText(),
            timestamp: message.get('sent_at'),
          });
        }

        window.MessageController.register(message.id, message);
        conversation.incrementMessageCount();
        window.Signal.Data.updateConversation(conversation.attributes);

        // Only queue attachments for downloads if this is an outgoing message
        // or we've accepted the conversation
        const reduxState = window.reduxStore.getState();
        const attachments = this.get('attachments') || [];
        const shouldHoldOffDownload =
          (isImage(attachments) || isVideo(attachments)) &&
          isInCall(reduxState);
        if (
          this.hasAttachmentDownloads() &&
          // eslint-disable-next-line @typescript-eslint/no-non-null-assertion
          (this.getConversation()!.getAccepted() || message.isOutgoing()) &&
          !shouldHoldOffDownload
        ) {
          if (window.attachmentDownloadQueue) {
            window.attachmentDownloadQueue.unshift(message);
            window.log.info(
              'Adding to attachmentDownloadQueue',
              message.get('sent_at')
            );
          } else {
            await message.queueAttachmentDownloads();
          }
        }

        const isFirstRun = true;
        await this.modifyTargetMessage(conversation, isFirstRun);

        window.log.info(
          'handleDataMessage: Batching save for',
          message.get('sent_at')
        );
        this.saveAndNotify(conversation, confirm);
      } catch (error) {
        const errorForLog = error && error.stack ? error.stack : error;
        window.log.error(
          'handleDataMessage',
          message.idForLogging(),
          'error:',
          errorForLog
        );
        throw error;
      }
    });
  }

  async saveAndNotify(
    conversation: ConversationModel,
    confirm: () => void
  ): Promise<void> {
    await window.Signal.Util.saveNewMessageBatcher.add(this.attributes);

    window.log.info('Message saved', this.get('sent_at'));

    conversation.trigger('newmessage', this);

    const isFirstRun = false;
    await this.modifyTargetMessage(conversation, isFirstRun);

    if (this.get('unread')) {
      await conversation.notify(this);
    }

    // Increment the sent message count if this is an outgoing message
    if (this.get('type') === 'outgoing') {
      conversation.incrementSentMessageCount();
    }

    window.Whisper.events.trigger('incrementProgress');
    confirm();
  }

  // This function is called twice - once from handleDataMessage, and then again from
  //    saveAndNotify, a function called at the end of handleDataMessage as a cleanup for
  //    any missed out-of-order events.
  async modifyTargetMessage(
    conversation: ConversationModel,
    isFirstRun: boolean
  ): Promise<void> {
    // eslint-disable-next-line @typescript-eslint/no-this-alias
    const message = this;
    const type = message.get('type');

    if (type === 'outgoing') {
      const receipts = window.Whisper.DeliveryReceipts.forMessage(
        conversation,
        message
      );
      receipts.forEach(receipt =>
        message.set({
          delivered: (message.get('delivered') || 0) + 1,
          delivered_to: _.union(message.get('delivered_to') || [], [
            receipt.get('deliveredTo'),
          ]),
        })
      );
    }

    if (type === 'incoming') {
      const readSync = window.Whisper.ReadSyncs.forMessage(message);
      if (readSync) {
        if (
          message.get('expireTimer') &&
          !message.get('expirationStartTimestamp')
        ) {
          message.set(
            'expirationStartTimestamp',
            Math.min(readSync.get('read_at'), Date.now())
          );
        }

        message.unset('unread');
        // This is primarily to allow the conversation to mark all older
        // messages as read, as is done when we receive a read sync for
        // a message we already know about.
        const c = message.getConversation();
        if (c) {
          c.onReadMessage(message);
        }
      } else if (isFirstRun) {
        conversation.set({
          unreadCount: (conversation.get('unreadCount') || 0) + 1,
          isArchived: false,
        });
      }
    }

    if (type === 'outgoing') {
      const reads = window.Whisper.ReadReceipts.forMessage(
        conversation,
        message
      );
      if (reads.length) {
        const readBy = reads.map(receipt => receipt.get('reader'));
        message.set({
          read_by: _.union(message.get('read_by'), readBy),
        });
      }

      // A sync'd message to ourself is automatically considered read/delivered
      if (conversation.isMe()) {
        message.set({
          read_by: conversation.getRecipients(),
          delivered_to: conversation.getRecipients(),
        });
      }

      message.set({ recipients: conversation.getRecipients() });
    }

    // Check for out-of-order view syncs
    if (type === 'incoming' && message.isTapToView()) {
      const viewSync = window.Whisper.ViewSyncs.forMessage(message);
      if (viewSync) {
        await message.markViewed({ fromSync: true });
      }
    }

    // Does this message have any pending, previously-received associated reactions?
    const reactions = window.Whisper.Reactions.forMessage(message);
    await Promise.all(
      reactions.map(reaction => message.handleReaction(reaction, false))
    );

    // Does this message have any pending, previously-received associated
    // delete for everyone messages?
    const deletes = window.Whisper.Deletes.forMessage(message);
    await Promise.all(
      deletes.map(del =>
        window.Signal.Util.deleteForEveryone(message, del, false)
      )
    );
  }

  async handleReaction(
    reaction: typeof window.WhatIsThis,
    shouldPersist = true
  ): Promise<void> {
    if (this.get('deletedForEveryone')) {
      return;
    }

    // We allow you to react to messages with outgoing errors only if it has sent
    //   successfully to at least one person.
    if (
      this.hasErrors() &&
      (this.isIncoming() || this.getMessagePropStatus() !== 'partial-sent')
    ) {
      return;
    }

    const reactions = this.get('reactions') || [];
    const messageId = this.idForLogging();
    const count = reactions.length;

    const conversation = window.ConversationController.get(
      this.get('conversationId')
    );

    let reactionToRemove: Partial<ReactionType> | undefined;

    if (reaction.get('remove')) {
      window.log.info('Removing reaction for message', messageId);
      const newReactions = reactions.filter(
        re =>
          re.emoji !== reaction.get('emoji') ||
          re.fromId !== reaction.get('fromId')
      );
      this.set({ reactions: newReactions });

      reactionToRemove = {
        emoji: reaction.get('emoji'),
        targetAuthorUuid: reaction.get('targetAuthorUuid'),
        targetTimestamp: reaction.get('targetTimestamp'),
      };

      await window.Signal.Data.removeReactionFromConversation({
        emoji: reaction.get('emoji'),
        fromId: reaction.get('fromId'),
        targetAuthorUuid: reaction.get('targetAuthorUuid'),
        targetTimestamp: reaction.get('targetTimestamp'),
      });
    } else {
      window.log.info('Adding reaction for message', messageId);
      const newReactions = reactions.filter(
        re => re.fromId !== reaction.get('fromId')
      );
      newReactions.push(reaction.toJSON());
      this.set({ reactions: newReactions });

      const oldReaction = reactions.find(
        re => re.fromId === reaction.get('fromId')
      );
      if (oldReaction) {
        reactionToRemove = {
          emoji: oldReaction.emoji,
          targetAuthorUuid: oldReaction.targetAuthorUuid,
          targetTimestamp: oldReaction.targetTimestamp,
        };
      }

      await window.Signal.Data.addReaction({
        conversationId: this.get('conversationId'),
        emoji: reaction.get('emoji'),
        fromId: reaction.get('fromId'),
        messageReceivedAt: this.get('received_at'),
        targetAuthorUuid: reaction.get('targetAuthorUuid'),
        targetTimestamp: reaction.get('targetTimestamp'),
      });

      // Only notify for reactions to our own messages
      if (conversation && this.isOutgoing() && !reaction.get('fromSync')) {
        conversation.notify(this, reaction);
      }
    }

    if (reactionToRemove) {
      this.clearNotifications(reactionToRemove);
    }

    const newCount = (this.get('reactions') || []).length;
    window.log.info(
      `Done processing reaction for message ${messageId}. Went from ${count} to ${newCount} reactions.`
    );

    if (shouldPersist) {
      await window.Signal.Data.saveMessage(this.attributes, {
        Message: window.Whisper.Message,
      });
    }
  }

  async handleDeleteForEveryone(
    del: typeof window.WhatIsThis,
    shouldPersist = true
  ): Promise<void> {
    window.log.info('Handling DOE.', {
      fromId: del.get('fromId'),
      targetSentTimestamp: del.get('targetSentTimestamp'),
      messageServerTimestamp: this.get('serverTimestamp'),
      deleteServerTimestamp: del.get('serverTimestamp'),
    });

    // Remove any notifications for this message
    window.Whisper.Notifications.removeBy({ messageId: this.get('id') });

    // Erase the contents of this message
    await this.eraseContents(
      { deletedForEveryone: true, reactions: [] },
      shouldPersist
    );

    // Update the conversation's last message in case this was the last message
    // eslint-disable-next-line @typescript-eslint/no-non-null-assertion
    this.getConversation()!.updateLastMessage();
  }

  clearNotifications(reaction: Partial<ReactionType> = {}): void {
    window.Whisper.Notifications.removeBy({
      ...reaction,
      messageId: this.id,
    });
  }
}

export async function getMessageById(
  messageId: string
): Promise<MessageModel | undefined> {
  let message = window.MessageController.getById(messageId);
  if (message) {
    return message;
  }

  try {
    message = await window.Signal.Data.getMessageById(messageId, {
      Message: window.Whisper.Message,
    });
  } catch (error) {
    window.log.error(
      `failed to load message with id ${messageId} ` +
        `due to error ${error && error.stack}`
    );
  }

  if (!message) {
    return undefined;
  }

  message = window.MessageController.register(message.id, message);
  return message;
}

<<<<<<< HEAD
window.Whisper.Message = MessageModel as typeof window.WhatIsThis;
=======
window.Whisper.Message = MessageModel;
>>>>>>> dd24b770

window.Whisper.Message.getLongMessageAttachment = ({
  body,
  attachments,
  now,
}) => {
  if (!body || body.length <= 2048) {
    return {
      body,
      attachments,
    };
  }

  const data = bytesFromString(body);
  const attachment = {
    contentType: MIME.LONG_MESSAGE,
    fileName: `long-message-${now}.txt`,
    data,
    size: data.byteLength,
  };

  return {
    body: body.slice(0, 2048),
    attachments: [attachment, ...attachments],
  };
};

window.Whisper.Message.updateTimers = () => {
  window.Whisper.ExpiringMessagesListener.update();
  window.Whisper.TapToViewMessagesListener.update();
};

window.Whisper.MessageCollection = window.Backbone.Collection.extend({
  model: window.Whisper.Message,
  comparator(left: Readonly<MessageModel>, right: Readonly<MessageModel>) {
    if (left.get('received_at') === right.get('received_at')) {
      return (left.get('sent_at') || 0) - (right.get('sent_at') || 0);
    }

    return (left.get('received_at') || 0) - (right.get('received_at') || 0);
  },
});<|MERGE_RESOLUTION|>--- conflicted
+++ resolved
@@ -54,10 +54,7 @@
 import { MIMEType } from '../types/MIME';
 import { LinkPreviewType } from '../types/message/LinkPreviews';
 import { ourProfileKeyService } from '../services/ourProfileKey';
-<<<<<<< HEAD
-=======
 import { markRead, setToExpire } from '../services/MessageUpdater';
->>>>>>> dd24b770
 
 /* eslint-disable camelcase */
 /* eslint-disable more/no-then */
@@ -4241,11 +4238,7 @@
   return message;
 }
 
-<<<<<<< HEAD
-window.Whisper.Message = MessageModel as typeof window.WhatIsThis;
-=======
 window.Whisper.Message = MessageModel;
->>>>>>> dd24b770
 
 window.Whisper.Message.getLongMessageAttachment = ({
   body,
