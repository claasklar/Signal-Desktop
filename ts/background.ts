--- conflicted
+++ resolved
@@ -15,17 +15,12 @@
 import { ConversationModel } from './models/conversations';
 import { getMessageById } from './models/messages';
 import { createBatcher } from './util/batcher';
-<<<<<<< HEAD
-import { ourProfileKeyService } from './services/ourProfileKey';
-import { shouldRespondWithProfileKey } from './util/shouldRespondWithProfileKey';
-=======
 import { updateConversationsWithUuidLookup } from './updateConversationsWithUuidLookup';
 import { initializeAllJobQueues } from './jobs/initializeAllJobQueues';
 import { removeStorageKeyJobQueue } from './jobs/removeStorageKeyJobQueue';
 import { ourProfileKeyService } from './services/ourProfileKey';
 import { shouldRespondWithProfileKey } from './util/shouldRespondWithProfileKey';
 import { setToExpire } from './services/MessageUpdater';
->>>>>>> dd24b770
 
 const MAX_ATTACHMENT_DOWNLOAD_AGE = 3600 * 72 * 1000;
 
@@ -43,11 +38,8 @@
     );
   }
 
-<<<<<<< HEAD
-=======
   initializeAllJobQueues();
 
->>>>>>> dd24b770
   ourProfileKeyService.initialize(window.storage);
 
   let resolveOnAppView: (() => void) | undefined;
