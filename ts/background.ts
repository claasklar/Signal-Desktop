// Copyright 2020 Signal Messenger, LLC
// SPDX-License-Identifier: AGPL-3.0-only

// This allows us to pull in types despite the fact that this is not a module. We can't
//   use normal import syntax, nor can we use 'import type' syntax, or this will be turned
//   into a module, and we'll get the dreaded 'exports is not defined' error.
// see https://github.com/microsoft/TypeScript/issues/41562
type DataMessageClass = import('./textsecure.d').DataMessageClass;
type WhatIsThis = import('./window.d').WhatIsThis;

// eslint-disable-next-line func-names
(async function () {
  const eventHandlerQueue = new window.PQueue({
    concurrency: 1,
    timeout: 1000 * 60 * 2,
  });
  window.Whisper.deliveryReceiptQueue = new window.PQueue({
    concurrency: 1,
    timeout: 1000 * 60 * 2,
  });
  window.Whisper.deliveryReceiptQueue.pause();
  window.Whisper.deliveryReceiptBatcher = window.Signal.Util.createBatcher({
    wait: 500,
    maxSize: 500,
    processBatch: async (items: WhatIsThis) => {
      const byConversationId = _.groupBy(items, item =>
        window.ConversationController.ensureContactIds({
          e164: item.source,
          uuid: item.sourceUuid,
        })
      );
      const ids = Object.keys(byConversationId);

      for (let i = 0, max = ids.length; i < max; i += 1) {
        const conversationId = ids[i];
        const timestamps = byConversationId[conversationId].map(
          item => item.timestamp
        );

        // eslint-disable-next-line @typescript-eslint/no-non-null-assertion
        const c = window.ConversationController.get(conversationId)!;
        // eslint-disable-next-line @typescript-eslint/no-non-null-assertion
        const uuid = c.get('uuid')!;
        // eslint-disable-next-line @typescript-eslint/no-non-null-assertion
        const e164 = c.get('e164')!;

        c.queueJob(async () => {
          try {
            const {
              wrap,
              sendOptions,
            } = window.ConversationController.prepareForSend(c.get('id'));
            // eslint-disable-next-line no-await-in-loop
            await wrap(
              window.textsecure.messaging.sendDeliveryReceipt(
                e164,
                uuid,
                timestamps,
                sendOptions
              )
            );
          } catch (error) {
            window.log.error(
              `Failed to send delivery receipt to ${e164}/${uuid} for timestamps ${timestamps}:`,
              error && error.stack ? error.stack : error
            );
          }
        });
      }
    },
  });

  // Globally disable drag and drop
  document.body.addEventListener(
    'dragover',
    e => {
      e.preventDefault();
      e.stopPropagation();
    },
    false
  );
  document.body.addEventListener(
    'drop',
    e => {
      e.preventDefault();
      e.stopPropagation();
    },
    false
  );

  // Idle timer - you're active for ACTIVE_TIMEOUT after one of these events
  const ACTIVE_TIMEOUT = 15 * 1000;
  const ACTIVE_EVENTS = [
    'click',
    'keydown',
    'mousedown',
    'mousemove',
    // 'scroll', // this is triggered by Timeline re-renders, can't use
    'touchstart',
    'wheel',
  ];

  const LISTENER_DEBOUNCE = 5 * 1000;
  let activeHandlers: Array<WhatIsThis> = [];
  let activeTimestamp = Date.now();

  window.addEventListener('blur', () => {
    // Force inactivity
    activeTimestamp = Date.now() - ACTIVE_TIMEOUT;
  });

  window.resetActiveTimer = _.throttle(() => {
    const previouslyActive = window.isActive();
    activeTimestamp = Date.now();

    if (!previouslyActive) {
      activeHandlers.forEach(handler => handler());
    }
  }, LISTENER_DEBOUNCE);

  ACTIVE_EVENTS.forEach(name => {
    document.addEventListener(name, window.resetActiveTimer, true);
  });

  window.isActive = () => {
    const now = Date.now();
    return now <= activeTimestamp + ACTIVE_TIMEOUT;
  };
  window.registerForActive = handler => activeHandlers.push(handler);
  window.unregisterForActive = handler => {
    activeHandlers = activeHandlers.filter(item => item !== handler);
  };

  // Keyboard/mouse mode
  let interactionMode: 'mouse' | 'keyboard' = 'mouse';
  $(document.body).addClass('mouse-mode');

  window.enterKeyboardMode = () => {
    if (interactionMode === 'keyboard') {
      return;
    }

    interactionMode = 'keyboard';
    $(document.body).addClass('keyboard-mode').removeClass('mouse-mode');
    const { userChanged } = window.reduxActions.user;
    const { clearSelectedMessage } = window.reduxActions.conversations;
    if (clearSelectedMessage) {
      clearSelectedMessage();
    }
    if (userChanged) {
      userChanged({
        interactionMode,
      } as WhatIsThis);
    }
  };
  window.enterMouseMode = () => {
    if (interactionMode === 'mouse') {
      return;
    }

    interactionMode = 'mouse';
    $(document.body).addClass('mouse-mode').removeClass('keyboard-mode');
    const { userChanged } = window.reduxActions.user;
    const { clearSelectedMessage } = window.reduxActions.conversations;
    if (clearSelectedMessage) {
      clearSelectedMessage();
    }
    if (userChanged) {
      userChanged({ interactionMode } as WhatIsThis);
    }
  };

  document.addEventListener(
    'keydown',
    event => {
      if (event.key === 'Tab') {
        window.enterKeyboardMode();
      }
    },
    true
  );
  document.addEventListener('wheel', window.enterMouseMode, true);
  document.addEventListener('mousedown', window.enterMouseMode, true);

  window.getInteractionMode = () => interactionMode;

  // Load these images now to ensure that they don't flicker on first use
  window.preloadedImages = [];
  function preload(list: Array<WhatIsThis>) {
    for (let index = 0, max = list.length; index < max; index += 1) {
      const image = new Image();
      image.src = `./images/${list[index]}`;
      window.preloadedImages.push(image);
    }
  }

  const builtInImages = await window.getBuiltInImages();
  preload(builtInImages);

  // We add this to window here because the default Node context is erased at the end
  //   of preload.js processing
  window.setImmediate = window.nodeSetImmediate;

  const { IdleDetector, MessageDataMigrator } = window.Signal.Workflow;
  const {
    removeDatabase: removeIndexedDB,
    doesDatabaseExist,
  } = window.Signal.IndexedDB;
  const { Errors, Message } = window.Signal.Types;
  const {
    upgradeMessageSchema,
    writeNewAttachmentData,
    deleteAttachmentData,
    doesAttachmentExist,
  } = window.Signal.Migrations;
  const { Views } = window.Signal;

  window.log.info('background page reloaded');
  window.log.info('environment:', window.getEnvironment());

  let idleDetector: WhatIsThis;
  let initialLoadComplete = false;
  let newVersion = false;

  window.owsDesktopApp = {};
  window.document.title = window.getTitle();

  window.Whisper.KeyChangeListener.init(window.textsecure.storage.protocol);
  window.textsecure.storage.protocol.on('removePreKey', () => {
    // eslint-disable-next-line @typescript-eslint/no-non-null-assertion
    window.getAccountManager()!.refreshPreKeys();
  });

  let messageReceiver: WhatIsThis;
  let preMessageReceiverStatus: WhatIsThis;
  window.getSocketStatus = () => {
    if (messageReceiver) {
      return messageReceiver.getStatus();
    }
    if (_.isNumber(preMessageReceiverStatus)) {
      return preMessageReceiverStatus;
    }
    return -1;
  };
  window.Whisper.events = _.clone(window.Backbone.Events);
  let accountManager: typeof window.textsecure.AccountManager;
  window.getAccountManager = () => {
    if (!accountManager) {
      const OLD_USERNAME = window.storage.get('number_id');
      const USERNAME = window.storage.get('uuid_id');
      const PASSWORD = window.storage.get('password');
      accountManager = new window.textsecure.AccountManager(
        USERNAME || OLD_USERNAME,
        PASSWORD
      );
      accountManager.addEventListener('registration', () => {
        const ourNumber = window.textsecure.storage.user.getNumber();
        const ourUuid = window.textsecure.storage.user.getUuid();
        const user = {
          regionCode: window.storage.get('regionCode'),
          ourNumber,
          ourUuid,
          ourConversationId: window.ConversationController.getOurConversationId(),
        };
        window.Whisper.events.trigger('userChanged', user);

        window.Signal.Util.Registration.markDone();
        window.log.info('dispatching registration event');
        window.Whisper.events.trigger('registration_done');
      });
    }
    return accountManager;
  };

  const cancelInitializationMessage = Views.Initialization.setMessage();

  const version = await window.Signal.Data.getItemById('version');
  if (!version) {
    const isIndexedDBPresent = await doesDatabaseExist();
    if (isIndexedDBPresent) {
      window.log.info('Found IndexedDB database.');
      try {
        window.log.info('Confirming deletion of old data with user...');

        try {
          await new Promise((resolve, reject) => {
            const dialog = new window.Whisper.ConfirmationDialogView({
              message: window.i18n('deleteOldIndexedDBData'),
              okText: window.i18n('deleteOldData'),
              cancelText: window.i18n('quit'),
              resolve,
              reject,
            });
            document.body.append(dialog.el);
            dialog.focusCancel();
          });
        } catch (error) {
          window.log.info(
            'User chose not to delete old data. Shutting down.',
            error && error.stack ? error.stack : error
          );
          window.shutdown();
          return;
        }

        window.log.info('Deleting all previously-migrated data in SQL...');
        window.log.info('Deleting IndexedDB file...');

        await Promise.all([
          removeIndexedDB(),
          window.Signal.Data.removeAll(),
          window.Signal.Data.removeIndexedDBFiles(),
        ]);
        window.log.info('Done with SQL deletion and IndexedDB file deletion.');
      } catch (error) {
        window.log.error(
          'Failed to remove IndexedDB file or remove SQL data:',
          error && error.stack ? error.stack : error
        );
      }

      // Set a flag to delete IndexedDB on next startup if it wasn't deleted just now.
      // We need to use direct data calls, since window.storage isn't ready yet.
      await window.Signal.Data.createOrUpdateItem({
        id: 'indexeddb-delete-needed',
        value: true,
      });
    }
  }

  window.log.info('Storage fetch');
  window.storage.fetch();

  function mapOldThemeToNew(theme: WhatIsThis) {
    switch (theme) {
      case 'dark':
      case 'light':
      case 'system':
        return theme;
      case 'android-dark':
        return 'dark';
      case 'android':
      case 'ios':
      default:
        return 'light';
    }
  }

  // We need this 'first' check because we don't want to start the app up any other time
  //   than the first time. And window.storage.fetch() will cause onready() to fire.
  let first = true;
  window.storage.onready(async () => {
    if (!first) {
      return;
    }
    first = false;

    // These make key operations available to IPC handlers created in preload.js
    window.Events = {
      getDeviceName: () => window.textsecure.storage.user.getDeviceName(),

      getThemeSetting: () =>
        window.storage.get(
          'theme-setting',
          window.platform === 'darwin' ? 'system' : 'light'
        ),
      setThemeSetting: (value: WhatIsThis) => {
        window.storage.put('theme-setting', value);
        onChangeTheme();
      },
      getHideMenuBar: () => window.storage.get('hide-menu-bar'),
      setHideMenuBar: (value: WhatIsThis) => {
        window.storage.put('hide-menu-bar', value);
        window.setAutoHideMenuBar(value);
        window.setMenuBarVisibility(!value);
      },

      getNotificationSetting: () =>
        window.storage.get('notification-setting', 'message'),
      setNotificationSetting: (value: WhatIsThis) =>
        window.storage.put('notification-setting', value),
      getNotificationDrawAttention: () =>
        window.storage.get('notification-draw-attention', true),
      setNotificationDrawAttention: (value: WhatIsThis) =>
        window.storage.put('notification-draw-attention', value),
      getAudioNotification: () => window.storage.get('audio-notification'),
      setAudioNotification: (value: WhatIsThis) =>
        window.storage.put('audio-notification', value),
      getCountMutedConversations: () =>
        window.storage.get('badge-count-muted-conversations', false),
      setCountMutedConversations: (value: WhatIsThis) => {
        window.storage.put('badge-count-muted-conversations', value);
        window.Whisper.events.trigger('updateUnreadCount');
      },
      getCallRingtoneNotification: () =>
        window.storage.get('call-ringtone-notification', true),
      setCallRingtoneNotification: (value: WhatIsThis) =>
        window.storage.put('call-ringtone-notification', value),
      getCallSystemNotification: () =>
        window.storage.get('call-system-notification', true),
      setCallSystemNotification: (value: WhatIsThis) =>
        window.storage.put('call-system-notification', value),
      getIncomingCallNotification: () =>
        window.storage.get('incoming-call-notification', true),
      setIncomingCallNotification: (value: WhatIsThis) =>
        window.storage.put('incoming-call-notification', value),

      getSpellCheck: () => window.storage.get('spell-check', true),
      setSpellCheck: (value: WhatIsThis) => {
        window.storage.put('spell-check', value);
      },

      getReadReceiptSetting: () => window.storage.get('read-receipt-setting'),
      setReadReceiptSetting: (value: boolean) =>
        window.storage.put('read-receipt-setting', value),
      getUnidentifiedDeliveryIndicatorSetting: () =>
        window.storage.get('unidentifiedDeliveryIndicators'),
      setUnidentifiedDeliveryIndicatorSetting: (value: boolean) =>
        window.storage.put('unidentifiedDeliveryIndicators', value),
      getTypingIndicatorSetting: () => window.storage.get('typingIndicators'),
      setTypingIndicatorSetting: (value: boolean) =>
        window.storage.put('typingIndicators', value),
      getLinkPreviewSetting: () => window.storage.get('linkPreviews'),
      setLinkPreviewSetting: (value: boolean) =>
        window.storage.put('linkPreviews', value),

      getAlwaysRelayCalls: () => window.storage.get('always-relay-calls'),
      setAlwaysRelayCalls: (value: WhatIsThis) =>
        window.storage.put('always-relay-calls', value),

      // eslint-disable-next-line eqeqeq
      isPrimary: () => window.textsecure.storage.user.getDeviceId() == '1',
      getSyncRequest: () =>
        new Promise((resolve, reject) => {
          const syncRequest = window.getSyncRequest();
          syncRequest.addEventListener('success', resolve);
          syncRequest.addEventListener('timeout', reject);
        }),
      getLastSyncTime: () => window.storage.get('synced_at'),
      setLastSyncTime: (value: WhatIsThis) =>
        window.storage.put('synced_at', value),

      addDarkOverlay: () => {
        if ($('.dark-overlay').length) {
          return;
        }
        $(document.body).prepend('<div class="dark-overlay"></div>');
        $('.dark-overlay').on('click', () => $('.dark-overlay').remove());
      },
      removeDarkOverlay: () => $('.dark-overlay').remove(),
      showKeyboardShortcuts: () => window.showKeyboardShortcuts(),

      deleteAllData: () => {
        const clearDataView = new window.Whisper.ClearDataView().render();
        $('body').append(clearDataView.el);
      },

      shutdown: async () => {
        window.log.info('background/shutdown');
        // Stop background processing
        window.Signal.AttachmentDownloads.stop();
        if (idleDetector) {
          idleDetector.stop();
        }

        // Stop processing incoming messages
        if (messageReceiver) {
          await messageReceiver.stopProcessing();
          await window.waitForAllBatchers();
        }

        if (messageReceiver) {
          messageReceiver.unregisterBatchers();
          messageReceiver = null;
        }

        // A number of still-to-queue database queries might be waiting inside batchers.
        //   We wait for these to empty first, and then shut down the data interface.
        await Promise.all([
          window.waitForAllBatchers(),
          window.waitForAllWaitBatchers(),
        ]);

        // Shut down the data interface cleanly
        await window.Signal.Data.shutdown();
      },

      showStickerPack: async (packId: string, key: string) => {
        // We can get these events even if the user has never linked this instance.
        if (!window.Signal.Util.Registration.everDone()) {
          return;
        }

        // Kick off the download
        window.Signal.Stickers.downloadEphemeralPack(packId, key);

        const props = {
          packId,
          onClose: async () => {
            stickerPreviewModalView.remove();
            await window.Signal.Stickers.removeEphemeralPack(packId);
          },
        };

        const stickerPreviewModalView = new window.Whisper.ReactWrapperView({
          className: 'sticker-preview-modal-wrapper',
          JSX: window.Signal.State.Roots.createStickerPreviewModal(
            window.reduxStore,
            props
          ),
        });
      },

      installStickerPack: async (packId: string, key: string) => {
        window.Signal.Stickers.downloadStickerPack(packId, key, {
          finalStatus: 'installed',
        });
      },
    };

    // How long since we were last running?
    const now = Date.now();
    const lastHeartbeat = window.storage.get('lastHeartbeat');
    await window.storage.put('lastStartup', Date.now());

    const THIRTY_DAYS = 30 * 24 * 60 * 60 * 1000;
    if (lastHeartbeat > 0 && now - lastHeartbeat > THIRTY_DAYS) {
      await unlinkAndDisconnect();
    }

    // Start heartbeat timer
    window.storage.put('lastHeartbeat', Date.now());
    const TWELVE_HOURS = 12 * 60 * 60 * 1000;
    setInterval(
      () => window.storage.put('lastHeartbeat', Date.now()),
      TWELVE_HOURS
    );

    const currentVersion = window.getVersion();
    const lastVersion = window.storage.get('version');
    newVersion = !lastVersion || currentVersion !== lastVersion;
    await window.storage.put('version', currentVersion);

    if (newVersion && lastVersion) {
      window.log.info(
        `New version detected: ${currentVersion}; previous: ${lastVersion}`
      );

      const themeSetting = window.Events.getThemeSetting();
      const newThemeSetting = mapOldThemeToNew(themeSetting);

      if (window.isBeforeVersion(lastVersion, 'v1.29.2-beta.1')) {
        // Stickers flags
        await Promise.all([
          window.storage.put('showStickersIntroduction', true),
          window.storage.put('showStickerPickerHint', true),
        ]);
      }

      if (window.isBeforeVersion(lastVersion, 'v1.26.0')) {
        // Ensure that we re-register our support for sealed sender
        await window.storage.put(
          'hasRegisterSupportForUnauthenticatedDelivery',
          false
        );
      }

      if (
        window.isBeforeVersion(lastVersion, 'v1.25.0') &&
        window.platform === 'darwin' &&
        newThemeSetting === window.systemTheme
      ) {
        window.Events.setThemeSetting('system');
      } else {
        window.Events.setThemeSetting(newThemeSetting);
      }

      if (
        window.isBeforeVersion(lastVersion, 'v1.36.0-beta.1') &&
        window.isAfterVersion(lastVersion, 'v1.35.0-beta.1')
      ) {
        await window.Signal.Services.eraseAllStorageServiceState();
      }

      // This one should always be last - it could restart the app
      if (window.isBeforeVersion(lastVersion, 'v1.15.0-beta.5')) {
        await window.Signal.Logs.deleteAll();
        window.restart();
        return;
      }
    }

    Views.Initialization.setMessage(window.i18n('optimizingApplication'));

    if (newVersion) {
      await window.Signal.Data.cleanupOrphanedAttachments();
      // Don't block on the following operation
      window.Signal.Data.ensureFilePermissions();
    }

    Views.Initialization.setMessage(window.i18n('loading'));

    idleDetector = new IdleDetector();
    let isMigrationWithIndexComplete = false;
    window.log.info(
      `Starting background data migration. Target version: ${Message.CURRENT_SCHEMA_VERSION}`
    );
    idleDetector.on('idle', async () => {
      const NUM_MESSAGES_PER_BATCH = 1;

      if (!isMigrationWithIndexComplete) {
        const batchWithIndex = await MessageDataMigrator.processNext({
          BackboneMessage: window.Whisper.Message,
          BackboneMessageCollection: window.Whisper.MessageCollection,
          numMessagesPerBatch: NUM_MESSAGES_PER_BATCH,
          upgradeMessageSchema,
          getMessagesNeedingUpgrade:
            window.Signal.Data.getMessagesNeedingUpgrade,
          saveMessage: window.Signal.Data.saveMessage,
        });
        window.log.info('Upgrade message schema (with index):', batchWithIndex);
        isMigrationWithIndexComplete = batchWithIndex.done;
      }

      if (isMigrationWithIndexComplete) {
        window.log.info(
          'Background migration complete. Stopping idle detector.'
        );
        idleDetector.stop();
      }
    });

    window.Signal.conversationControllerStart();

    // We start this up before window.ConversationController.load() to
    // ensure that our feature flags are represented in the cached props
    // we generate on load of each convo.
    window.Signal.RemoteConfig.initRemoteConfig();

    try {
      await Promise.all([
        window.ConversationController.load(),
        window.Signal.Stickers.load(),
        window.Signal.Emojis.load(),
        window.textsecure.storage.protocol.hydrateCaches(),
      ]);
      await window.ConversationController.checkForConflicts();
    } catch (error) {
      window.log.error(
        'background.js: ConversationController failed to load:',
        error && error.stack ? error.stack : error
      );
    } finally {
      initializeRedux();
      start();
      window.Signal.Services.initializeNetworkObserver(
        window.reduxActions.network
      );
      window.Signal.Services.initializeUpdateListener(
        window.reduxActions.updates,
        window.Whisper.events
      );
      window.Signal.Services.calling.initialize(
        window.reduxActions.calling,
        window.getSfuUrl()
      );
      window.reduxActions.expiration.hydrateExpirationStatus(
        window.Signal.Util.hasExpired()
      );
    }
  });

  function initializeRedux() {
    // Here we set up a full redux store with initial state for our LeftPane Root
    const convoCollection = window.getConversations();
    const conversations = convoCollection.map(conversation =>
      conversation.format()
    );
    const ourNumber = window.textsecure.storage.user.getNumber();
    const ourUuid = window.textsecure.storage.user.getUuid();
    const ourConversationId = window.ConversationController.getOurConversationId();

    const initialState = {
      conversations: {
        conversationLookup: window.Signal.Util.makeLookup(conversations, 'id'),
        messagesByConversation: {},
        messagesLookup: {},
        selectedConversation: undefined,
        selectedMessage: undefined,
        selectedMessageCounter: 0,
        showArchived: false,
      },
      emojis: window.Signal.Emojis.getInitialState(),
      items: window.storage.getItemsState(),
      stickers: window.Signal.Stickers.getInitialState(),
      user: {
        attachmentsPath: window.baseAttachmentsPath,
        stickersPath: window.baseStickersPath,
        tempPath: window.baseTempPath,
        regionCode: window.storage.get('regionCode'),
        ourConversationId,
        ourNumber,
        ourUuid,
        platform: window.platform,
        i18n: window.i18n,
        interactionMode: window.getInteractionMode(),
      },
    };

    const store = window.Signal.State.createStore(initialState);
    window.reduxStore = store;

    const actions: WhatIsThis = {};
    window.reduxActions = actions;

    // Binding these actions to our redux store and exposing them allows us to update
    //   redux when things change in the backbone world.
    actions.calling = window.Signal.State.bindActionCreators(
      window.Signal.State.Ducks.calling.actions,
      store.dispatch
    );
    actions.conversations = window.Signal.State.bindActionCreators(
      window.Signal.State.Ducks.conversations.actions,
      store.dispatch
    );
    actions.emojis = window.Signal.State.bindActionCreators(
      window.Signal.State.Ducks.emojis.actions,
      store.dispatch
    );
    actions.expiration = window.Signal.State.bindActionCreators(
      window.Signal.State.Ducks.expiration.actions,
      store.dispatch
    );
    actions.items = window.Signal.State.bindActionCreators(
      window.Signal.State.Ducks.items.actions,
      store.dispatch
    );
    actions.network = window.Signal.State.bindActionCreators(
      window.Signal.State.Ducks.network.actions,
      store.dispatch
    );
    actions.updates = window.Signal.State.bindActionCreators(
      window.Signal.State.Ducks.updates.actions,
      store.dispatch
    );
    actions.user = window.Signal.State.bindActionCreators(
      window.Signal.State.Ducks.user.actions,
      store.dispatch
    );
    actions.search = window.Signal.State.bindActionCreators(
      window.Signal.State.Ducks.search.actions,
      store.dispatch
    );
    actions.stickers = window.Signal.State.bindActionCreators(
      window.Signal.State.Ducks.stickers.actions,
      store.dispatch
    );

    const {
      conversationAdded,
      conversationChanged,
      conversationRemoved,
      removeAllConversations,
      messageExpired,
    } = actions.conversations;
    const { userChanged } = actions.user;

    convoCollection.on('remove', conversation => {
      const { id } = conversation || {};
      conversationRemoved(id);
    });
    convoCollection.on('add', conversation => {
      if (!conversation) {
        return;
      }
      conversationAdded(conversation.id, conversation.format());
    });
    convoCollection.on('change', conversation => {
      if (!conversation) {
        return;
      }
      conversationChanged(conversation.id, conversation.format());
    });
    convoCollection.on('reset', removeAllConversations);

    window.Whisper.events.on('messageExpired', messageExpired);
    window.Whisper.events.on('userChanged', userChanged);

    let shortcutGuideView: WhatIsThis | null = null;

    window.showKeyboardShortcuts = () => {
      if (!shortcutGuideView) {
        shortcutGuideView = new window.Whisper.ReactWrapperView({
          className: 'shortcut-guide-wrapper',
          JSX: window.Signal.State.Roots.createShortcutGuideModal(
            window.reduxStore,
            {
              close: () => {
                if (shortcutGuideView) {
                  shortcutGuideView.remove();
                  shortcutGuideView = null;
                }
              },
            }
          ),
          onClose: () => {
            shortcutGuideView = null;
          },
        });
      }
    };

    function getConversationsToSearch() {
      const state = store.getState();
      const {
        archivedConversations,
        conversations: unpinnedConversations,
        pinnedConversations,
      } = window.Signal.State.Selectors.conversations.getLeftPaneLists(state);

      return state.conversations.showArchived
        ? archivedConversations
        : [...pinnedConversations, ...unpinnedConversations];
    }

    function getConversationByIndex(index: WhatIsThis) {
      const conversationsToSearch = getConversationsToSearch();

      const target = conversationsToSearch[index];

      if (target) {
        return target.id;
      }

      return null;
    }

    function findConversation(
      conversationId: WhatIsThis,
      direction: WhatIsThis,
      unreadOnly: WhatIsThis
    ) {
      const conversationsToSearch = getConversationsToSearch();

      const increment = direction === 'up' ? -1 : 1;
      let startIndex: WhatIsThis;

      if (conversationId) {
        const index = conversationsToSearch.findIndex(
          (item: WhatIsThis) => item.id === conversationId
        );
        if (index >= 0) {
          startIndex = index + increment;
        }
      } else {
        startIndex = direction === 'up' ? conversationsToSearch.length - 1 : 0;
      }

      for (
        let i = startIndex, max = conversationsToSearch.length;
        i >= 0 && i < max;
        i += increment
      ) {
        const target = conversationsToSearch[i];
        if (!unreadOnly) {
          return target.id;
        }
        if ((target.unreadCount || 0) > 0) {
          return target.id;
        }
      }

      return null;
    }

    const NUMBERS: Record<string, number> = {
      '1': 1,
      '2': 2,
      '3': 3,
      '4': 4,
      '5': 5,
      '6': 6,
      '7': 7,
      '8': 8,
      '9': 9,
    };

    document.addEventListener('keydown', event => {
      const { altKey, ctrlKey, key, metaKey, shiftKey } = event;

      const optionOrAlt = altKey;
      const commandKey = window.platform === 'darwin' && metaKey;
      const controlKey = window.platform !== 'darwin' && ctrlKey;
      const commandOrCtrl = commandKey || controlKey;
      const commandAndCtrl = commandKey && ctrlKey;

      const state = store.getState();
      const selectedId = state.conversations.selectedConversation;
      const conversation = window.ConversationController.get(selectedId);
      const isSearching = window.Signal.State.Selectors.search.isSearching(
        state
      );

      // NAVIGATION

      // Show keyboard shortcuts - handled by Electron-managed keyboard shortcuts
      // However, on linux Ctrl+/ selects all text, so we prevent that
      if (commandOrCtrl && key === '/') {
        window.showKeyboardShortcuts();

        event.stopPropagation();
        event.preventDefault();

        return;
      }

      // Navigate by section
      if (commandOrCtrl && !shiftKey && (key === 't' || key === 'T')) {
        window.enterKeyboardMode();
        const focusedElement = document.activeElement;

        const targets: Array<HTMLElement | null> = [
          document.querySelector('.module-main-header .module-avatar-button'),
          document.querySelector('.module-left-pane__to-inbox-button'),
          document.querySelector('.module-main-header__search__input'),
          document.querySelector('.module-left-pane__list'),
          document.querySelector('.module-search-results'),
          document.querySelector(
            '.module-composition-area .public-DraftEditor-content'
          ),
        ];
        const focusedIndex = targets.findIndex(target => {
          if (!target || !focusedElement) {
            return false;
          }

          if (target === focusedElement) {
            return true;
          }

          if (target.contains(focusedElement)) {
            return true;
          }

          return false;
        });
        const lastIndex = targets.length - 1;

        let index;
        if (focusedIndex < 0 || focusedIndex >= lastIndex) {
          index = 0;
        } else {
          index = focusedIndex + 1;
        }

        while (!targets[index]) {
          index += 1;
          if (index > lastIndex) {
            index = 0;
          }
        }

        // eslint-disable-next-line @typescript-eslint/no-non-null-assertion
        targets[index]!.focus();
      }

      // Cancel out of keyboard shortcut screen - has first precedence
      if (shortcutGuideView && key === 'Escape') {
        shortcutGuideView.remove();
        shortcutGuideView = null;
        event.preventDefault();
        event.stopPropagation();
        return;
      }

      // Escape is heavily overloaded - here we avoid clashes with other Escape handlers
      if (key === 'Escape') {
        // Check origin - if within a react component which handles escape, don't handle.
        //   Why? Because React's synthetic events can cause events to be handled twice.
        const target = document.activeElement;

        // We might want to use NamedNodeMap.getNamedItem('class')
        /* eslint-disable @typescript-eslint/no-explicit-any */
        if (
          target &&
          target.attributes &&
          (target.attributes as any).class &&
          (target.attributes as any).class.value
        ) {
          const className = (target.attributes as any).class.value;
          /* eslint-enable @typescript-eslint/no-explicit-any */

          // These want to handle events internally

          // CaptionEditor text box
          if (className.includes('module-caption-editor__caption-input')) {
            return;
          }

          // MainHeader search box
          if (className.includes('module-main-header__search__input')) {
            return;
          }
        }

        // These add listeners to document, but we'll run first
        const confirmationModal = document.querySelector(
          '.module-confirmation-dialog__overlay'
        );
        if (confirmationModal) {
          return;
        }

        const emojiPicker = document.querySelector('.module-emoji-picker');
        if (emojiPicker) {
          return;
        }

        const lightBox = document.querySelector('.module-lightbox');
        if (lightBox) {
          return;
        }

        const stickerPicker = document.querySelector('.module-sticker-picker');
        if (stickerPicker) {
          return;
        }

        const stickerPreview = document.querySelector(
          '.module-sticker-manager__preview-modal__overlay'
        );
        if (stickerPreview) {
          return;
        }

        const reactionViewer = document.querySelector(
          '.module-reaction-viewer'
        );
        if (reactionViewer) {
          return;
        }

        const reactionPicker = document.querySelector(
          '.module-reaction-picker'
        );
        if (reactionPicker) {
          return;
        }

        const contactModal = document.querySelector('.module-contact-modal');
        if (contactModal) {
          return;
        }

        const modalHost = document.querySelector('.module-modal-host__overlay');
        if (modalHost) {
          return;
        }
      }

      // Close window.Backbone-based confirmation dialog
      if (window.Whisper.activeConfirmationView && key === 'Escape') {
        window.Whisper.activeConfirmationView.remove();
        window.Whisper.activeConfirmationView = null;
        event.preventDefault();
        event.stopPropagation();
        return;
      }

      // Send Escape to active conversation so it can close panels
      if (conversation && key === 'Escape') {
        conversation.trigger('escape-pressed');
        event.preventDefault();
        event.stopPropagation();
        return;
      }

      // Change currently selected conversation by index
      if (!isSearching && commandOrCtrl && NUMBERS[key]) {
        const targetId = getConversationByIndex(
          (NUMBERS[key] as WhatIsThis) - 1
        );

        if (targetId) {
          window.Whisper.events.trigger('showConversation', targetId);
          event.preventDefault();
          event.stopPropagation();
          return;
        }
      }

      // Change currently selected conversation
      // up/previous
      if (
        (!isSearching && optionOrAlt && !shiftKey && key === 'ArrowUp') ||
        (!isSearching && ctrlKey && shiftKey && key === 'Tab')
      ) {
        const unreadOnly = false;
        const targetId = findConversation(
          conversation ? conversation.id : null,
          'up',
          unreadOnly
        );

        if (targetId) {
          window.Whisper.events.trigger('showConversation', targetId);
          event.preventDefault();
          event.stopPropagation();
          return;
        }
      }
      // down/next
      if (
        (!isSearching && optionOrAlt && !shiftKey && key === 'ArrowDown') ||
        (!isSearching && ctrlKey && key === 'Tab')
      ) {
        const unreadOnly = false;
        const targetId = findConversation(
          conversation ? conversation.id : null,
          'down',
          unreadOnly
        );

        if (targetId) {
          window.Whisper.events.trigger('showConversation', targetId);
          event.preventDefault();
          event.stopPropagation();
          return;
        }
      }
      // previous unread
      if (!isSearching && optionOrAlt && shiftKey && key === 'ArrowUp') {
        const unreadOnly = true;
        const targetId = findConversation(
          conversation ? conversation.id : null,
          'up',
          unreadOnly
        );

        if (targetId) {
          window.Whisper.events.trigger('showConversation', targetId);
          event.preventDefault();
          event.stopPropagation();
          return;
        }
      }
      // next unread
      if (!isSearching && optionOrAlt && shiftKey && key === 'ArrowDown') {
        const unreadOnly = true;
        const targetId = findConversation(
          conversation ? conversation.id : null,
          'down',
          unreadOnly
        );

        if (targetId) {
          window.Whisper.events.trigger('showConversation', targetId);
          event.preventDefault();
          event.stopPropagation();
          return;
        }
      }

      // Preferences - handled by Electron-managed keyboard shortcuts

      // Open the top-right menu for current conversation
      if (
        conversation &&
        commandOrCtrl &&
        shiftKey &&
        (key === 'l' || key === 'L')
      ) {
        const button = document.querySelector(
          '.module-conversation-header__more-button'
        );
        if (!button) {
          return;
        }

        // Because the menu is shown at a location based on the initiating click, we need
        //   to fake up a mouse event to get the menu to show somewhere other than (0,0).
        const { x, y, width, height } = button.getBoundingClientRect();
        const mouseEvent = document.createEvent('MouseEvents');
        // Types do not match signature
        /* eslint-disable @typescript-eslint/no-explicit-any */
        mouseEvent.initMouseEvent(
          'click',
          true, // bubbles
          false, // cancelable
          null as any, // view
          null as any, // detail
          0, // screenX,
          0, // screenY,
          x + width / 2,
          y + height / 2,
          false, // ctrlKey,
          false, // altKey,
          false, // shiftKey,
          false, // metaKey,
          false as any, // button,
          document.body
        );
        /* eslint-enable @typescript-eslint/no-explicit-any */

        button.dispatchEvent(mouseEvent);

        event.preventDefault();
        event.stopPropagation();
        return;
      }

      // Search
      if (
        commandOrCtrl &&
        !commandAndCtrl &&
        !shiftKey &&
        (key === 'f' || key === 'F')
      ) {
        const { startSearch } = actions.search;
        startSearch();

        event.preventDefault();
        event.stopPropagation();
        return;
      }

      // Search in conversation
      if (
        conversation &&
        commandOrCtrl &&
        !commandAndCtrl &&
        shiftKey &&
        (key === 'f' || key === 'F')
      ) {
        const { searchInConversation } = actions.search;
        const name = conversation.isMe()
          ? window.i18n('noteToSelf')
          : conversation.getTitle();
        searchInConversation(conversation.id, name);

        event.preventDefault();
        event.stopPropagation();
        return;
      }

      // Focus composer field
      if (
        conversation &&
        commandOrCtrl &&
        shiftKey &&
        (key === 't' || key === 'T')
      ) {
        conversation.trigger('focus-composer');
        event.preventDefault();
        event.stopPropagation();
        return;
      }

      // Open all media
      if (
        conversation &&
        commandOrCtrl &&
        shiftKey &&
        (key === 'm' || key === 'M')
      ) {
        conversation.trigger('open-all-media');
        event.preventDefault();
        event.stopPropagation();
        return;
      }

      // Open emoji picker - handled by component

      // Open sticker picker - handled by component

      // Begin recording voice note
      if (
        conversation &&
        commandOrCtrl &&
        shiftKey &&
        (key === 'v' || key === 'V')
      ) {
        conversation.trigger('begin-recording');
        event.preventDefault();
        event.stopPropagation();
        return;
      }

      // Archive or unarchive conversation
      if (
        conversation &&
        !conversation.get('isArchived') &&
        commandOrCtrl &&
        shiftKey &&
        (key === 'a' || key === 'A')
      ) {
        conversation.setArchived(true);
        conversation.trigger('unload', 'keyboard shortcut archive');
        window.Whisper.ToastView.show(
          window.Whisper.ConversationArchivedToast,
          document.body
        );

        // It's very likely that the act of archiving a conversation will set focus to
        //   'none,' or the top-level body element. This resets it to the left pane,
        //   whether in the normal conversation list or search results.
        if (document.activeElement === document.body) {
          const leftPaneEl: HTMLElement | null = document.querySelector(
            '.module-left-pane__list'
          );
          if (leftPaneEl) {
            leftPaneEl.focus();
          }

          const searchResultsEl: HTMLElement | null = document.querySelector(
            '.module-search-results'
          );
          if (searchResultsEl) {
            searchResultsEl.focus();
          }
        }

        event.preventDefault();
        event.stopPropagation();
        return;
      }
      if (
        conversation &&
        conversation.get('isArchived') &&
        commandOrCtrl &&
        shiftKey &&
        (key === 'u' || key === 'U')
      ) {
        conversation.setArchived(false);
        window.Whisper.ToastView.show(
          window.Whisper.ConversationUnarchivedToast,
          document.body
        );

        event.preventDefault();
        event.stopPropagation();
        return;
      }

      // Scroll to bottom of list - handled by component

      // Scroll to top of list - handled by component

      // Close conversation
      if (
        conversation &&
        commandOrCtrl &&
        shiftKey &&
        (key === 'c' || key === 'C')
      ) {
        conversation.trigger('unload', 'keyboard shortcut close');
        event.preventDefault();
        event.stopPropagation();
        return;
      }

      // MESSAGES

      // Show message details
      if (
        conversation &&
        commandOrCtrl &&
        !shiftKey &&
        (key === 'd' || key === 'D')
      ) {
        const { selectedMessage } = state.conversations;
        if (!selectedMessage) {
          return;
        }

        conversation.trigger('show-message-details', selectedMessage);
        event.preventDefault();
        event.stopPropagation();
        return;
      }

      // Toggle reply to message
      if (
        conversation &&
        commandOrCtrl &&
        shiftKey &&
        (key === 'r' || key === 'R')
      ) {
        const { selectedMessage } = state.conversations;

        conversation.trigger('toggle-reply', selectedMessage);
        event.preventDefault();
        event.stopPropagation();
        return;
      }

      // Save attachment
      if (
        conversation &&
        commandOrCtrl &&
        !shiftKey &&
        (key === 's' || key === 'S')
      ) {
        const { selectedMessage } = state.conversations;

        if (selectedMessage) {
          conversation.trigger('save-attachment', selectedMessage);

          event.preventDefault();
          event.stopPropagation();
          return;
        }
      }

      if (
        conversation &&
        commandOrCtrl &&
        shiftKey &&
        (key === 'd' || key === 'D')
      ) {
        const { selectedMessage } = state.conversations;

        if (selectedMessage) {
          conversation.trigger('delete-message', selectedMessage);

          event.preventDefault();
          event.stopPropagation();
          return;
        }
      }

      // COMPOSER

      // Create a newline in your message - handled by component

      // Expand composer - handled by component

      // Send in expanded composer - handled by component

      // Attach file
      if (
        conversation &&
        commandOrCtrl &&
        !shiftKey &&
        (key === 'u' || key === 'U')
      ) {
        conversation.trigger('attach-file');

        event.preventDefault();
        event.stopPropagation();
        return;
      }

      // Remove draft link preview
      if (
        conversation &&
        commandOrCtrl &&
        !shiftKey &&
        (key === 'p' || key === 'P')
      ) {
        conversation.trigger('remove-link-review');

        event.preventDefault();
        event.stopPropagation();
        return;
      }

      // Attach file
      if (
        conversation &&
        commandOrCtrl &&
        shiftKey &&
        (key === 'p' || key === 'P')
      ) {
        conversation.trigger('remove-all-draft-attachments');

        event.preventDefault();
        event.stopPropagation();
        // Commented out because this is the last item
        // return;
      }
    });
  }

  window.Whisper.events.on('setupAsNewDevice', () => {
    const { appView } = window.owsDesktopApp;
    if (appView) {
      appView.openInstaller();
    }
  });

  window.Whisper.events.on('setupAsStandalone', () => {
    const { appView } = window.owsDesktopApp;
    if (appView) {
      appView.openStandalone();
    }
  });

  window.Whisper.events.on('manageDevices', () => {
    const { appView } = window.owsDesktopApp;
    if (appView) {
      appView.openManageDevices();
    }
  });

  window.Whisper.events.on('addDevice', () => {
    const { appView } = window.owsDesktopApp;
    if (appView) {
      appView.openAddDevice();
    }
  });

  function runStorageService() {
    window.Signal.Services.enableStorageService();
    window.textsecure.messaging.sendRequestKeySyncMessage();
  }

  async function start() {
    window.dispatchEvent(new Event('storage_ready'));

    window.log.info('Cleanup: starting...');
    const messagesForCleanup = await window.Signal.Data.getOutgoingWithoutExpiresAt(
      {
        MessageCollection: window.Whisper.MessageCollection,
      }
    );
    window.log.info(
      `Cleanup: Found ${messagesForCleanup.length} messages for cleanup`
    );
    await Promise.all(
      messagesForCleanup.map(async message => {
        const delivered = message.get('delivered');
        const sentAt = message.get('sent_at');
        const expirationStartTimestamp = message.get(
          'expirationStartTimestamp'
        );

        if (message.hasErrors()) {
          return;
        }

        if (delivered) {
          window.log.info(
            `Cleanup: Starting timer for delivered message ${sentAt}`
          );
          message.set(
            'expirationStartTimestamp',
            expirationStartTimestamp || sentAt
          );
          await message.setToExpire();
          return;
        }

        window.log.info(`Cleanup: Deleting unsent message ${sentAt}`);
        await window.Signal.Data.removeMessage(message.id, {
          Message: window.Whisper.Message,
        });
        const conversation = message.getConversation();
        if (conversation) {
          await conversation.updateLastMessage();
        }
      })
    );
    window.log.info('Cleanup: complete');

    window.log.info('listening for registration events');
    window.Whisper.events.on('registration_done', () => {
      window.log.info('handling registration event');
      connect(true);
    });

    cancelInitializationMessage();
    const appView = new window.Whisper.AppView({
      el: $('body'),
    });
    window.owsDesktopApp.appView = appView;

    window.Whisper.WallClockListener.init(window.Whisper.events);
    window.Whisper.ExpiringMessagesListener.init(window.Whisper.events);
    window.Whisper.TapToViewMessagesListener.init(window.Whisper.events);

    if (window.Signal.Util.Registration.everDone()) {
      connect();
      appView.openInbox({
        initialLoadComplete,
      });
    } else {
      appView.openInstaller();
    }

    window.Whisper.events.on('showDebugLog', () => {
      appView.openDebugLog();
    });
    window.Whisper.events.on('unauthorized', () => {
      appView.inboxView.networkStatusView.update();
    });
    window.Whisper.events.on('contactsync', () => {
      if (appView.installView) {
        appView.openInbox();
      }
    });

    window.registerForActive(() => window.Whisper.Notifications.clear());
    window.addEventListener('unload', () =>
      window.Whisper.Notifications.fastClear()
    );

    window.Whisper.events.on('showConversation', (id, messageId) => {
      if (appView) {
        appView.openConversation(id, messageId);
      }
    });

    window.Whisper.Notifications.on('click', (id, messageId) => {
      window.showWindow();
      if (id) {
        appView.openConversation(id, messageId);
      } else {
        appView.openInbox({
          initialLoadComplete,
        });
      }
    });

    // Maybe refresh remote configuration when we become active
    window.registerForActive(async () => {
      await window.Signal.RemoteConfig.maybeRefreshRemoteConfig();
    });

    // Listen for changes to the `desktop.clientExpiration` remote flag
    window.Signal.RemoteConfig.onChange(
      'desktop.clientExpiration',
      ({ value }) => {
        const remoteBuildExpirationTimestamp = window.Signal.Util.parseRemoteClientExpiration(
          value as string
        );
        if (remoteBuildExpirationTimestamp) {
          window.storage.put(
            'remoteBuildExpiration',
            remoteBuildExpirationTimestamp
          );
          window.reduxActions.expiration.hydrateExpirationStatus(
            window.Signal.Util.hasExpired()
          );
        }
      }
    );

    // Listen for changes to the `desktop.messageRequests` remote configuration flag
    const removeMessageRequestListener = window.Signal.RemoteConfig.onChange(
      'desktop.messageRequests',
      ({ enabled }) => {
        if (!enabled) {
          return;
        }

        const conversations = window.getConversations();
        conversations.forEach(conversation => {
          conversation.set({
            messageCountBeforeMessageRequests:
              conversation.get('messageCount') || 0,
          });
          window.Signal.Data.updateConversation(conversation.attributes);
        });

        removeMessageRequestListener();
      }
    );

    // Listen for changes to the `desktop.gv2` remote configuration flag
    const removeGv2Listener = window.Signal.RemoteConfig.onChange(
      'desktop.gv2',
      async ({ enabled }) => {
        if (!enabled) {
          return;
        }

        // Erase current manifest version so we re-process storage service data
        await window.storage.remove('manifestVersion');

        // Kick off window.storage service fetch to grab GroupV2 information
        await window.Signal.Services.runStorageServiceSyncJob();

        // This is a one-time thing
        removeGv2Listener();
      }
    );

    window.Signal.RemoteConfig.onChange(
      'desktop.storage',
      async ({ enabled }) => {
        if (!enabled) {
          await window.storage.remove('storageKey');
          return;
        }

        await window.storage.remove('manifestVersion');
        await window.textsecure.messaging.sendRequestKeySyncMessage();
      }
    );
  }

  window.getSyncRequest = () =>
    new window.textsecure.SyncRequest(
      window.textsecure.messaging,
      messageReceiver
    );

  let disconnectTimer: WhatIsThis | null = null;
  let reconnectTimer: WhatIsThis | null = null;
  function onOffline() {
    window.log.info('offline');

    window.removeEventListener('offline', onOffline);
    window.addEventListener('online', onOnline);

    // We've received logs from Linux where we get an 'offline' event, then 30ms later
    //   we get an online event. This waits a bit after getting an 'offline' event
    //   before disconnecting the socket manually.
    disconnectTimer = setTimeout(disconnect, 1000);
  }

  function onOnline() {
    window.log.info('online');

    window.removeEventListener('online', onOnline);
    window.addEventListener('offline', onOffline);

    if (disconnectTimer && isSocketOnline()) {
      window.log.warn('Already online. Had a blip in online/offline status.');
      clearTimeout(disconnectTimer);
      disconnectTimer = null;
      return;
    }
    if (disconnectTimer) {
      clearTimeout(disconnectTimer);
      disconnectTimer = null;
    }

    connect();
  }

  function isSocketOnline() {
    const socketStatus = window.getSocketStatus();
    return (
      socketStatus === WebSocket.CONNECTING || socketStatus === WebSocket.OPEN
    );
  }

  function disconnect() {
    window.log.info('disconnect');

    // Clear timer, since we're only called when the timer is expired
    disconnectTimer = null;

    if (messageReceiver) {
      messageReceiver.close();
    }
    window.Signal.AttachmentDownloads.stop();
  }

  let connectCount = 0;
  let connecting = false;
  async function connect(firstRun?: boolean) {
    if (connecting) {
      window.log.warn('connect already running', { connectCount });
      return;
    }
    try {
      connecting = true;

      window.log.info('connect', { firstRun, connectCount });

      if (reconnectTimer) {
        clearTimeout(reconnectTimer);
        reconnectTimer = null;
      }

      // Bootstrap our online/offline detection, only the first time we connect
      if (connectCount === 0 && navigator.onLine) {
        window.addEventListener('offline', onOffline);
      }
      if (connectCount === 0 && !navigator.onLine) {
        window.log.warn(
          'Starting up offline; will connect when we have network access'
        );
        window.addEventListener('online', onOnline);
        onEmpty(); // this ensures that the loading screen is dismissed
        return;
      }

      if (!window.Signal.Util.Registration.everDone()) {
        return;
      }

      preMessageReceiverStatus = WebSocket.CONNECTING;

      if (messageReceiver) {
        await messageReceiver.stopProcessing();

        await window.waitForAllBatchers();
        messageReceiver.unregisterBatchers();

        messageReceiver = null;
      }

      const OLD_USERNAME = window.storage.get('number_id');
      const USERNAME = window.storage.get('uuid_id');
      const PASSWORD = window.storage.get('password');
      const mySignalingKey = window.storage.get('signaling_key');

      window.textsecure.messaging = new window.textsecure.MessageSender(
        USERNAME || OLD_USERNAME,
        PASSWORD
      );

      if (connectCount === 0) {
        try {
          // Force a re-fetch before we process our queue. We may want to turn on
          //   something which changes how we process incoming messages!
          await window.Signal.RemoteConfig.refreshRemoteConfig();
        } catch (error) {
          window.log.error(
            'connect: Error refreshing remote config:',
            error && error.stack ? error.stack : error
          );
        }

        try {
          if (window.Signal.RemoteConfig.isEnabled('desktop.cds')) {
            const lonelyE164s = window
              .getConversations()
              .filter(c =>
                Boolean(
                  c.isPrivate() &&
                    c.get('e164') &&
                    !c.get('uuid') &&
                    !c.isEverUnregistered()
                )
              )
              .map(c => c.get('e164'))
              .filter(Boolean) as Array<string>;

            if (lonelyE164s.length > 0) {
              const lookup = await window.textsecure.messaging.getUuidsForE164s(
                lonelyE164s
              );
              const e164s = Object.keys(lookup);
              e164s.forEach(e164 => {
                const uuid = lookup[e164];
                if (!uuid) {
                  const byE164 = window.ConversationController.get(e164);
                  if (byE164) {
                    byE164.setUnregistered();
                  }
                }
                window.ConversationController.ensureContactIds({
                  e164,
                  uuid,
                  highTrust: true,
                });
              });
            }
          }
        } catch (error) {
          window.log.error(
            'connect: Error fetching UUIDs for lonely e164s:',
            error && error.stack ? error.stack : error
          );
        }
      }

      connectCount += 1;

      window.Whisper.deliveryReceiptQueue.pause(); // avoid flood of delivery receipts until we catch up
      window.Whisper.Notifications.disable(); // avoid notification flood until empty

      // initialize the socket and start listening for messages
      window.log.info('Initializing socket and listening for messages');
      const messageReceiverOptions = {
        serverTrustRoot: window.getServerTrustRoot(),
      };
      messageReceiver = new window.textsecure.MessageReceiver(
        OLD_USERNAME,
        USERNAME,
        PASSWORD,
        mySignalingKey,
        messageReceiverOptions as WhatIsThis
      );
<<<<<<< HEAD
    }

    addQueuedEventListener('message', onMessageReceived);
    addQueuedEventListener('delivery', onDeliveryReceipt);
    addQueuedEventListener('contact', onContactReceived);
    addQueuedEventListener('group', onGroupReceived);
    addQueuedEventListener('sent', onSentMessage);
    addQueuedEventListener('readSync', onReadSync);
    addQueuedEventListener('read', onReadReceipt);
    addQueuedEventListener('verified', onVerified);
    addQueuedEventListener('error', onError);
    addQueuedEventListener('empty', onEmpty);
    addQueuedEventListener('reconnect', onReconnect);
    addQueuedEventListener('configuration', onConfiguration);
    addQueuedEventListener('typing', onTyping);
    addQueuedEventListener('sticker-pack', onStickerPack);
    addQueuedEventListener('viewSync', onViewSync);
    addQueuedEventListener('messageRequestResponse', onMessageRequestResponse);
    addQueuedEventListener('profileKeyUpdate', onProfileKeyUpdate);
    addQueuedEventListener('fetchLatest', onFetchLatestSync);
    addQueuedEventListener('keys', onKeysSync);
    addQueuedEventListener('contactSyncRequest', onContactSyncRequest);
    addQueuedEventListener('groupSyncRequest', onGroupSyncRequest);
    addQueuedEventListener(
      'configurationSyncRequest',
      onConfigurationSyncRequest
    );

    window.Signal.AttachmentDownloads.start({
      getMessageReceiver: () => messageReceiver,
      logger: window.log,
    });

    if (connectCount === 1) {
      window.Signal.Stickers.downloadQueuedPacks();
      if (!newVersion) {
        runStorageService();
=======
      window.textsecure.messageReceiver = messageReceiver;

      window.Signal.Services.initializeGroupCredentialFetcher();

      preMessageReceiverStatus = null;

      // eslint-disable-next-line no-inner-declarations
      function addQueuedEventListener(name: WhatIsThis, handler: WhatIsThis) {
        messageReceiver.addEventListener(name, (...args: Array<WhatIsThis>) =>
          eventHandlerQueue.add(async () => {
            try {
              await handler(...args);
            } finally {
              // message/sent: Message.handleDataMessage has its own queue and will
              //   trigger this event itself when complete.
              // error: Error processing (below) also has its own queue and self-trigger.
              if (name !== 'message' && name !== 'sent' && name !== 'error') {
                window.Whisper.events.trigger('incrementProgress');
              }
            }
          })
        );
>>>>>>> a49c825c
      }

      addQueuedEventListener('message', onMessageReceived);
      addQueuedEventListener('delivery', onDeliveryReceipt);
      addQueuedEventListener('contact', onContactReceived);
      addQueuedEventListener('group', onGroupReceived);
      addQueuedEventListener('sent', onSentMessage);
      addQueuedEventListener('readSync', onReadSync);
      addQueuedEventListener('read', onReadReceipt);
      addQueuedEventListener('verified', onVerified);
      addQueuedEventListener('error', onError);
      addQueuedEventListener('empty', onEmpty);
      addQueuedEventListener('reconnect', onReconnect);
      addQueuedEventListener('configuration', onConfiguration);
      addQueuedEventListener('typing', onTyping);
      addQueuedEventListener('sticker-pack', onStickerPack);
      addQueuedEventListener('viewSync', onViewSync);
      addQueuedEventListener(
        'messageRequestResponse',
        onMessageRequestResponse
      );
      addQueuedEventListener('profileKeyUpdate', onProfileKeyUpdate);
      addQueuedEventListener('fetchLatest', onFetchLatestSync);
      addQueuedEventListener('keys', onKeysSync);

      window.Signal.AttachmentDownloads.start({
        getMessageReceiver: () => messageReceiver,
        logger: window.log,
      });

      if (connectCount === 1) {
        window.Signal.Stickers.downloadQueuedPacks();
        if (!newVersion) {
          runStorageService();
        }
      }

      // On startup after upgrading to a new version, request a contact sync
      //   (but only if we're not the primary device)
      if (
        !firstRun &&
        connectCount === 1 &&
        newVersion &&
        // eslint-disable-next-line eqeqeq
        window.textsecure.storage.user.getDeviceId() != '1'
      ) {
        window.log.info('Boot after upgrading. Requesting contact sync');
        window.getSyncRequest();

        runStorageService();

        try {
          // eslint-disable-next-line @typescript-eslint/no-non-null-assertion
          const manager = window.getAccountManager()!;
          await Promise.all([
            manager.maybeUpdateDeviceName(),
            manager.maybeDeleteSignalingKey(),
          ]);
        } catch (e) {
          window.log.error(
            'Problem with account manager updates after starting new version: ',
            e && e.stack ? e.stack : e
          );
        }
      }

      const udSupportKey = 'hasRegisterSupportForUnauthenticatedDelivery';
      if (!window.storage.get(udSupportKey)) {
        const server = window.WebAPI.connect({
          username: USERNAME || OLD_USERNAME,
          password: PASSWORD,
        });
        try {
          await server.registerSupportForUnauthenticatedDelivery();
          window.storage.put(udSupportKey, true);
        } catch (error) {
          window.log.error(
            'Error: Unable to register for unauthenticated delivery support.',
            error && error.stack ? error.stack : error
          );
        }
      }

      const deviceId = window.textsecure.storage.user.getDeviceId();

      // If we didn't capture a UUID on registration, go get it from the server
      if (!window.textsecure.storage.user.getUuid()) {
        const server = window.WebAPI.connect({
          username: OLD_USERNAME,
          password: PASSWORD,
        });
        try {
          const { uuid } = await server.whoami();
          window.textsecure.storage.user.setUuidAndDeviceId(
            uuid,
            deviceId as WhatIsThis
          );
          const ourNumber = window.textsecure.storage.user.getNumber();
          const me = await window.ConversationController.getOrCreateAndWait(
            ourNumber,
            'private'
          );
          me.updateUuid(uuid);
        } catch (error) {
          window.log.error(
            'Error: Unable to retrieve UUID from service.',
            error && error.stack ? error.stack : error
          );
        }
      }

      if (connectCount === 1) {
        const server = window.WebAPI.connect({
          username: USERNAME || OLD_USERNAME,
          password: PASSWORD,
        });
        try {
          // Note: we always have to register our capabilities all at once, so we do this
          //   after connect on every startup
          await server.registerCapabilities({
            'gv2-3': true,
            'gv1-migration': true,
          });
        } catch (error) {
          window.log.error(
            'Error: Unable to register our capabilities.',
            error && error.stack ? error.stack : error
          );
        }
      }

      if (firstRun === true && deviceId !== '1') {
        const hasThemeSetting = Boolean(window.storage.get('theme-setting'));
        if (
          !hasThemeSetting &&
          window.textsecure.storage.get('userAgent') === 'OWI'
        ) {
          window.storage.put('theme-setting', 'ios');
          onChangeTheme();
        }
        const syncRequest = new window.textsecure.SyncRequest(
          window.textsecure.messaging,
          messageReceiver
        );
        window.Whisper.events.trigger('contactsync:begin');
        syncRequest.addEventListener('success', () => {
          window.log.info('sync successful');
          window.storage.put('synced_at', Date.now());
          window.Whisper.events.trigger('contactsync');
          runStorageService();
        });
        syncRequest.addEventListener('timeout', () => {
          window.log.error('sync timed out');
          window.Whisper.events.trigger('contactsync');
          runStorageService();
        });

        const ourId = window.ConversationController.getOurConversationId();
        const {
          wrap,
          sendOptions,
        } = window.ConversationController.prepareForSend(ourId, {
          syncMessage: true,
        });

        const installedStickerPacks = window.Signal.Stickers.getInstalledStickerPacks();
        if (installedStickerPacks.length) {
          const operations = installedStickerPacks.map((pack: WhatIsThis) => ({
            packId: pack.id,
            packKey: pack.key,
            installed: true,
          }));

          wrap(
            window.textsecure.messaging.sendStickerPackSync(
              operations,
              sendOptions
            )
          ).catch(error => {
            window.log.error(
              'Failed to send installed sticker packs via sync message',
              error && error.stack ? error.stack : error
            );
          });
        }
      }

      window.storage.onready(async () => {
        idleDetector.start();
      });
    } finally {
      connecting = false;
    }
  }

  function onChangeTheme() {
    const view = window.owsDesktopApp.appView;
    if (view) {
      view.applyTheme();
    }
  }

  const FIVE_MINUTES = 5 * 60 * 1000;

  // Note: once this function returns, there still might be messages being processed on
  //   a given conversation's queue. But we have processed all events from the websocket.
  async function waitForEmptyEventQueue() {
    if (!messageReceiver) {
      window.log.info(
        'waitForEmptyEventQueue: No messageReceiver available, returning early'
      );
      return;
    }

    if (!messageReceiver.hasEmptied()) {
      window.log.info(
        'waitForEmptyEventQueue: Waiting for MessageReceiver empty event...'
      );
      let resolve: WhatIsThis;
      let reject: WhatIsThis;
      const promise = new Promise((innerResolve, innerReject) => {
        resolve = innerResolve;
        reject = innerReject;
      });

      const timeout = setTimeout(reject, FIVE_MINUTES);
      const onEmptyOnce = () => {
        messageReceiver.removeEventListener('empty', onEmptyOnce);
        clearTimeout(timeout);
        resolve();
      };
      messageReceiver.addEventListener('empty', onEmptyOnce);

      await promise;
    }

    window.log.info(
      'waitForEmptyEventQueue: Waiting for event handler queue idle...'
    );
    await eventHandlerQueue.onIdle();
  }

  window.waitForEmptyEventQueue = waitForEmptyEventQueue;

  async function onEmpty() {
    await Promise.all([
      window.waitForAllBatchers(),
      window.waitForAllWaitBatchers(),
    ]);
    window.log.info('onEmpty: All outstanding database requests complete');
    initialLoadComplete = true;

    window.readyForUpdates();

    // Start listeners here, after we get through our queue.
    window.Whisper.RotateSignedPreKeyListener.init(
      window.Whisper.events,
      newVersion
    );
    window.Signal.RefreshSenderCertificate.initialize({
      events: window.Whisper.events,
      storage: window.storage,
      navigator,
      logger: window.log,
    });

    let interval: NodeJS.Timer | null = setInterval(() => {
      const view = window.owsDesktopApp.appView;
      if (view) {
        // eslint-disable-next-line @typescript-eslint/no-non-null-assertion
        clearInterval(interval!);
        interval = null;
        view.onEmpty();
      }
    }, 500);

    window.Whisper.deliveryReceiptQueue.start();
    window.Whisper.Notifications.enable();
  }
  function onReconnect() {
    // We disable notifications on first connect, but the same applies to reconnect. In
    //   scenarios where we're coming back from sleep, we can get offline/online events
    //   very fast, and it looks like a network blip. But we need to suppress
    //   notifications in these scenarios too. So we listen for 'reconnect' events.
    window.Whisper.deliveryReceiptQueue.pause();
    window.Whisper.Notifications.disable();
  }

  let initialStartupCount = 0;
  window.Whisper.events.on('incrementProgress', incrementProgress);
  function incrementProgress() {
    initialStartupCount += 1;

    // Only update progress every 10 items
    if (initialStartupCount % 10 !== 0) {
      return;
    }

    window.log.info(
      `incrementProgress: Message count is ${initialStartupCount}`
    );

    const view = window.owsDesktopApp.appView;
    if (view) {
      view.onProgress(initialStartupCount);
    }
  }

  window.Whisper.events.on('manualConnect', manualConnect);
  function manualConnect() {
    if (isSocketOnline()) {
      window.log.info('manualConnect: already online; not connecting again');
      return;
    }

    window.log.info('manualConnect: calling connect()');
    connect();
  }

  function onConfiguration(ev: WhatIsThis) {
    ev.confirm();

    const { configuration } = ev;
    const {
      readReceipts,
      typingIndicators,
      unidentifiedDeliveryIndicators,
      linkPreviews,
    } = configuration;

    window.storage.put('read-receipt-setting', readReceipts);

    if (
      unidentifiedDeliveryIndicators === true ||
      unidentifiedDeliveryIndicators === false
    ) {
      window.storage.put(
        'unidentifiedDeliveryIndicators',
        unidentifiedDeliveryIndicators
      );
    }

    if (typingIndicators === true || typingIndicators === false) {
      window.storage.put('typingIndicators', typingIndicators);
    }

    if (linkPreviews === true || linkPreviews === false) {
      window.storage.put('linkPreviews', linkPreviews);
    }
  }

  function onTyping(ev: WhatIsThis) {
    // Note: this type of message is automatically removed from cache in MessageReceiver

    const { typing, sender, senderUuid, senderDevice } = ev;
    const { groupId, groupV2Id, started } = typing || {};

    // We don't do anything with incoming typing messages if the setting is disabled
    if (!window.storage.get('typingIndicators')) {
      return;
    }

    let conversation;

    const senderId = window.ConversationController.ensureContactIds({
      e164: sender,
      uuid: senderUuid,
      highTrust: true,
    });

    // We multiplex between GV1/GV2 groups here, but we don't kick off migrations
    if (groupV2Id) {
      conversation = window.ConversationController.get(groupV2Id);
    }
    if (!conversation && groupId) {
      conversation = window.ConversationController.get(groupId);
    }
    if (!groupV2Id && !groupId && senderId) {
      conversation = window.ConversationController.get(senderId);
    }

    const ourId = window.ConversationController.getOurConversationId();

    if (!senderId) {
      window.log.warn('onTyping: ensureContactIds returned falsey senderId!');
      return;
    }
    if (!ourId) {
      window.log.warn("onTyping: Couldn't get our own id!");
      return;
    }
    if (!conversation) {
      window.log.warn(
        `onTyping: Did not find conversation for typing indicator (groupv2(${groupV2Id}), group(${groupId}), ${sender}, ${senderUuid})`
      );
      return;
    }

    // We drop typing notifications in groups we're not a part of
    if (!conversation.isPrivate() && !conversation.hasMember(ourId)) {
      window.log.warn(
        `Received typing indicator for group ${conversation.idForLogging()}, which we're not a part of. Dropping.`
      );
      return;
    }

    conversation.notifyTyping({
      isTyping: started,
      fromMe: senderId === ourId,
      senderId,
      senderDevice,
    });
  }

  async function onStickerPack(ev: WhatIsThis) {
    ev.confirm();

    const packs = ev.stickerPacks || [];

    packs.forEach((pack: WhatIsThis) => {
      const { id, key, isInstall, isRemove } = pack || {};

      if (!id || !key || (!isInstall && !isRemove)) {
        window.log.warn(
          'Received malformed sticker pack operation sync message'
        );
        return;
      }

      const status = window.Signal.Stickers.getStickerPackStatus(id);

      if (status === 'installed' && isRemove) {
        window.reduxActions.stickers.uninstallStickerPack(id, key, {
          fromSync: true,
        });
      } else if (isInstall) {
        if (status === 'downloaded') {
          window.reduxActions.stickers.installStickerPack(id, key, {
            fromSync: true,
          });
        } else {
          window.Signal.Stickers.downloadStickerPack(id, key, {
            finalStatus: 'installed',
            fromSync: true,
          });
        }
      }
    });
  }

  async function onContactReceived(ev: WhatIsThis) {
    const details = ev.contactDetails;

    if (
      (details.number &&
        details.number === window.textsecure.storage.user.getNumber()) ||
      (details.uuid &&
        details.uuid === window.textsecure.storage.user.getUuid())
    ) {
      // special case for syncing details about ourselves
      if (details.profileKey) {
        window.log.info('Got sync message with our own profile key');
        window.storage.put('profileKey', details.profileKey);
      }
    }

    const c = new window.Whisper.Conversation({
      e164: details.number,
      uuid: details.uuid,
      type: 'private',
    } as WhatIsThis);
    const validationError = c.validate();
    if (validationError) {
      window.log.error(
        'Invalid contact received:',
        Errors.toLogFormat(validationError as WhatIsThis)
      );
      return;
    }

    try {
      const detailsId = window.ConversationController.ensureContactIds({
        e164: details.number,
        uuid: details.uuid,
        highTrust: true,
      });
      // eslint-disable-next-line @typescript-eslint/no-non-null-assertion
      const conversation = window.ConversationController.get(detailsId)!;
      let activeAt = conversation.get('active_at');

      // The idea is to make any new contact show up in the left pane. If
      //   activeAt is null, then this contact has been purposefully hidden.
      if (activeAt !== null) {
        activeAt = activeAt || Date.now();
      }

      if (details.profileKey) {
        const profileKey = window.Signal.Crypto.arrayBufferToBase64(
          details.profileKey
        );
        conversation.setProfileKey(profileKey);
      } else {
        conversation.dropProfileKey();
      }

      if (typeof details.blocked !== 'undefined') {
        if (details.blocked) {
          conversation.block();
        } else {
          conversation.unblock();
        }
      }

      conversation.set({
        name: details.name,
        color: details.color,
        active_at: activeAt,
        inbox_position: details.inboxPosition,
      });

      // Update the conversation avatar only if new avatar exists and hash differs
      const { avatar } = details;
      if (avatar && avatar.data) {
        const newAttributes = await window.Signal.Types.Conversation.maybeUpdateAvatar(
          conversation.attributes,
          avatar.data,
          {
            writeNewAttachmentData,
            deleteAttachmentData,
            doesAttachmentExist,
          }
        );
        conversation.set(newAttributes);
      } else {
        const { attributes } = conversation;
        if (attributes.avatar && attributes.avatar.path) {
          await deleteAttachmentData(attributes.avatar.path);
        }
        conversation.set({ avatar: null });
      }

      window.Signal.Data.updateConversation(conversation.attributes);

      const { expireTimer } = details;
      const isValidExpireTimer = typeof expireTimer === 'number';
      if (isValidExpireTimer) {
        const ourId = window.ConversationController.getOurConversationId();
        const receivedAt = Date.now();

        await conversation.updateExpirationTimer(
          expireTimer,
          ourId,
          receivedAt,
          {
            fromSync: true,
          }
        );
      }

      if (details.verified) {
        const { verified } = details;
        const verifiedEvent = new Event('verified');
        verifiedEvent.verified = {
          state: verified.state,
          destination: verified.destination,
          destinationUuid: verified.destinationUuid,
          identityKey: verified.identityKey.toArrayBuffer(),
        };
        (verifiedEvent as WhatIsThis).viaContactSync = true;
        await onVerified(verifiedEvent);
      }

      const { appView } = window.owsDesktopApp;
      if (appView && appView.installView && appView.installView.didLink) {
        window.log.info(
          'onContactReceived: Adding the message history disclaimer on link'
        );
        await conversation.addMessageHistoryDisclaimer();
      }
    } catch (error) {
      window.log.error('onContactReceived error:', Errors.toLogFormat(error));
    }
  }

  // Note: this handler is only for v1 groups received via 'group sync' messages
  async function onGroupReceived(ev: WhatIsThis) {
    const details = ev.groupDetails;
    const { id } = details;

    const idBuffer = window.Signal.Crypto.fromEncodedBinaryToArrayBuffer(id);
    const idBytes = idBuffer.byteLength;
    if (idBytes !== 16) {
      window.log.error(
        `onGroupReceived: Id was ${idBytes} bytes, expected 16 bytes. Dropping group.`
      );
      return;
    }

    const conversation = await window.ConversationController.getOrCreateAndWait(
      id,
      'group'
    );
    if (conversation.isGroupV2()) {
      window.log.warn(
        'Got group sync for v2 group: ',
        conversation.idForLogging()
      );
      return;
    }

    const memberConversations = details.membersE164.map((e164: WhatIsThis) =>
      window.ConversationController.getOrCreate(e164, 'private')
    );

    const members = memberConversations.map((c: WhatIsThis) => c.get('id'));

    const updates = {
      name: details.name,
      members,
      color: details.color,
      type: 'group',
      inbox_position: details.inboxPosition,
    } as WhatIsThis;

    if (details.active) {
      const activeAt = conversation.get('active_at');

      // The idea is to make any new group show up in the left pane. If
      //   activeAt is null, then this group has been purposefully hidden.
      if (activeAt !== null) {
        updates.active_at = activeAt || Date.now();
      }
      updates.left = false;
    } else {
      updates.left = true;
    }

    if (details.blocked) {
      conversation.block();
    } else {
      conversation.unblock();
    }

    conversation.set(updates);

    // Update the conversation avatar only if new avatar exists and hash differs
    const { avatar } = details;
    if (avatar && avatar.data) {
      const newAttributes = await window.Signal.Types.Conversation.maybeUpdateAvatar(
        conversation.attributes,
        avatar.data,
        {
          writeNewAttachmentData,
          deleteAttachmentData,
          doesAttachmentExist,
        }
      );
      conversation.set(newAttributes);
    }

    window.Signal.Data.updateConversation(conversation.attributes);

    const { appView } = window.owsDesktopApp;
    if (appView && appView.installView && appView.installView.didLink) {
      window.log.info(
        'onGroupReceived: Adding the message history disclaimer on link'
      );
      await conversation.addMessageHistoryDisclaimer();
    }
    const { expireTimer } = details;
    const isValidExpireTimer = typeof expireTimer === 'number';
    if (!isValidExpireTimer) {
      return;
    }

    const receivedAt = Date.now();
    await conversation.updateExpirationTimer(
      expireTimer,
      window.ConversationController.getOurConversationId(),
      receivedAt,
      {
        fromSync: true,
      }
    );
  }

  // Received:
  async function handleMessageReceivedProfileUpdate({
    data,
    confirm,
    messageDescriptor,
  }: WhatIsThis) {
    const profileKey = data.message.profileKey.toString('base64');
    const sender = window.ConversationController.get(messageDescriptor.id);

    if (sender) {
      // Will do the save for us
      await sender.setProfileKey(profileKey);
    }

    return confirm();
  }

  // Note: We do very little in this function, since everything in handleDataMessage is
  //   inside a conversation-specific queue(). Any code here might run before an earlier
  //   message is processed in handleDataMessage().
  function onMessageReceived(event: WhatIsThis) {
    const { data, confirm } = event;

    const messageDescriptor = getMessageDescriptor({
      ...data,
      // 'message' event: for 1:1 converations, the conversation is same as sender
      destination: data.source,
      destinationUuid: data.sourceUuid,
    });

    const { PROFILE_KEY_UPDATE } = window.textsecure.protobuf.DataMessage.Flags;
    // eslint-disable-next-line no-bitwise
    const isProfileUpdate = Boolean(data.message.flags & PROFILE_KEY_UPDATE);
    if (isProfileUpdate) {
      return handleMessageReceivedProfileUpdate({
        data,
        confirm,
        messageDescriptor,
      });
    }

    const message = initIncomingMessage(data, messageDescriptor);

    if (data.message.reaction) {
      window.normalizeUuids(
        data.message.reaction,
        ['targetAuthorUuid'],
        'background::onMessageReceived'
      );

      const { reaction } = data.message;
      window.log.info(
        'Queuing incoming reaction for',
        reaction.targetTimestamp
      );
      const reactionModel = window.Whisper.Reactions.add({
        emoji: reaction.emoji,
        remove: reaction.remove,
        targetAuthorE164: reaction.targetAuthorE164,
        targetAuthorUuid: reaction.targetAuthorUuid,
        targetTimestamp: reaction.targetTimestamp,
        timestamp: Date.now(),
        fromId: window.ConversationController.ensureContactIds({
          e164: data.source,
          uuid: data.sourceUuid,
        }),
      });
      // Note: We do not wait for completion here
      window.Whisper.Reactions.onReaction(reactionModel);
      confirm();
      return Promise.resolve();
    }

    if (data.message.delete) {
      const { delete: del } = data.message;
      window.log.info('Queuing incoming DOE for', del.targetSentTimestamp);
      const deleteModel = window.Whisper.Deletes.add({
        targetSentTimestamp: del.targetSentTimestamp,
        serverTimestamp: data.serverTimestamp,
        fromId: window.ConversationController.ensureContactIds({
          e164: data.source,
          uuid: data.sourceUuid,
        }),
      });
      // Note: We do not wait for completion here
      window.Whisper.Deletes.onDelete(deleteModel);
      confirm();
      return Promise.resolve();
    }

    if (handleGroupCallUpdateMessage(data.message, messageDescriptor)) {
      return Promise.resolve();
    }

    // Don't wait for handleDataMessage, as it has its own per-conversation queueing
    message.handleDataMessage(data.message, event.confirm);

    return Promise.resolve();
  }

  async function onProfileKeyUpdate({ data, confirm }: WhatIsThis) {
    const conversationId = window.ConversationController.ensureContactIds({
      e164: data.source,
      uuid: data.sourceUuid,
      highTrust: true,
    });
    const conversation = window.ConversationController.get(conversationId);

    if (!conversation) {
      window.log.error(
        'onProfileKeyUpdate: could not find conversation',
        data.source,
        data.sourceUuid
      );
      confirm();
      return;
    }

    if (!data.profileKey) {
      window.log.error(
        'onProfileKeyUpdate: missing profileKey',
        data.profileKey
      );
      confirm();
      return;
    }

    window.log.info(
      'onProfileKeyUpdate: updating profileKey',
      data.source,
      data.sourceUuid
    );

    await conversation.setProfileKey(data.profileKey);

    confirm();
  }

  async function handleMessageSentProfileUpdate({
    data,
    confirm,
    messageDescriptor,
  }: WhatIsThis) {
    // First set profileSharing = true for the conversation we sent to
    const { id } = messageDescriptor;
    // eslint-disable-next-line @typescript-eslint/no-non-null-assertion
    const conversation = window.ConversationController.get(id)!;

    conversation.enableProfileSharing();
    window.Signal.Data.updateConversation(conversation.attributes);

    // Then we update our own profileKey if it's different from what we have
    const ourId = window.ConversationController.getOurConversationId();
    // eslint-disable-next-line @typescript-eslint/no-non-null-assertion
    const me = window.ConversationController.get(ourId)!;
    const profileKey = data.message.profileKey.toString('base64');

    // Will do the save for us if needed
    await me.setProfileKey(profileKey);

    return confirm();
  }

  function createSentMessage(data: WhatIsThis, descriptor: WhatIsThis) {
    const now = Date.now();
    let sentTo = [];

    if (data.unidentifiedStatus && data.unidentifiedStatus.length) {
      sentTo = data.unidentifiedStatus.map(
        (item: WhatIsThis) => item.destinationUuid || item.destination
      );
      const unidentified = _.filter(data.unidentifiedStatus, item =>
        Boolean(item.unidentified)
      );
      // eslint-disable-next-line no-param-reassign
      data.unidentifiedDeliveries = unidentified.map(
        item => item.destinationUuid || item.destination
      );
    }

    return new window.Whisper.Message({
      source: window.textsecure.storage.user.getNumber(),
      sourceUuid: window.textsecure.storage.user.getUuid(),
      sourceDevice: data.device,
      sent_at: data.timestamp,
      serverTimestamp: data.serverTimestamp,
      sent_to: sentTo,
      received_at: now,
      conversationId: descriptor.id,
      type: 'outgoing',
      sent: true,
      unidentifiedDeliveries: data.unidentifiedDeliveries || [],
      expirationStartTimestamp: Math.min(
        data.expirationStartTimestamp || data.timestamp || Date.now(),
        Date.now()
      ),
    } as WhatIsThis);
  }

  // Works with 'sent' and 'message' data sent from MessageReceiver, with a little massage
  //   at callsites to make sure both source and destination are populated.
  const getMessageDescriptor = ({
    message,
    source,
    sourceUuid,
    destination,
    destinationUuid,
  }: {
    message: DataMessageClass;
    source: string;
    sourceUuid: string;
    destination: string;
    destinationUuid: string;
  }): MessageDescriptor => {
    if (message.groupV2) {
      const { id } = message.groupV2;
      if (!id) {
        throw new Error('getMessageDescriptor: GroupV2 data was missing an id');
      }

      // First we check for an existing GroupV2 group
      const groupV2 = window.ConversationController.get(id);
      if (groupV2) {
        return {
          type: Message.GROUP,
          id: groupV2.id,
        };
      }

      // Then check for V1 group with matching derived GV2 id
      const groupV1 = window.ConversationController.getByDerivedGroupV2Id(id);
      if (groupV1) {
        return {
          type: Message.GROUP,
          id: groupV1.id,
        };
      }

      // Finally create the V2 group normally
      const conversationId = window.ConversationController.ensureGroup(id, {
        // Note: We don't set active_at, because we don't want the group to show until
        //   we have information about it beyond these initial details.
        //   see maybeUpdateGroup().
        groupVersion: 2,
        masterKey: message.groupV2.masterKey,
        secretParams: message.groupV2.secretParams,
        publicParams: message.groupV2.publicParams,
      });

      return {
        type: Message.GROUP,
        id: conversationId,
      };
    }
    if (message.group) {
      const { id, derivedGroupV2Id } = message.group;
      if (!id) {
        throw new Error('getMessageDescriptor: GroupV1 data was missing id');
      }
      if (!derivedGroupV2Id) {
        window.log.warn(
          'getMessageDescriptor: GroupV1 data was missing derivedGroupV2Id'
        );
      } else {
        // First we check for an already-migrated GroupV2 group
        const migratedGroup = window.ConversationController.get(
          derivedGroupV2Id
        );
        if (migratedGroup) {
          return {
            type: Message.GROUP,
            id: migratedGroup.id,
          };
        }
      }

      // If we can't find one, we treat this as a normal GroupV1 group
      const fromContactId = window.ConversationController.ensureContactIds({
        e164: source,
        uuid: sourceUuid,
        highTrust: true,
      });

      const conversationId = window.ConversationController.ensureGroup(id, {
        addedBy: fromContactId,
      });

      return {
        type: Message.GROUP,
        id: conversationId,
      };
    }

    const id = window.ConversationController.ensureContactIds({
      e164: destination,
      uuid: destinationUuid,
      highTrust: true,
    });
    if (!id) {
      throw new Error(
        'getMessageDescriptor: ensureContactIds returned falsey id'
      );
    }

    return {
      type: Message.PRIVATE,
      id,
    };
  };

  // Note: We do very little in this function, since everything in handleDataMessage is
  //   inside a conversation-specific queue(). Any code here might run before an earlier
  //   message is processed in handleDataMessage().
  function onSentMessage(event: WhatIsThis) {
    const { data, confirm } = event;

    const messageDescriptor = getMessageDescriptor({
      ...data,
      // 'sent' event: the sender is always us!
      source: window.textsecure.storage.user.getNumber(),
      sourceUuid: window.textsecure.storage.user.getUuid(),
    });

    const { PROFILE_KEY_UPDATE } = window.textsecure.protobuf.DataMessage.Flags;
    // eslint-disable-next-line no-bitwise
    const isProfileUpdate = Boolean(data.message.flags & PROFILE_KEY_UPDATE);
    if (isProfileUpdate) {
      return handleMessageSentProfileUpdate({
        data,
        confirm,
        messageDescriptor,
      });
    }

    const message = createSentMessage(data, messageDescriptor);

    if (data.message.reaction) {
      window.normalizeUuids(
        data.message.reaction,
        ['targetAuthorUuid'],
        'background::onSentMessage'
      );

      const { reaction } = data.message;
      window.log.info('Queuing sent reaction for', reaction.targetTimestamp);
      const reactionModel = window.Whisper.Reactions.add({
        emoji: reaction.emoji,
        remove: reaction.remove,
        targetAuthorE164: reaction.targetAuthorE164,
        targetAuthorUuid: reaction.targetAuthorUuid,
        targetTimestamp: reaction.targetTimestamp,
        timestamp: Date.now(),
        fromId: window.ConversationController.getOurConversationId(),
        fromSync: true,
      });
      // Note: We do not wait for completion here
      window.Whisper.Reactions.onReaction(reactionModel);

      event.confirm();
      return Promise.resolve();
    }

    if (data.message.delete) {
      const { delete: del } = data.message;
      window.log.info('Queuing sent DOE for', del.targetSentTimestamp);
      const deleteModel = window.Whisper.Deletes.add({
        targetSentTimestamp: del.targetSentTimestamp,
        serverTimestamp: del.serverTimestamp,
        fromId: window.ConversationController.getOurConversationId(),
      });
      // Note: We do not wait for completion here
      window.Whisper.Deletes.onDelete(deleteModel);
      confirm();
      return Promise.resolve();
    }

    if (handleGroupCallUpdateMessage(data.message, messageDescriptor)) {
      return Promise.resolve();
    }

    // Don't wait for handleDataMessage, as it has its own per-conversation queueing
    message.handleDataMessage(data.message, event.confirm, {
      data,
    });

    return Promise.resolve();
  }

  type MessageDescriptor = {
    type: 'private' | 'group';
    id: string;
  };

  function initIncomingMessage(
    data: WhatIsThis,
    descriptor: MessageDescriptor
  ) {
    return new window.Whisper.Message({
      source: data.source,
      sourceUuid: data.sourceUuid,
      sourceDevice: data.sourceDevice,
      sent_at: data.timestamp,
      serverTimestamp: data.serverTimestamp,
      received_at: Date.now(),
      conversationId: descriptor.id,
      unidentifiedDeliveryReceived: data.unidentifiedDeliveryReceived,
      type: 'incoming',
      unread: 1,
    } as WhatIsThis);
  }

  // Returns `false` if this message isn't a group call message.
  function handleGroupCallUpdateMessage(
    message: DataMessageClass,
    messageDescriptor: MessageDescriptor
  ): boolean {
    if (message.groupCallUpdate) {
      if (message.groupV2 && messageDescriptor.type === Message.GROUP) {
        if (window.isGroupCallingEnabled()) {
          window.reduxActions.calling.peekNotConnectedGroupCall({
            conversationId: messageDescriptor.id,
          });
        }
        return true;
      }
      window.log.warn(
        'Received a group call update for a conversation that is not a GV2 group. Ignoring that property and continuing.'
      );
    }
    return false;
  }

  async function unlinkAndDisconnect() {
    window.Whisper.events.trigger('unauthorized');

    if (messageReceiver) {
      await messageReceiver.stopProcessing();

      await window.waitForAllBatchers();
      messageReceiver.unregisterBatchers();

      messageReceiver = null;
    }

    onEmpty();

    window.log.warn(
      'Client is no longer authorized; deleting local configuration'
    );
    window.Signal.Util.Registration.remove();

    const NUMBER_ID_KEY = 'number_id';
    const VERSION_KEY = 'version';
    const LAST_PROCESSED_INDEX_KEY = 'attachmentMigration_lastProcessedIndex';
    const IS_MIGRATION_COMPLETE_KEY = 'attachmentMigration_isComplete';

    const previousNumberId = window.textsecure.storage.get(NUMBER_ID_KEY);
    const lastProcessedIndex = window.textsecure.storage.get(
      LAST_PROCESSED_INDEX_KEY
    );
    const isMigrationComplete = window.textsecure.storage.get(
      IS_MIGRATION_COMPLETE_KEY
    );

    try {
      await window.textsecure.storage.protocol.removeAllConfiguration();

      // These two bits of data are important to ensure that the app loads up
      //   the conversation list, instead of showing just the QR code screen.
      window.Signal.Util.Registration.markEverDone();
      await window.textsecure.storage.put(NUMBER_ID_KEY, previousNumberId);

      // These two are important to ensure we don't rip through every message
      //   in the database attempting to upgrade it after starting up again.
      await window.textsecure.storage.put(
        IS_MIGRATION_COMPLETE_KEY,
        isMigrationComplete || false
      );
      await window.textsecure.storage.put(
        LAST_PROCESSED_INDEX_KEY,
        lastProcessedIndex || null
      );
      await window.textsecure.storage.put(VERSION_KEY, window.getVersion());

      window.log.info('Successfully cleared local configuration');
    } catch (eraseError) {
      window.log.error(
        'Something went wrong clearing local configuration',
        eraseError && eraseError.stack ? eraseError.stack : eraseError
      );
    }
  }

  function onError(ev: WhatIsThis) {
    const { error } = ev;
    window.log.error('background onError:', Errors.toLogFormat(error));

    if (
      error &&
      error.name === 'HTTPError' &&
      (error.code === 401 || error.code === 403)
    ) {
      return unlinkAndDisconnect();
    }

    if (
      error &&
      error.name === 'HTTPError' &&
      (error.code === -1 || error.code === 502)
    ) {
      // Failed to connect to server
      if (navigator.onLine) {
        window.log.info('retrying in 1 minute');
        reconnectTimer = setTimeout(connect, 60000);

        window.Whisper.events.trigger('reconnectTimer');
      }
      return Promise.resolve();
    }

    if (ev.proto) {
      if (error && error.name === 'MessageCounterError') {
        if (ev.confirm) {
          ev.confirm();
        }
        // Ignore this message. It is likely a duplicate delivery
        // because the server lost our ack the first time.
        return Promise.resolve();
      }
      const envelope = ev.proto;
      const id = window.ConversationController.ensureContactIds({
        e164: envelope.source,
        uuid: envelope.sourceUuid,
      });
      if (!id) {
        throw new Error('onError: ensureContactIds returned falsey id!');
      }
      const message = initIncomingMessage(envelope, {
        type: Message.PRIVATE,
        id,
      });

      const conversationId = message.get('conversationId');
      const conversation = window.ConversationController.get(conversationId);

      if (!conversation) {
        window.log.warn(
          'onError: No conversation id, cannot save error bubble'
        );
        ev.confirm();
        return Promise.resolve();
      }

      // This matches the queueing behavior used in Message.handleDataMessage
      conversation.queueJob(async () => {
        const existingMessage = await window.Signal.Data.getMessageBySender(
          message.attributes,
          {
            Message: window.Whisper.Message,
          }
        );
        if (existingMessage) {
          ev.confirm();
          window.log.warn(
            `Got duplicate error for message ${message.idForLogging()}`
          );
          return;
        }

        const model = new window.Whisper.Message({
          ...message.attributes,
          id: window.getGuid(),
        });
        await model.saveErrors(error || new Error('Error was null'), {
          skipSave: true,
        });

        window.MessageController.register(model.id, model);
        await window.Signal.Data.saveMessage(model.attributes, {
          Message: window.Whisper.Message,
          forceSave: true,
        });

        conversation.set({
          active_at: Date.now(),
          // eslint-disable-next-line @typescript-eslint/no-non-null-assertion
          unreadCount: conversation.get('unreadCount')! + 1,
        });

        const conversationTimestamp = conversation.get('timestamp');
        const messageTimestamp = model.get('timestamp');
        if (
          !conversationTimestamp ||
          messageTimestamp > conversationTimestamp
        ) {
          conversation.set({ timestamp: model.get('sent_at') });
        }

        conversation.trigger('newmessage', model);
        conversation.notify(model);

        window.Whisper.events.trigger('incrementProgress');

        if (ev.confirm) {
          ev.confirm();
        }

        window.Signal.Data.updateConversation(conversation.attributes);
      });
    }

    throw error;
  }

  async function onViewSync(ev: WhatIsThis) {
    ev.confirm();

    const { source, sourceUuid, timestamp } = ev;
    window.log.info(`view sync ${source} ${timestamp}`);

    const sync = window.Whisper.ViewSyncs.add({
      source,
      sourceUuid,
      timestamp,
    });

    window.Whisper.ViewSyncs.onSync(sync);
  }

  async function onFetchLatestSync(ev: WhatIsThis) {
    ev.confirm();

    const { eventType } = ev;

    const FETCH_LATEST_ENUM =
      window.textsecure.protobuf.SyncMessage.FetchLatest.Type;

    switch (eventType) {
      case FETCH_LATEST_ENUM.LOCAL_PROFILE:
        // Intentionally do nothing since we'll be receiving the
        // window.storage manifest request and will update local profile along with that.
        break;
      case FETCH_LATEST_ENUM.STORAGE_MANIFEST:
        window.log.info('onFetchLatestSync: fetching latest manifest');
        await window.Signal.Services.runStorageServiceSyncJob();
        break;
      default:
        window.log.info(
          `onFetchLatestSync: Unknown type encountered ${eventType}`
        );
    }
  }

  async function onKeysSync(ev: WhatIsThis) {
    ev.confirm();

    const { storageServiceKey } = ev;

    if (storageServiceKey === null) {
      window.log.info('onKeysSync: deleting window.storageKey');
      window.storage.remove('storageKey');
    }

    if (storageServiceKey) {
      window.log.info('onKeysSync: received keys');
      const storageServiceKeyBase64 = window.Signal.Crypto.arrayBufferToBase64(
        storageServiceKey
      );
      window.storage.put('storageKey', storageServiceKeyBase64);

      await window.Signal.Services.runStorageServiceSyncJob();
    }
  }

  async function onContactSyncRequest() {
    const allConversations = await window.Signal.Data.getAllConversations({
      ConversationCollection: Whisper.ConversationCollection,
    });
    // eslint-disable-next-line more/no-then
    return Promise.all(
      allConversations
        .map(conversation => conversation.attributes)
        .filter(attributes => attributes.type === 'private')
        .map(async attributes => [
          attributes,
          await window.Signal.Data.getIdentityKeyById(attributes.id),
        ])
        .map(async attributesKeyPairPromise => {
          const [attributes, idKey] = await attributesKeyPairPromise;
          const contactDetails = new window.textsecure.protobuf.ContactDetails();
          contactDetails.uuid = attributes.uuid || null;
          contactDetails.number = attributes.e164 || null;
          contactDetails.name = attributes.name || null;
          contactDetails.color = attributes.color || null;
          contactDetails.verified = new window.textsecure.protobuf.Verified();
          contactDetails.verified.state = attributes.verified || null;
          contactDetails.verified.destination = attributes.e164 || null;
          contactDetails.verified.destinationUuid = attributes.uuid || null;
          contactDetails.verified.identityKey = idKey ? idKey.publicKey : null;
          contactDetails.profileKey = attributes.profileKey
            ? window.textsecure.StringView.base64ToBytes(attributes.profileKey)
            : null;
          contactDetails.blocked = attributes.blocked || null;
          contactDetails.expireTimer =
            attributes.expireTimer && attributes.expireTimer > 0
              ? attributes.expireTimer
              : null;
          contactDetails.inboxPosition = attributes.inboxPosition || null;
          return contactDetails;
        })
    ).then(contacts =>
      window.textsecure.messaging
        .sendSyncMessageResponse({
          contactDetailsList: contacts,
          complete: true,
        })
        .catch(err =>
          window.log.error(
            'Failed to send syncMessage.contacts: ',
            Errors.toLogFormat(err)
          )
        )
    );
  }

  async function onGroupSyncRequest() {
    const allConversations = await window.Signal.Data.getAllConversations({
      ConversationCollection: Whisper.ConversationCollection,
    });

    const groups = allConversations
      .map(conversation => conversation.attributes)
      .filter(conversation => conversation.type === 'group')
      .map(attributes => {
        const groupDetails = new window.textsecure.protobuf.GroupDetails();
        groupDetails.id = attributes.id || null;
        groupDetails.name = attributes.name || null;
        groupDetails.members =
          attributes.members.map((memberUuid: string) => {
            const member = new window.textsecure.protobuf.GroupDetails.Member();
            member.uuid = memberUuid;
            return member;
          }) || [];
        groupDetails.expireTimer =
          attributes.expireTimer && attributes.expireTimer > 0
            ? attributes.expireTimer
            : null;
        groupDetails.color = attributes.color || null;
        groupDetails.blocked = attributes.blocked;
        groupDetails.avatar = attributes.avatar;
        groupDetails.active = attributes.active;
        return groupDetails;
      });

    return window.textsecure.messaging
      .sendSyncMessageResponse({
        groupDetailsList: groups,
      })
      .catch(err =>
        window.log.error(
          'Failed to send syncMessage.groups: ',
          Errors.toLogFormat(err)
        )
      );
  }

  async function onConfigurationSyncRequest() {
    const config = new window.textsecure.protobuf.SyncMessage.Configuration();

    config.readReceipts = window.storage.get('read-receipt-setting', false);
    config.unidentifiedDeliveryIndicators = window.storage.get(
      'unidentifiedDeliveryIndicators',
      false
    );
    config.typingIndicators = window.storage.get('typingIndicators', false);
    config.linkPreviews = window.storage.get('linkPreviews', false);

    return window.textsecure.messaging
      .sendSyncMessageResponse({
        configuration: config,
      })
      .catch(err =>
        window.log.error(
          'Failed to send syncMessage.configuration: ',
          Errors.toLogFormat(err)
        )
      );
  }

  async function onMessageRequestResponse(ev: WhatIsThis) {
    ev.confirm();

    const {
      threadE164,
      threadUuid,
      groupId,
      groupV2Id,
      messageRequestResponseType,
    } = ev;

    window.log.info('onMessageRequestResponse', {
      threadE164,
      threadUuid,
      groupId: `group(${groupId})`,
      groupV2Id: `groupv2(${groupV2Id})`,
      messageRequestResponseType,
    });

    const sync = window.Whisper.MessageRequests.add({
      threadE164,
      threadUuid,
      groupId,
      groupV2Id,
      type: messageRequestResponseType,
    });

    window.Whisper.MessageRequests.onResponse(sync);
  }

  function onReadReceipt(ev: WhatIsThis) {
    const readAt = ev.timestamp;
    const { envelopeTimestamp, timestamp, source, sourceUuid } = ev.read;
    const reader = window.ConversationController.ensureContactIds({
      e164: source,
      uuid: sourceUuid,
      highTrust: true,
    });
    window.log.info(
      'read receipt',
      source,
      sourceUuid,
      envelopeTimestamp,
      reader,
      'for sent message',
      timestamp
    );

    ev.confirm();

    if (!window.storage.get('read-receipt-setting') || !reader) {
      return;
    }

    const receipt = window.Whisper.ReadReceipts.add({
      reader,
      timestamp,
      read_at: readAt,
    });

    // Note: We do not wait for completion here
    window.Whisper.ReadReceipts.onReceipt(receipt);
  }

  function onReadSync(ev: WhatIsThis) {
    const readAt = ev.timestamp;
    const { envelopeTimestamp, sender, senderUuid, timestamp } = ev.read;
    const senderId = window.ConversationController.ensureContactIds({
      e164: sender,
      uuid: senderUuid,
    });

    window.log.info(
      'read sync',
      sender,
      senderUuid,
      envelopeTimestamp,
      senderId,
      'for message',
      timestamp
    );

    const receipt = window.Whisper.ReadSyncs.add({
      senderId,
      sender,
      senderUuid,
      timestamp,
      read_at: readAt,
    });

    receipt.on('remove', ev.confirm);

    // Note: Here we wait, because we want read states to be in the database
    //   before we move on.
    return window.Whisper.ReadSyncs.onReceipt(receipt);
  }

  async function onVerified(ev: WhatIsThis) {
    const e164 = ev.verified.destination;
    const uuid = ev.verified.destinationUuid;
    const key = ev.verified.identityKey;
    let state;

    if (ev.confirm) {
      ev.confirm();
    }

    const c = new window.Whisper.Conversation({
      e164,
      uuid,
      type: 'private',
    } as WhatIsThis);
    const error = c.validate();
    if (error) {
      window.log.error(
        'Invalid verified sync received:',
        e164,
        uuid,
        Errors.toLogFormat(error as WhatIsThis)
      );
      return;
    }

    switch (ev.verified.state) {
      case window.textsecure.protobuf.Verified.State.DEFAULT:
        state = 'DEFAULT';
        break;
      case window.textsecure.protobuf.Verified.State.VERIFIED:
        state = 'VERIFIED';
        break;
      case window.textsecure.protobuf.Verified.State.UNVERIFIED:
        state = 'UNVERIFIED';
        break;
      default:
        window.log.error(`Got unexpected verified state: ${ev.verified.state}`);
    }

    window.log.info(
      'got verified sync for',
      e164,
      uuid,
      state,
      ev.viaContactSync ? 'via contact sync' : ''
    );

    const verifiedId = window.ConversationController.ensureContactIds({
      e164,
      uuid,
      highTrust: true,
    });
    // eslint-disable-next-line @typescript-eslint/no-non-null-assertion
    const contact = window.ConversationController.get(verifiedId)!;
    const options = {
      viaSyncMessage: true,
      viaContactSync: ev.viaContactSync,
      key,
    };

    if (state === 'VERIFIED') {
      await contact.setVerified(options);
    } else if (state === 'DEFAULT') {
      await contact.setVerifiedDefault(options);
    } else {
      await contact.setUnverified(options);
    }
  }

  function onDeliveryReceipt(ev: WhatIsThis) {
    const { deliveryReceipt } = ev;
    const {
      envelopeTimestamp,
      sourceUuid,
      source,
      sourceDevice,
      timestamp,
    } = deliveryReceipt;

    ev.confirm();

    const deliveredTo = window.ConversationController.ensureContactIds({
      e164: source,
      uuid: sourceUuid,
      highTrust: true,
    });

    window.log.info(
      'delivery receipt from',
      source,
      sourceUuid,
      sourceDevice,
      deliveredTo,
      envelopeTimestamp,
      'for sent message',
      timestamp
    );

    if (!deliveredTo) {
      window.log.info('no conversation for', source, sourceUuid);
      return;
    }

    const receipt = window.Whisper.DeliveryReceipts.add({
      timestamp,
      deliveredTo,
    });

    // Note: We don't wait for completion here
    window.Whisper.DeliveryReceipts.onReceipt(receipt);
  }
})();<|MERGE_RESOLUTION|>--- conflicted
+++ resolved
@@ -1887,45 +1887,6 @@
         mySignalingKey,
         messageReceiverOptions as WhatIsThis
       );
-<<<<<<< HEAD
-    }
-
-    addQueuedEventListener('message', onMessageReceived);
-    addQueuedEventListener('delivery', onDeliveryReceipt);
-    addQueuedEventListener('contact', onContactReceived);
-    addQueuedEventListener('group', onGroupReceived);
-    addQueuedEventListener('sent', onSentMessage);
-    addQueuedEventListener('readSync', onReadSync);
-    addQueuedEventListener('read', onReadReceipt);
-    addQueuedEventListener('verified', onVerified);
-    addQueuedEventListener('error', onError);
-    addQueuedEventListener('empty', onEmpty);
-    addQueuedEventListener('reconnect', onReconnect);
-    addQueuedEventListener('configuration', onConfiguration);
-    addQueuedEventListener('typing', onTyping);
-    addQueuedEventListener('sticker-pack', onStickerPack);
-    addQueuedEventListener('viewSync', onViewSync);
-    addQueuedEventListener('messageRequestResponse', onMessageRequestResponse);
-    addQueuedEventListener('profileKeyUpdate', onProfileKeyUpdate);
-    addQueuedEventListener('fetchLatest', onFetchLatestSync);
-    addQueuedEventListener('keys', onKeysSync);
-    addQueuedEventListener('contactSyncRequest', onContactSyncRequest);
-    addQueuedEventListener('groupSyncRequest', onGroupSyncRequest);
-    addQueuedEventListener(
-      'configurationSyncRequest',
-      onConfigurationSyncRequest
-    );
-
-    window.Signal.AttachmentDownloads.start({
-      getMessageReceiver: () => messageReceiver,
-      logger: window.log,
-    });
-
-    if (connectCount === 1) {
-      window.Signal.Stickers.downloadQueuedPacks();
-      if (!newVersion) {
-        runStorageService();
-=======
       window.textsecure.messageReceiver = messageReceiver;
 
       window.Signal.Services.initializeGroupCredentialFetcher();
@@ -1948,7 +1909,6 @@
             }
           })
         );
->>>>>>> a49c825c
       }
 
       addQueuedEventListener('message', onMessageReceived);
@@ -1973,6 +1933,12 @@
       addQueuedEventListener('profileKeyUpdate', onProfileKeyUpdate);
       addQueuedEventListener('fetchLatest', onFetchLatestSync);
       addQueuedEventListener('keys', onKeysSync);
+      addQueuedEventListener('contactSyncRequest', onContactSyncRequest);
+      addQueuedEventListener('groupSyncRequest', onGroupSyncRequest);
+      addQueuedEventListener(
+        'configurationSyncRequest',
+        onConfigurationSyncRequest
+      );
 
       window.Signal.AttachmentDownloads.start({
         getMessageReceiver: () => messageReceiver,
