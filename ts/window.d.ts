--- conflicted
+++ resolved
@@ -66,11 +66,8 @@
 import { BatcherType } from './util/batcher';
 import { ErrorModal } from './components/ErrorModal';
 import { ProgressModal } from './components/ProgressModal';
-<<<<<<< HEAD
+import { ContactModal } from './components/conversation/ContactModal';
 import StringView from './textsecure/StringView';
-=======
-import { ContactModal } from './components/conversation/ContactModal';
->>>>>>> a49c825c
 
 export { Long } from 'long';
 
