// Copyright 2019-2021 Signal Messenger, LLC
// SPDX-License-Identifier: AGPL-3.0-only

import memoizee from 'memoizee';
import { fromPairs, isNumber, isString } from 'lodash';
import { createSelector } from 'reselect';

import { StateType } from '../reducer';
import {
  ComposerStep,
  ConversationLookupType,
  ConversationMessageType,
  ConversationsStateType,
  ConversationType,
  MessageLookupType,
  MessagesByConversationType,
  MessageType,
  OneTimeModalState,
  PreJoinConversationType,
} from '../ducks/conversations';
import { getOwn } from '../../util/getOwn';
import { deconstructLookup } from '../../util/deconstructLookup';
import type { CallsByConversationType } from '../ducks/calling';
import { getCallsByConversation } from './calling';
import { getBubbleProps } from '../../shims/Whisper';
import { PropsDataType as TimelinePropsType } from '../../components/conversation/Timeline';
import { TimelineItemType } from '../../components/conversation/TimelineItem';
import { assert } from '../../util/assert';
import { isConversationUnregistered } from '../../util/isConversationUnregistered';
import { filterAndSortConversationsByTitle } from '../../util/filterAndSortConversations';

import {
  getInteractionMode,
  getIntl,
  getRegionCode,
  getUserConversationId,
  getUserNumber,
} from './user';
import { getPinnedConversationIds } from './items';

let placeholderContact: ConversationType;
export const getPlaceholderContact = (): ConversationType => {
  if (placeholderContact) {
    return placeholderContact;
  }

  placeholderContact = {
    acceptedMessageRequest: false,
    id: 'placeholder-contact',
    type: 'direct',
    title: window.i18n('unknownContact'),
    isMe: false,
    sharedGroupNames: [],
  };
  return placeholderContact;
};

export const getConversations = (state: StateType): ConversationsStateType =>
  state.conversations;

export const getPreJoinConversation = createSelector(
  getConversations,
  (state: ConversationsStateType): PreJoinConversationType | undefined => {
    return state.preJoinConversation;
  }
);
export const getConversationLookup = createSelector(
  getConversations,
  (state: ConversationsStateType): ConversationLookupType => {
    return state.conversationLookup;
  }
);

export const getConversationsByUuid = createSelector(
  getConversations,
  (state: ConversationsStateType): ConversationLookupType => {
    return state.conversationsByUuid;
  }
);

export const getConversationsByE164 = createSelector(
  getConversations,
  (state: ConversationsStateType): ConversationLookupType => {
    return state.conversationsByE164;
  }
);

export const getConversationsByGroupId = createSelector(
  getConversations,
  (state: ConversationsStateType): ConversationLookupType => {
    return state.conversationsByGroupId;
  }
);

const getAllConversations = createSelector(
  getConversationLookup,
  (lookup): Array<ConversationType> => Object.values(lookup)
);

export const getConversationsByTitleSelector = createSelector(
  getAllConversations,
  (conversations): ((title: string) => Array<ConversationType>) => (
    title: string
  ) => conversations.filter(conversation => conversation.title === title)
);

export const getSelectedConversationId = createSelector(
  getConversations,
  (state: ConversationsStateType): string | undefined => {
    return state.selectedConversationId;
  }
);

export const getSelectedConversation = createSelector(
  getSelectedConversationId,
  getConversationLookup,
  (
    selectedConversationId: string | undefined,
    conversationLookup: ConversationLookupType
  ): undefined | ConversationType => {
    if (!selectedConversationId) {
      return undefined;
    }
    const conversation = getOwn(conversationLookup, selectedConversationId);
    assert(
      conversation,
      'getSelectedConversation: could not find selected conversation in lookup; returning undefined'
    );
    return conversation;
  }
);

type SelectedMessageType = {
  id: string;
  counter: number;
};
export const getSelectedMessage = createSelector(
  getConversations,
  (state: ConversationsStateType): SelectedMessageType | undefined => {
    if (!state.selectedMessage) {
      return undefined;
    }

    return {
      id: state.selectedMessage,
      counter: state.selectedMessageCounter,
    };
  }
);

export const getShowArchived = createSelector(
  getConversations,
  (state: ConversationsStateType): boolean => {
    return Boolean(state.showArchived);
  }
);

const getComposerState = createSelector(
  getConversations,
  (state: ConversationsStateType) => state.composer
);

export const getComposerStep = createSelector(
  getComposerState,
  (composerState): undefined | ComposerStep => composerState?.step
);

export const hasGroupCreationError = createSelector(
  getComposerState,
  (composerState): boolean => {
    if (composerState?.step === ComposerStep.SetGroupMetadata) {
      return composerState.hasError;
    }
    return false;
  }
);

export const isCreatingGroup = createSelector(
  getComposerState,
  (composerState): boolean =>
    composerState?.step === ComposerStep.SetGroupMetadata &&
    composerState.isCreating
);

export const getMessages = createSelector(
  getConversations,
  (state: ConversationsStateType): MessageLookupType => {
    return state.messagesLookup;
  }
);
export const getMessagesByConversation = createSelector(
  getConversations,
  (state: ConversationsStateType): MessagesByConversationType => {
    return state.messagesByConversation;
  }
);

const collator = new Intl.Collator();

// Note: we will probably want to put i18n and regionCode back when we are formatting
//   phone numbers and contacts from scratch here again.
export const _getConversationComparator = () => {
  return (left: ConversationType, right: ConversationType): number => {
    const leftTimestamp = left.timestamp;
    const rightTimestamp = right.timestamp;
    if (leftTimestamp && !rightTimestamp) {
      return -1;
    }
    if (rightTimestamp && !leftTimestamp) {
      return 1;
    }
    if (leftTimestamp && rightTimestamp && leftTimestamp !== rightTimestamp) {
      return rightTimestamp - leftTimestamp;
    }

    if (
      typeof left.inboxPosition === 'number' &&
      typeof right.inboxPosition === 'number'
    ) {
      return right.inboxPosition > left.inboxPosition ? -1 : 1;
    }

    if (typeof left.inboxPosition === 'number' && right.inboxPosition == null) {
      return -1;
    }

    if (typeof right.inboxPosition === 'number' && left.inboxPosition == null) {
      return 1;
    }

    return collator.compare(left.title, right.title);
  };
};
export const getConversationComparator = createSelector(
  getIntl,
  getRegionCode,
  _getConversationComparator
);

export const _getLeftPaneLists = (
  lookup: ConversationLookupType,
  comparator: (left: ConversationType, right: ConversationType) => number,
  selectedConversation?: string,
  pinnedConversationIds?: Array<string>
): {
  conversations: Array<ConversationType>;
  archivedConversations: Array<ConversationType>;
  pinnedConversations: Array<ConversationType>;
} => {
  const conversations: Array<ConversationType> = [];
  const archivedConversations: Array<ConversationType> = [];
  const pinnedConversations: Array<ConversationType> = [];

  const values = Object.values(lookup);
  const max = values.length;
  for (let i = 0; i < max; i += 1) {
    let conversation = values[i];
    if (selectedConversation === conversation.id) {
      conversation = {
        ...conversation,
        isSelected: true,
      };
    }
<<<<<<< HEAD

    // We always show pinned conversations
    if (conversation.isPinned) {
      pinnedConversations.push(conversation);
      continue;
    }

=======

    // We always show pinned conversations
    if (conversation.isPinned) {
      pinnedConversations.push(conversation);
      continue;
    }

>>>>>>> dd24b770
    if (conversation.activeAt) {
      if (conversation.isArchived) {
        archivedConversations.push(conversation);
      } else {
        conversations.push(conversation);
      }
    }
  }

  conversations.sort(comparator);
  archivedConversations.sort(comparator);

  pinnedConversations.sort(
    (a, b) =>
      (pinnedConversationIds || []).indexOf(a.id) -
      (pinnedConversationIds || []).indexOf(b.id)
  );

  return { conversations, archivedConversations, pinnedConversations };
};

export const getLeftPaneLists = createSelector(
  getConversationLookup,
  getConversationComparator,
  getSelectedConversationId,
  getPinnedConversationIds,
  _getLeftPaneLists
);

export const getMaximumGroupSizeModalState = createSelector(
  getComposerState,
  (composerState): OneTimeModalState => {
    switch (composerState?.step) {
      case ComposerStep.ChooseGroupMembers:
      case ComposerStep.SetGroupMetadata:
        return composerState.maximumGroupSizeModalState;
      default:
        assert(
          false,
          'Can\'t get the maximum group size modal state in this composer state; returning "never shown"'
        );
        return OneTimeModalState.NeverShown;
    }
  }
);

export const getRecommendedGroupSizeModalState = createSelector(
  getComposerState,
  (composerState): OneTimeModalState => {
    switch (composerState?.step) {
      case ComposerStep.ChooseGroupMembers:
      case ComposerStep.SetGroupMetadata:
        return composerState.recommendedGroupSizeModalState;
      default:
        assert(
          false,
          'Can\'t get the recommended group size modal state in this composer state; returning "never shown"'
        );
        return OneTimeModalState.NeverShown;
    }
  }
);

export const getMe = createSelector(
  [getConversationLookup, getUserConversationId],
  (
    lookup: ConversationLookupType,
    ourConversationId: string
  ): ConversationType => {
    return lookup[ourConversationId];
  }
);

export const getComposerConversationSearchTerm = createSelector(
  getComposerState,
  (composer): string => {
    if (!composer) {
      assert(false, 'getComposerConversationSearchTerm: composer is not open');
      return '';
    }
    if (composer.step === ComposerStep.SetGroupMetadata) {
      assert(
        false,
        'getComposerConversationSearchTerm: composer does not have a search term'
      );
      return '';
    }
    return composer.searchTerm;
  }
);

function isTrusted(conversation: ConversationType): boolean {
  if (conversation.type === 'group') {
    return true;
  }

  return Boolean(
    isString(conversation.name) ||
      conversation.profileSharing ||
      conversation.isMe
  );
}

function hasDisplayInfo(conversation: ConversationType): boolean {
  if (conversation.type === 'group') {
    return Boolean(conversation.name);
  }

  return Boolean(
    conversation.name ||
      conversation.profileName ||
      conversation.phoneNumber ||
      conversation.isMe
  );
}

function canComposeConversation(conversation: ConversationType): boolean {
  return Boolean(
    !conversation.isBlocked &&
      !isConversationUnregistered(conversation) &&
      hasDisplayInfo(conversation) &&
      isTrusted(conversation)
  );
}

export const getAllComposableConversations = createSelector(
  getConversationLookup,
  (conversationLookup: ConversationLookupType): Array<ConversationType> =>
    Object.values(conversationLookup).filter(
      conversation =>
        !conversation.isBlocked &&
        !conversation.isGroupV1AndDisabled &&
        !isConversationUnregistered(conversation) &&
        // All conversation should have a title except in weird cases where
        // they don't, in that case we don't want to show these for Forwarding.
        conversation.title &&
        hasDisplayInfo(conversation)
    )
);

/**
 * getComposableContacts/getCandidateContactsForNewGroup both return contacts for the
 * composer and group members, a different list from your primary system contacts.
 * This list may include false positives, which is better than missing contacts.
<<<<<<< HEAD
 *
 * Note: the key difference between them:
 *   getComposableContacts includes Note to Self
 *   getCandidateContactsForNewGroup does not include Note to Self
 *
=======
 *
 * Note: the key difference between them:
 *   getComposableContacts includes Note to Self
 *   getCandidateContactsForNewGroup does not include Note to Self
 *
>>>>>>> dd24b770
 * Because they filter unregistered contacts and that's (partially) determined by the
 * current time, it's possible for them to return stale contacts that have unregistered
 * if no other conversations change. This should be a rare false positive.
 */
export const getComposableContacts = createSelector(
  getConversationLookup,
  (conversationLookup: ConversationLookupType): Array<ConversationType> =>
    Object.values(conversationLookup).filter(
      conversation =>
        conversation.type === 'direct' && canComposeConversation(conversation)
    )
);

export const getCandidateContactsForNewGroup = createSelector(
  getConversationLookup,
  (conversationLookup: ConversationLookupType): Array<ConversationType> =>
    Object.values(conversationLookup).filter(
      conversation =>
        conversation.type === 'direct' &&
        !conversation.isMe &&
        canComposeConversation(conversation)
    )
);

export const getComposableGroups = createSelector(
  getConversationLookup,
  (conversationLookup: ConversationLookupType): Array<ConversationType> =>
    Object.values(conversationLookup).filter(
      conversation =>
        conversation.type === 'group' && canComposeConversation(conversation)
    )
);

const getNormalizedComposerConversationSearchTerm = createSelector(
  getComposerConversationSearchTerm,
  (searchTerm: string): string => searchTerm.trim()
);

export const getFilteredComposeContacts = createSelector(
  getNormalizedComposerConversationSearchTerm,
  getComposableContacts,
  (
    searchTerm: string,
    contacts: Array<ConversationType>
  ): Array<ConversationType> => {
    return filterAndSortConversationsByTitle(contacts, searchTerm);
  }
);

export const getFilteredComposeGroups = createSelector(
  getNormalizedComposerConversationSearchTerm,
  getComposableGroups,
  (
    searchTerm: string,
    groups: Array<ConversationType>
  ): Array<ConversationType> => {
    return filterAndSortConversationsByTitle(groups, searchTerm);
  }
);

export const getFilteredCandidateContactsForNewGroup = createSelector(
  getCandidateContactsForNewGroup,
  getNormalizedComposerConversationSearchTerm,
  filterAndSortConversationsByTitle
);

export const getCantAddContactForModal = createSelector(
  getConversationLookup,
  getComposerState,
  (conversationLookup, composerState): undefined | ConversationType => {
    if (composerState?.step !== ComposerStep.ChooseGroupMembers) {
      return undefined;
    }

    const conversationId = composerState.cantAddContactIdForModal;
    if (!conversationId) {
      return undefined;
    }

    const result = getOwn(conversationLookup, conversationId);
    assert(
      result,
      'getCantAddContactForModal: failed to look up conversation by ID; returning undefined'
    );
    return result;
  }
);

const getGroupCreationComposerState = createSelector(
  getComposerState,
  (
    composerState
  ): {
    groupName: string;
    groupAvatar: undefined | ArrayBuffer;
    selectedConversationIds: Array<string>;
  } => {
    switch (composerState?.step) {
      case ComposerStep.ChooseGroupMembers:
      case ComposerStep.SetGroupMetadata:
        return composerState;
      default:
        assert(
          false,
          'getSetGroupMetadataComposerState: expected step to be SetGroupMetadata'
        );
        return {
          groupName: '',
          groupAvatar: undefined,
          selectedConversationIds: [],
        };
    }
  }
);

export const getComposeGroupAvatar = createSelector(
  getGroupCreationComposerState,
  (composerState): undefined | ArrayBuffer => composerState.groupAvatar
);

export const getComposeGroupName = createSelector(
  getGroupCreationComposerState,
  (composerState): string => composerState.groupName
);

export const getComposeSelectedContacts = createSelector(
  getConversationLookup,
  getGroupCreationComposerState,
  (conversationLookup, composerState): Array<ConversationType> =>
    deconstructLookup(conversationLookup, composerState.selectedConversationIds)
);

// This is where we will put Conversation selector logic, replicating what
// is currently in models/conversation.getProps()
// What needs to happen to pull that selector logic here?
//   1) contactTypingTimers - that UI-only state needs to be moved to redux
//   2) all of the message selectors need to be reselect-based; today those
//      Backbone-based prop-generation functions expect to get Conversation information
//      directly via ConversationController
export function _conversationSelector(
  conversation?: ConversationType
  // regionCode: string,
  // userNumber: string
): ConversationType {
  if (conversation) {
    return conversation;
  }

  return getPlaceholderContact();
}

// A little optimization to reset our selector cache when high-level application data
//   changes: regionCode and userNumber.
type CachedConversationSelectorType = (
  conversation?: ConversationType
) => ConversationType;
export const getCachedSelectorForConversation = createSelector(
  getRegionCode,
  getUserNumber,
  (): CachedConversationSelectorType => {
    // Note: memoizee will check all parameters provided, and only run our selector
    //   if any of them have changed.
    return memoizee(_conversationSelector, { max: 2000 });
  }
);

export type GetConversationByIdType = (id?: string) => ConversationType;
export const getConversationSelector = createSelector(
  getCachedSelectorForConversation,
  getConversationLookup,
  getConversationsByUuid,
  getConversationsByE164,
  getConversationsByGroupId,
  (
    selector: CachedConversationSelectorType,
    byId: ConversationLookupType,
    byUuid: ConversationLookupType,
    byE164: ConversationLookupType,
    byGroupId: ConversationLookupType
  ): GetConversationByIdType => {
    return (id?: string) => {
      if (!id) {
        window.log.warn(
          `getConversationSelector: Called with a falsey id ${id}`
        );
        // This will return a placeholder contact
        return selector(undefined);
      }

      const onE164 = getOwn(byE164, id);
      if (onE164) {
        return selector(onE164);
      }
      const onUuid = getOwn(byUuid, id.toLowerCase ? id.toLowerCase() : id);
      if (onUuid) {
        return selector(onUuid);
      }
      const onGroupId = getOwn(byGroupId, id);
      if (onGroupId) {
        return selector(onGroupId);
      }
      const onId = getOwn(byId, id);
      if (onId) {
        return selector(onId);
      }

      window.log.warn(
        `getConversationSelector: No conversation found for id ${id}`
      );
      // This will return a placeholder contact
      return selector(undefined);
    };
  }
);

export const getConversationByIdSelector = createSelector(
  getConversationLookup,
  conversationLookup => (id: string): undefined | ConversationType =>
    getOwn(conversationLookup, id)
);

// For now we use a shim, as selector logic is still happening in the Backbone Model.
// What needs to happen to pull that selector logic here?
//   1) translate ~500 lines of selector logic into TypeScript
//   2) other places still rely on that prop-gen code - need to put these under Roots:
//     - quote compose
//     - message details
export function _messageSelector(
  message: MessageType,
  _ourNumber: string,
  _regionCode: string,
  interactionMode: 'mouse' | 'keyboard',
  _getConversationById: GetConversationByIdType,
  _callsByConversation: CallsByConversationType,
  selectedMessageId?: string,
  selectedMessageCounter?: number
): TimelineItemType {
  // Note: We don't use all of those parameters here, but the shim we call does.
  //   We want to call this function again if any of those parameters change.
  const props = getBubbleProps(message);

  if (selectedMessageId === message.id) {
    return {
      ...props,
      data: {
        ...props.data,
        interactionMode,
        isSelected: true,
        isSelectedCounter: selectedMessageCounter,
      },
    };
  }

  return {
    ...props,
    data: {
      ...props.data,
      interactionMode,
    },
  };
}

// A little optimization to reset our selector cache whenever high-level application data
//   changes: regionCode and userNumber.
type CachedMessageSelectorType = (
  message: MessageType,
  ourNumber: string,
  regionCode: string,
  interactionMode: 'mouse' | 'keyboard',
  getConversationById: GetConversationByIdType,
  callsByConversation: CallsByConversationType,
  selectedMessageId?: string,
  selectedMessageCounter?: number
) => TimelineItemType;
export const getCachedSelectorForMessage = createSelector(
  getRegionCode,
  getUserNumber,
  (): CachedMessageSelectorType => {
    // Note: memoizee will check all parameters provided, and only run our selector
    //   if any of them have changed.
    return memoizee(_messageSelector, { max: 2000 });
  }
);

type GetMessageByIdType = (id: string) => TimelineItemType | undefined;
export const getMessageSelector = createSelector(
  getCachedSelectorForMessage,
  getMessages,
  getSelectedMessage,
  getConversationSelector,
  getRegionCode,
  getUserNumber,
  getInteractionMode,
  getCallsByConversation,
  (
    messageSelector: CachedMessageSelectorType,
    messageLookup: MessageLookupType,
    selectedMessage: SelectedMessageType | undefined,
    conversationSelector: GetConversationByIdType,
    regionCode: string,
    ourNumber: string,
    interactionMode: 'keyboard' | 'mouse',
    callsByConversation: CallsByConversationType
  ): GetMessageByIdType => {
    return (id: string) => {
      const message = messageLookup[id];
      if (!message) {
        return undefined;
      }

      return messageSelector(
        message,
        ourNumber,
        regionCode,
        interactionMode,
        conversationSelector,
        callsByConversation,
        selectedMessage ? selectedMessage.id : undefined,
        selectedMessage ? selectedMessage.counter : undefined
      );
    };
  }
);

export function _conversationMessagesSelector(
  conversation: ConversationMessageType
): TimelinePropsType {
  const {
    heightChangeMessageIds,
    isLoadingMessages,
    isNearBottom,
    loadCountdownStart,
    messageIds,
    metrics,
    resetCounter,
    scrollToMessageId,
    scrollToMessageCounter,
  } = conversation;

  const firstId = messageIds[0];
  const lastId =
    messageIds.length === 0 ? undefined : messageIds[messageIds.length - 1];

  const { oldestUnread } = metrics;

  const haveNewest = !metrics.newest || !lastId || lastId === metrics.newest.id;
  const haveOldest =
    !metrics.oldest || !firstId || firstId === metrics.oldest.id;

  const items = messageIds;

  const messageHeightChangeLookup =
    heightChangeMessageIds && heightChangeMessageIds.length
      ? fromPairs(heightChangeMessageIds.map(id => [id, true]))
      : null;
  const messageHeightChangeIndex = messageHeightChangeLookup
    ? messageIds.findIndex(id => messageHeightChangeLookup[id])
    : undefined;

  const oldestUnreadIndex = oldestUnread
    ? messageIds.findIndex(id => id === oldestUnread.id)
    : undefined;
  const scrollToIndex = scrollToMessageId
    ? messageIds.findIndex(id => id === scrollToMessageId)
    : undefined;
  const { totalUnread } = metrics;

  return {
    haveNewest,
    haveOldest,
    isLoadingMessages,
    loadCountdownStart,
    items,
    isNearBottom,
    messageHeightChangeIndex:
      isNumber(messageHeightChangeIndex) && messageHeightChangeIndex >= 0
        ? messageHeightChangeIndex
        : undefined,
    oldestUnreadIndex:
      isNumber(oldestUnreadIndex) && oldestUnreadIndex >= 0
        ? oldestUnreadIndex
        : undefined,
    resetCounter,
    scrollToIndex:
      isNumber(scrollToIndex) && scrollToIndex >= 0 ? scrollToIndex : undefined,
    scrollToIndexCounter: scrollToMessageCounter,
    totalUnread,
  };
}

type CachedConversationMessagesSelectorType = (
  conversation: ConversationMessageType
) => TimelinePropsType;
export const getCachedSelectorForConversationMessages = createSelector(
  getRegionCode,
  getUserNumber,
  (): CachedConversationMessagesSelectorType => {
    // Note: memoizee will check all parameters provided, and only run our selector
    //   if any of them have changed.
    return memoizee(_conversationMessagesSelector, { max: 50 });
  }
);

export const getConversationMessagesSelector = createSelector(
  getCachedSelectorForConversationMessages,
  getMessagesByConversation,
  (
    conversationMessagesSelector: CachedConversationMessagesSelectorType,
    messagesByConversation: MessagesByConversationType
  ) => {
    return (id: string): TimelinePropsType | undefined => {
      const conversation = messagesByConversation[id];
      if (!conversation) {
        return undefined;
      }

      return conversationMessagesSelector(conversation);
    };
  }
);

export const getInvitedContactsForNewlyCreatedGroup = createSelector(
  getConversationLookup,
  getConversations,
  (
    conversationLookup,
    { invitedConversationIdsForNewlyCreatedGroup = [] }
  ): Array<ConversationType> =>
    deconstructLookup(
      conversationLookup,
      invitedConversationIdsForNewlyCreatedGroup
    )
);<|MERGE_RESOLUTION|>--- conflicted
+++ resolved
@@ -261,7 +261,6 @@
         isSelected: true,
       };
     }
-<<<<<<< HEAD
 
     // We always show pinned conversations
     if (conversation.isPinned) {
@@ -269,15 +268,6 @@
       continue;
     }
 
-=======
-
-    // We always show pinned conversations
-    if (conversation.isPinned) {
-      pinnedConversations.push(conversation);
-      continue;
-    }
-
->>>>>>> dd24b770
     if (conversation.activeAt) {
       if (conversation.isArchived) {
         archivedConversations.push(conversation);
@@ -422,19 +412,11 @@
  * getComposableContacts/getCandidateContactsForNewGroup both return contacts for the
  * composer and group members, a different list from your primary system contacts.
  * This list may include false positives, which is better than missing contacts.
-<<<<<<< HEAD
  *
  * Note: the key difference between them:
  *   getComposableContacts includes Note to Self
  *   getCandidateContactsForNewGroup does not include Note to Self
  *
-=======
- *
- * Note: the key difference between them:
- *   getComposableContacts includes Note to Self
- *   getCandidateContactsForNewGroup does not include Note to Self
- *
->>>>>>> dd24b770
  * Because they filter unregistered contacts and that's (partially) determined by the
  * current time, it's possible for them to return stale contacts that have unregistered
  * if no other conversations change. This should be a rare false positive.
