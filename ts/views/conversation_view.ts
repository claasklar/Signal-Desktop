// Copyright 2020 Signal Messenger, LLC
// SPDX-License-Identifier: AGPL-3.0-only

/* eslint-disable @typescript-eslint/no-explicit-any */

// This allows us to pull in types despite the fact that this is not a module. We can't
//   use normal import syntax, nor can we use 'import type' syntax, or this will be turned
//   into a module, and we'll get the dreaded 'exports is not defined' error.
// see https://github.com/microsoft/TypeScript/issues/41562
type GroupV2PendingMemberType = import('../model-types.d').GroupV2PendingMemberType;

interface GetLinkPreviewResult {
  title: string;
  url: string;
  image: {
    data: ArrayBuffer;
    size: number;
    contentType: string;
    width: number;
    height: number;
  };
  description: string | null;
  date: number | null;
}

const FIVE_MINUTES = 1000 * 60 * 5;
const LINK_PREVIEW_TIMEOUT = 60 * 1000;

window.Whisper = window.Whisper || {};

const { Whisper } = window;
const { Message, MIME, VisualAttachment } = window.Signal.Types;

const {
  copyIntoTempDirectory,
  deleteDraftFile,
  deleteTempFile,
  getAbsoluteAttachmentPath,
  getAbsoluteDraftPath,
  getAbsoluteTempPath,
  openFileInFolder,
  readAttachmentData,
  readDraftData,
  saveAttachmentToDisk,
  upgradeMessageSchema,
  writeNewDraftData,
} = window.Signal.Migrations;

const {
  getOlderMessagesByConversation,
  getMessageMetricsForConversation,
  getMessageById,
  getMessagesBySentAt,
  getNewerMessagesByConversation,
} = window.Signal.Data;

Whisper.ExpiredToast = Whisper.ToastView.extend({
  render_attributes() {
    return { toastMessage: window.i18n('expiredWarning') };
  },
});

Whisper.BlockedToast = Whisper.ToastView.extend({
  render_attributes() {
    return { toastMessage: window.i18n('unblockToSend') };
  },
});

Whisper.BlockedGroupToast = Whisper.ToastView.extend({
  render_attributes() {
    return { toastMessage: window.i18n('unblockGroupToSend') };
  },
});

Whisper.LeftGroupToast = Whisper.ToastView.extend({
  render_attributes() {
    return { toastMessage: window.i18n('youLeftTheGroup') };
  },
});

Whisper.InvalidConversationToast = Whisper.ToastView.extend({
  render_attributes() {
    return { toastMessage: window.i18n('invalidConversation') };
  },
});

Whisper.OriginalNotFoundToast = Whisper.ToastView.extend({
  render_attributes() {
    return { toastMessage: window.i18n('originalMessageNotFound') };
  },
});

Whisper.OriginalNoLongerAvailableToast = Whisper.ToastView.extend({
  render_attributes() {
    return { toastMessage: window.i18n('originalMessageNotAvailable') };
  },
});

Whisper.FoundButNotLoadedToast = Whisper.ToastView.extend({
  render_attributes() {
    return { toastMessage: window.i18n('messageFoundButNotLoaded') };
  },
});

Whisper.VoiceNoteLimit = Whisper.ToastView.extend({
  render_attributes() {
    return { toastMessage: window.i18n('voiceNoteLimit') };
  },
});

Whisper.VoiceNoteMustBeOnlyAttachmentToast = Whisper.ToastView.extend({
  render_attributes() {
    return { toastMessage: window.i18n('voiceNoteMustBeOnlyAttachment') };
  },
});

Whisper.ConversationArchivedToast = Whisper.ToastView.extend({
  render_attributes() {
    return { toastMessage: window.i18n('conversationArchived') };
  },
});

Whisper.ConversationUnarchivedToast = Whisper.ToastView.extend({
  render_attributes() {
    return { toastMessage: window.i18n('conversationReturnedToInbox') };
  },
});

Whisper.ConversationMarkedUnreadToast = Whisper.ToastView.extend({
  render_attributes() {
    return { toastMessage: window.i18n('conversationMarkedUnread') };
  },
});

Whisper.TapToViewExpiredIncomingToast = Whisper.ToastView.extend({
  render_attributes() {
    return {
      toastMessage: window.i18n(
        'Message--tap-to-view--incoming--expired-toast'
      ),
    };
  },
});

Whisper.TapToViewExpiredOutgoingToast = Whisper.ToastView.extend({
  render_attributes() {
    return {
      toastMessage: window.i18n(
        'Message--tap-to-view--outgoing--expired-toast'
      ),
    };
  },
});

Whisper.FileSavedToast = Whisper.ToastView.extend({
  className: 'toast toast-clickable',
  initialize(options: any) {
    if (!options.fullPath) {
      throw new Error('FileSavedToast: name option was not provided!');
    }
    this.fullPath = options.fullPath;
    this.timeout = 10000;

    if (window.getInteractionMode() === 'keyboard') {
      setTimeout(() => {
        this.$el.focus();
      }, 1);
    }
  },
  events: {
    click: 'onClick',
    keydown: 'onKeydown',
  },
  onClick() {
    openFileInFolder(this.fullPath);
    this.close();
  },
  onKeydown(event: any) {
    if (event.key !== 'Enter' && event.key !== ' ') {
      return;
    }

    event.preventDefault();
    event.stopPropagation();

    openFileInFolder(this.fullPath);
    this.close();
  },
  render_attributes() {
    return { toastMessage: window.i18n('attachmentSaved') };
  },
});

Whisper.ReactionFailedToast = Whisper.ToastView.extend({
  className: 'toast toast-clickable',
  initialize() {
    this.timeout = 4000;

    if (window.getInteractionMode() === 'keyboard') {
      setTimeout(() => {
        this.$el.focus();
      }, 1);
    }
  },
  events: {
    click: 'onClick',
    keydown: 'onKeydown',
  },
  onClick() {
    this.close();
  },
  onKeydown(event: any) {
    if (event.key !== 'Enter' && event.key !== ' ') {
      return;
    }

    event.preventDefault();
    event.stopPropagation();

    this.close();
  },
  render_attributes() {
    return { toastMessage: window.i18n('Reactions--error') };
  },
});

Whisper.PinnedConversationsFullToast = Whisper.ToastView.extend({
  render_attributes() {
    return { toastMessage: window.i18n('pinnedConversationsFull') };
  },
});

const MAX_MESSAGE_BODY_LENGTH = 64 * 1024;

Whisper.MessageBodyTooLongToast = Whisper.ToastView.extend({
  render_attributes() {
    return { toastMessage: window.i18n('messageBodyTooLong') };
  },
});

Whisper.FileSizeToast = Whisper.ToastView.extend({
  templateName: 'file-size-modal',
  render_attributes() {
    return {
      'file-size-warning': window.i18n('fileSizeWarning'),
      limit: this.model.limit,
      units: this.model.units,
    };
  },
});

Whisper.UnableToLoadToast = Whisper.ToastView.extend({
  render_attributes() {
    return { toastMessage: window.i18n('unableToLoadAttachment') };
  },
});

Whisper.DangerousFileTypeToast = Whisper.ToastView.extend({
  template: window.i18n('dangerousFileType'),
});

Whisper.OneNonImageAtATimeToast = Whisper.ToastView.extend({
  template: window.i18n('oneNonImageAtATimeToast'),
});

Whisper.CannotMixImageAndNonImageAttachmentsToast = Whisper.ToastView.extend({
  template: window.i18n('cannotMixImageAndNonImageAttachments'),
});

Whisper.MaxAttachmentsToast = Whisper.ToastView.extend({
  template: window.i18n('maximumAttachments'),
});

Whisper.ConversationLoadingScreen = Whisper.View.extend({
  templateName: 'conversation-loading-screen',
  className: 'conversation-loading-screen',
});

Whisper.ConversationView = Whisper.View.extend({
  className() {
    return ['conversation', this.model.get('type')].join(' ');
  },
  id() {
    return `conversation-${this.model.cid}`;
  },
  template: $('#conversation').html(),
  render_attributes() {
    return {
      'send-message': window.i18n('sendMessage'),
    };
  },
  initialize(options: any) {
    // Events on Conversation model
    this.listenTo(this.model, 'destroy', this.stopListening);
    this.listenTo(this.model, 'change:verified', this.onVerifiedChange);
    this.listenTo(this.model, 'newmessage', this.addMessage);
    this.listenTo(this.model, 'opened', this.onOpened);
    this.listenTo(this.model, 'backgrounded', this.resetEmojiResults);
    this.listenTo(this.model, 'scroll-to-message', this.scrollToMessage);
    this.listenTo(this.model, 'unload', (reason: any) =>
      this.unload(`model trigger - ${reason}`)
    );
    this.listenTo(this.model, 'focus-composer', this.focusMessageField);
    this.listenTo(this.model, 'open-all-media', this.showAllMedia);
    this.listenTo(this.model, 'begin-recording', this.captureAudio);
    this.listenTo(this.model, 'attach-file', this.onChooseAttachment);
    this.listenTo(this.model, 'escape-pressed', this.resetPanel);
    this.listenTo(this.model, 'show-message-details', this.showMessageDetail);
    this.listenTo(this.model, 'show-contact-modal', this.showContactModal);
    this.listenTo(this.model, 'toggle-reply', (messageId: any) => {
      const target = this.quote || !messageId ? null : messageId;
      this.setQuoteMessage(target);
    });
    this.listenTo(
      this.model,
      'save-attachment',
      this.downloadAttachmentWrapper
    );
    this.listenTo(this.model, 'delete-message', this.deleteMessage);
    this.listenTo(this.model, 'remove-link-review', this.removeLinkPreview);
    this.listenTo(
      this.model,
      'remove-all-draft-attachments',
      this.clearAttachments
    );

    // Events on Message models - we still listen to these here because they
    //   can be emitted by the non-reduxified MessageDetail pane
    this.listenTo(
      this.model.messageCollection,
      'show-identity',
      this.showSafetyNumber
    );
    this.listenTo(this.model.messageCollection, 'force-send', this.forceSend);
    this.listenTo(this.model.messageCollection, 'delete', this.deleteMessage);
    this.listenTo(
      this.model.messageCollection,
      'delete-for-everyone',
      this.deleteMessageForEveryone
    );
    this.listenTo(
      this.model.messageCollection,
      'show-visual-attachment',
      this.showLightbox
    );
    this.listenTo(
      this.model.messageCollection,
      'display-tap-to-view-message',
      this.displayTapToViewMessage
    );
    this.listenTo(this.model.messageCollection, 'navigate-to', this.navigateTo);
    this.listenTo(
      this.model.messageCollection,
      'download-new-version',
      this.downloadNewVersion
    );

    this.lazyUpdateVerified = _.debounce(
      this.model.updateVerified.bind(this.model),
      1000 // one second
    );
    this.model.throttledGetProfiles =
      this.model.throttledGetProfiles ||
      _.throttle(this.model.getProfiles.bind(this.model), FIVE_MINUTES);
    this.model.throttledUpdateSharedGroups =
      this.model.throttledUpdateSharedGroups ||
      _.throttle(this.model.updateSharedGroups.bind(this.model), FIVE_MINUTES);
    this.model.throttledFetchLatestGroupV2Data =
      this.model.throttledFetchLatestGroupV2Data ||
      _.throttle(
        this.model.fetchLatestGroupV2Data.bind(this.model),
        FIVE_MINUTES
      );
    this.model.throttledMaybeMigrateV1Group =
      this.model.throttledMaybeMigrateV1Group ||
      _.throttle(this.model.maybeMigrateV1Group.bind(this.model), FIVE_MINUTES);

    this.debouncedMaybeGrabLinkPreview = _.debounce(
      this.maybeGrabLinkPreview.bind(this),
      200
    );
    this.debouncedSaveDraft = _.debounce(this.saveDraft.bind(this), 200);

    this.render();

    this.loadingScreen = new Whisper.ConversationLoadingScreen();
    this.loadingScreen.render();
    this.loadingScreen.$el.prependTo(this.$('.discussion-container'));

    this.window = options.window;
    const attachmentListEl = $(
      '<div class="module-composition-area__attachment-list"></div>'
    );

    this.attachmentListView = new Whisper.ReactWrapperView({
      el: attachmentListEl,
      Component: window.Signal.Components.AttachmentList,
      props: this.getPropsForAttachmentList(),
    });

    this.setupHeader();
    this.setupTimeline();
    this.setupCompositionArea({ attachmentListEl: attachmentListEl[0] });

    this.linkPreviewAbortController = null;
  },

  events: {
    'click .capture-audio .microphone': 'captureAudio',
    'change input.file-input': 'onChoseAttachment',

    dragover: 'onDragOver',
    dragleave: 'onDragLeave',
    drop: 'onDrop',
    paste: 'onPaste',
  },

  getMuteExpirationLabel() {
    const muteExpiresAt = this.model.get('muteExpiresAt');
    if (!this.model.isMuted()) {
      return;
    }

    const today = window.moment(Date.now());
    const expires = window.moment(muteExpiresAt);

    if (today.isSame(expires, 'day')) {
      // eslint-disable-next-line consistent-return
      return expires.format('hh:mm A');
    }

    // eslint-disable-next-line consistent-return
    return expires.format('M/D/YY, hh:mm A');
  },

  setPin(value: boolean) {
    if (value) {
      const pinnedConversationIds = window.storage.get<Array<string>>(
        'pinnedConversationIds',
        []
      );

      if (pinnedConversationIds.length >= 4) {
        this.showToast(Whisper.PinnedConversationsFullToast);
        return;
      }
      this.model.pin();
    } else {
      this.model.unpin();
    }
  },

  setupHeader() {
    this.titleView = new Whisper.ReactWrapperView({
      className: 'title-wrapper',
      JSX: window.Signal.State.Roots.createConversationHeader(
        window.reduxStore,
        {
          id: this.model.id,

          onSetDisappearingMessages: (seconds: number) =>
            this.setDisappearingMessages(seconds),
          onDeleteMessages: () => this.destroyMessages(),
          onResetSession: () => this.endSession(),
          onSearchInConversation: () => {
            const { searchInConversation } = window.reduxActions.search;
            const name = this.model.isMe()
              ? window.i18n('noteToSelf')
              : this.model.getTitle();
            searchInConversation(this.model.id, name);
          },
          onSetMuteNotifications: (ms: number) => this.setMuteNotifications(ms),
          onSetPin: this.setPin.bind(this),
          // These are view only and don't update the Conversation model, so they
          //   need a manual update call.
          onOutgoingAudioCallInConversation: async () => {
            window.log.info(
              'onOutgoingAudioCallInConversation: about to start an audio call'
            );

            const isVideoCall = false;

            if (await this.isCallSafe()) {
              window.log.info(
                'onOutgoingAudioCallInConversation: call is deemed "safe". Making call'
              );
              await window.Signal.Services.calling.startCallingLobby(
                this.model.id,
                isVideoCall
              );
              window.log.info(
                'onOutgoingAudioCallInConversation: started the call'
              );
            } else {
              window.log.info(
                'onOutgoingAudioCallInConversation: call is deemed "unsafe". Stopping'
              );
            }
          },

          onOutgoingVideoCallInConversation: async () => {
            window.log.info(
              'onOutgoingVideoCallInConversation: about to start a video call'
            );
            const isVideoCall = true;

            if (await this.isCallSafe()) {
              window.log.info(
                'onOutgoingVideoCallInConversation: call is deemed "safe". Making call'
              );
              await window.Signal.Services.calling.startCallingLobby(
                this.model.id,
                isVideoCall
              );
              window.log.info(
                'onOutgoingVideoCallInConversation: started the call'
              );
            } else {
              window.log.info(
                'onOutgoingVideoCallInConversation: call is deemed "unsafe". Stopping'
              );
            }
          },

          onShowSafetyNumber: () => {
            this.showSafetyNumber();
          },
          onShowAllMedia: () => {
            this.showAllMedia();
          },
          onShowGroupMembers: async () => {
            await this.showMembers();
          },
          onGoBack: () => {
            this.resetPanel();
          },

          onArchive: () => {
            this.model.setArchived(true);
            this.model.trigger('unload', 'archive');

            Whisper.ToastView.show(
              Whisper.ConversationArchivedToast,
              document.body
            );
          },
          onMarkUnread: () => {
            this.model.setMarkedUnread(true);

            Whisper.ToastView.show(
              Whisper.ConversationMarkedUnreadToast,
              document.body
            );
          },
          onMoveToInbox: () => {
            this.model.setArchived(false);

<<<<<<< HEAD
          Whisper.ToastView.show(
            Whisper.ConversationUnarchivedToast,
            document.body
          );
        },
        onNameChange: (name: string) => {
          this.model.setName(name);
        },
      };
    };
    this.titleView = new Whisper.ReactWrapperView({
      className: 'title-wrapper',
      Component: window.Signal.Components.ConversationHeader,
      props: getHeaderProps(this.model),
=======
            Whisper.ToastView.show(
              Whisper.ConversationUnarchivedToast,
              document.body
            );
          },
        }
      ),
>>>>>>> a49c825c
    });
    this.$('.conversation-header').append(this.titleView.el);
  },

  setupCompositionArea({ attachmentListEl }: any) {
    const compositionApi = { current: null };
    this.compositionApi = compositionApi;

    const micCellEl = $(`
        <div class="capture-audio">
          <button class="microphone"></button>
        </div>
      `)[0];

    const messageRequestEnum =
      window.textsecure.protobuf.SyncMessage.MessageRequestResponse.Type;

    const props = {
      id: this.model.id,
      compositionApi,
      onClickAddPack: () => this.showStickerManager(),
      onPickSticker: (packId: string, stickerId: number) =>
        this.sendStickerMessage({ packId, stickerId }),
      onSubmit: (
        message: any,
        mentions: typeof window.Whisper.BodyRangesType
      ) => this.sendMessage(message, mentions),
      onEditorStateChange: (
        msg: string,
        bodyRanges: Array<typeof window.Whisper.BodyRangeType>,
        caretLocation: number
      ) => this.onEditorStateChange(msg, bodyRanges, caretLocation),
      onTextTooLong: () => this.showToast(Whisper.MessageBodyTooLongToast),
      onChooseAttachment: this.onChooseAttachment.bind(this),
      getQuotedMessage: () => this.model.get('quotedMessageId'),
      clearQuotedMessage: () => this.setQuoteMessage(null),
      micCellEl,
      attachmentListEl,
      onAccept: () => {
        this.longRunningTaskWrapper({
          name: 'onAccept',
          task: this.model.syncMessageRequestResponse.bind(
            this.model,
            messageRequestEnum.ACCEPT
          ),
        });
      },
      onBlock: () => {
        this.longRunningTaskWrapper({
          name: 'onBlock',
          task: this.model.syncMessageRequestResponse.bind(
            this.model,
            messageRequestEnum.BLOCK
          ),
        });
      },
      onUnblock: () => {
        this.longRunningTaskWrapper({
          name: 'onUnblock',
          task: this.model.syncMessageRequestResponse.bind(
            this.model,
            messageRequestEnum.ACCEPT
          ),
        });
      },
      onDelete: () => {
        this.longRunningTaskWrapper({
          name: 'onDelete',
          task: this.model.syncMessageRequestResponse.bind(
            this.model,
            messageRequestEnum.DELETE
          ),
        });
      },
      onBlockAndDelete: () => {
        this.longRunningTaskWrapper({
          name: 'onBlockAndDelete',
          task: this.model.syncMessageRequestResponse.bind(
            this.model,
            messageRequestEnum.BLOCK_AND_DELETE
          ),
        });
      },
      onStartGroupMigration: () => this.startMigrationToGV2(),
    };

    this.compositionAreaView = new Whisper.ReactWrapperView({
      className: 'composition-area-wrapper',
      JSX: window.Signal.State.Roots.createCompositionArea(
        window.reduxStore,
        props
      ),
    });

    // Finally, add it to the DOM
    this.$('.composition-area-placeholder').append(this.compositionAreaView.el);
  },

  async longRunningTaskWrapper<T>({
    name,
    task,
  }: {
    name: string;
    task: () => Promise<T>;
  }): Promise<T> {
    const idLog = `${name}/${this.model.idForLogging()}`;
    const ONE_SECOND = 1000;
    const TWO_SECONDS = 2000;

    let progressView: any | undefined;
    let spinnerStart;
    let progressTimeout: NodeJS.Timeout | undefined = setTimeout(() => {
      window.log.info(`longRunningTaskWrapper/${idLog}: Creating spinner`);

      // Note: this component uses a portal to render itself into the top-level DOM. No
      //   need to attach it to the DOM here.
      progressView = new Whisper.ReactWrapperView({
        className: 'progress-modal-wrapper',
        Component: window.Signal.Components.ProgressModal,
      });
      spinnerStart = Date.now();
    }, TWO_SECONDS);

    // Note: any task we put here needs to have its own safety valve; this function will
    //   show a spinner until it's done
    try {
      window.log.info(`longRunningTaskWrapper/${idLog}: Starting task`);
      const result = await task();
      window.log.info(
        `longRunningTaskWrapper/${idLog}: Task completed successfully`
      );

      if (progressTimeout) {
        clearTimeout(progressTimeout);
        progressTimeout = undefined;
      }
      if (progressView) {
        const now = Date.now();
        if (spinnerStart && now - spinnerStart < ONE_SECOND) {
          window.log.info(
            `longRunningTaskWrapper/${idLog}: Spinner shown for less than second, showing for another second`
          );
          await window.Signal.Util.sleep(ONE_SECOND);
        }
        progressView.remove();
        progressView = undefined;
      }

      return result;
    } catch (error) {
      window.log.error(
        `longRunningTaskWrapper/${idLog}: Error!`,
        error && error.stack ? error.stack : error
      );

      if (progressTimeout) {
        clearTimeout(progressTimeout);
        progressTimeout = undefined;
      }
      if (progressView) {
        progressView.remove();
        progressView = undefined;
      }

      window.log.info(`longRunningTaskWrapper/${idLog}: Showing error dialog`);

      // Note: this component uses a portal to render itself into the top-level DOM. No
      //   need to attach it to the DOM here.
      const errorView = new Whisper.ReactWrapperView({
        className: 'error-modal-wrapper',
        Component: window.Signal.Components.ErrorModal,
        props: {
          onClose: () => errorView.remove(),
        },
      });

      throw error;
    }
  },

  setupTimeline() {
    const { id } = this.model;

    const reactToMessage = (messageId: any, reaction: any) => {
      this.sendReactionMessage(messageId, reaction);
    };
    const replyToMessage = (messageId: any) => {
      this.setQuoteMessage(messageId);
    };
    const retrySend = (messageId: any) => {
      this.retrySend(messageId);
    };
    const deleteMessage = (messageId: any) => {
      this.deleteMessage(messageId);
    };
    const deleteMessageForEveryone = (messageId: string) => {
      this.deleteMessageForEveryone(messageId);
    };
    const showMessageDetail = (messageId: any) => {
      this.showMessageDetail(messageId);
    };
    const showContactModal = (contactId: string) => {
      this.showContactModal(contactId);
    };
    const openConversation = (conversationId: any, messageId: any) => {
      this.openConversation(conversationId, messageId);
    };
    const showContactDetail = (options: any) => {
      this.showContactDetail(options);
    };
    const showVisualAttachment = (options: any) => {
      this.showLightbox(options);
    };
    const downloadAttachment = (options: any) => {
      this.downloadAttachment(options);
    };
    const displayTapToViewMessage = (messageId: any) =>
      this.displayTapToViewMessage(messageId);
    const showIdentity = (conversationId: any) => {
      this.showSafetyNumber(conversationId);
    };
    const openLink = (url: any) => {
      this.navigateTo(url);
    };
    const downloadNewVersion = () => {
      this.downloadNewVersion();
    };
    const showExpiredIncomingTapToViewToast = () => {
      this.showToast(Whisper.TapToViewExpiredIncomingToast);
    };
    const showExpiredOutgoingTapToViewToast = () => {
      this.showToast(Whisper.TapToViewExpiredOutgoingToast);
    };

    const scrollToQuotedMessage = async (options: any) => {
      const { authorId, sentAt } = options;

      const conversationId = this.model.id;
      const messages = await getMessagesBySentAt(sentAt, {
        MessageCollection: Whisper.MessageCollection,
      });
      const message = messages.find(
        item =>
          item.get('conversationId') === conversationId &&
          authorId &&
          item.getContactId() === authorId
      );

      if (!message) {
        this.showToast(Whisper.OriginalNotFoundToast);
        return;
      }

      this.scrollToMessage(message.id);
    };

    const loadOlderMessages = async (oldestMessageId: any) => {
      const {
        messagesAdded,
        setMessagesLoading,
        repairOldestMessage,
      } = window.reduxActions.conversations;
      const conversationId = this.model.id;

      setMessagesLoading(conversationId, true);
      const finish = this.setInProgressFetch();

      try {
        const message = await getMessageById(oldestMessageId, {
          Message: Whisper.Message,
        });
        if (!message) {
          throw new Error(
            `loadOlderMessages: failed to load message ${oldestMessageId}`
          );
        }

        const receivedAt = message.get('received_at');
        const models = await getOlderMessagesByConversation(conversationId, {
          receivedAt,
          messageId: oldestMessageId,
          limit: 500,
          MessageCollection: Whisper.MessageCollection,
        });

        if (models.length < 1) {
          window.log.warn(
            'loadOlderMessages: requested, but loaded no messages'
          );
          repairOldestMessage(conversationId);
          return;
        }

        const cleaned = await this.cleanModels(models);
        this.model.messageCollection.add(cleaned);

        const isNewMessage = false;
        messagesAdded(
          id,
          models.map(model => model.getReduxData()),
          isNewMessage,
          window.isActive()
        );
      } catch (error) {
        setMessagesLoading(conversationId, true);
        throw error;
      } finally {
        finish();
      }
    };
    const loadNewerMessages = async (newestMessageId: any) => {
      const {
        messagesAdded,
        setMessagesLoading,
        repairNewestMessage,
      } = window.reduxActions.conversations;
      const conversationId = this.model.id;

      setMessagesLoading(conversationId, true);
      const finish = this.setInProgressFetch();

      try {
        const message = await getMessageById(newestMessageId, {
          Message: Whisper.Message,
        });
        if (!message) {
          throw new Error(
            `loadNewerMessages: failed to load message ${newestMessageId}`
          );
        }

        const receivedAt = message.get('received_at');
        const models = await getNewerMessagesByConversation(this.model.id, {
          receivedAt,
          limit: 500,
          MessageCollection: Whisper.MessageCollection,
        });

        if (models.length < 1) {
          window.log.warn(
            'loadNewerMessages: requested, but loaded no messages'
          );
          repairNewestMessage(conversationId);
          return;
        }

        const cleaned = await this.cleanModels(models);
        this.model.messageCollection.add(cleaned);

        const isNewMessage = false;
        messagesAdded(
          id,
          models.map(model => model.getReduxData()),
          isNewMessage,
          window.isActive()
        );
      } catch (error) {
        setMessagesLoading(conversationId, false);
        throw error;
      } finally {
        finish();
      }
    };
    const markMessageRead = async (messageId: any) => {
      if (!window.isActive()) {
        return;
      }

      const message = await getMessageById(messageId, {
        Message: Whisper.Message,
      });
      if (!message) {
        throw new Error(`markMessageRead: failed to load message ${messageId}`);
      }

      await this.model.markRead(message.get('received_at'));
    };

    this.timelineView = new Whisper.ReactWrapperView({
      className: 'timeline-wrapper',
      JSX: window.Signal.State.Roots.createTimeline(window.reduxStore, {
        id,

        deleteMessage,
        deleteMessageForEveryone,
        displayTapToViewMessage,
        downloadAttachment,
        downloadNewVersion,
        loadNewerMessages,
        loadNewestMessages: this.loadNewestMessages.bind(this),
        loadAndScroll: this.loadAndScroll.bind(this),
        loadOlderMessages,
        markMessageRead,
        openConversation,
        openLink,
        reactToMessage,
        replyToMessage,
        retrySend,
        scrollToQuotedMessage,
        showContactDetail,
        showContactModal,
        showIdentity,
        showMessageDetail,
        showVisualAttachment,
        showExpiredIncomingTapToViewToast,
        showExpiredOutgoingTapToViewToast,
        updateSharedGroups: this.model.throttledUpdateSharedGroups,
      }),
    });

    this.$('.timeline-placeholder').append(this.timelineView.el);
  },

  showToast(ToastView: any, options: any) {
    const toast = new ToastView(options);

    const lightboxEl = $('.module-lightbox');
    if (lightboxEl.length > 0) {
      toast.$el.appendTo(lightboxEl);
    } else {
      toast.$el.appendTo(this.$el);
    }

    toast.render();
  },

  async cleanModels(collection: any) {
    const result = collection
      .filter((message: any) => Boolean(message.id))
      .map((message: any) =>
        window.MessageController.register(message.id, message)
      );

    const eliminated = collection.length - result.length;
    if (eliminated > 0) {
      window.log.warn(
        `cleanModels: Eliminated ${eliminated} messages without an id`
      );
    }

    for (let max = result.length, i = 0; i < max; i += 1) {
      const message = result[i];
      const { attributes } = message;
      const { schemaVersion } = attributes;

      if (schemaVersion < Message.VERSION_NEEDED_FOR_DISPLAY) {
        // Yep, we really do want to wait for each of these
        // eslint-disable-next-line no-await-in-loop
        const upgradedMessage = await upgradeMessageSchema(attributes);
        message.set(upgradedMessage);
        // eslint-disable-next-line no-await-in-loop
        await window.Signal.Data.saveMessage(upgradedMessage, {
          Message: Whisper.Message,
        });
      }
    }

    return result;
  },

  async scrollToMessage(messageId: any) {
    const message = await getMessageById(messageId, {
      Message: Whisper.Message,
    });
    if (!message) {
      throw new Error(`scrollToMessage: failed to load message ${messageId}`);
    }

    if (this.model.messageCollection.get(messageId)) {
      const { scrollToMessage } = window.reduxActions.conversations;
      scrollToMessage(this.model.id, messageId);
      return;
    }

    this.loadAndScroll(messageId);
  },

  setInProgressFetch() {
    let resolvePromise: any;
    this.model.inProgressFetch = new Promise(resolve => {
      resolvePromise = resolve;
    });

    const finish = () => {
      resolvePromise();
      this.model.inProgressFinish = null;
    };

    return finish;
  },

  async loadAndScroll(messageId: any, options: any) {
    const { disableScroll } = options || {};
    const {
      messagesReset,
      setMessagesLoading,
    } = window.reduxActions.conversations;
    const conversationId = this.model.id;

    setMessagesLoading(conversationId, true);
    const finish = this.setInProgressFetch();

    try {
      const message = await getMessageById(messageId, {
        Message: Whisper.Message,
      });
      if (!message) {
        throw new Error(
          `loadMoreAndScroll: failed to load message ${messageId}`
        );
      }

      const receivedAt = message.get('received_at');
      const older = await getOlderMessagesByConversation(conversationId, {
        limit: 250,
        receivedAt,
        messageId,
        MessageCollection: Whisper.MessageCollection,
      });
      const newer = await getNewerMessagesByConversation(conversationId, {
        limit: 250,
        receivedAt,
        MessageCollection: Whisper.MessageCollection,
      });
      const metrics = await getMessageMetricsForConversation(conversationId);

      const all = [...older.models, message, ...newer.models];

      const cleaned = await this.cleanModels(all);
      this.model.messageCollection.reset(cleaned);
      const scrollToMessageId = disableScroll ? undefined : messageId;

      messagesReset(
        conversationId,
        cleaned.map((model: any) => model.getReduxData()),
        metrics,
        scrollToMessageId
      );
    } catch (error) {
      setMessagesLoading(conversationId, false);
      throw error;
    } finally {
      finish();
    }
  },

  async loadNewestMessages(newestMessageId: any, setFocus: any) {
    const {
      messagesReset,
      setMessagesLoading,
    } = window.reduxActions.conversations;
    const conversationId = this.model.id;

    setMessagesLoading(conversationId, true);
    const finish = this.setInProgressFetch();

    try {
      let scrollToLatestUnread = true;

      if (newestMessageId) {
        const newestInMemoryMessage = await getMessageById(newestMessageId, {
          Message: Whisper.Message,
        });
        if (!newestInMemoryMessage) {
          window.log.warn(
            `loadNewestMessages: did not find message ${newestMessageId}`
          );
        }

        // If newest in-memory message is unread, scrolling down would mean going to
        //   the very bottom, not the oldest unread.
        if (newestInMemoryMessage.isUnread()) {
          scrollToLatestUnread = false;
        }
      }

      const metrics = await getMessageMetricsForConversation(conversationId);

      if (scrollToLatestUnread && metrics.oldestUnread) {
        this.loadAndScroll(metrics.oldestUnread.id, {
          disableScroll: !setFocus,
        });
        return;
      }

      const messages = await getOlderMessagesByConversation(conversationId, {
        limit: 500,
        MessageCollection: Whisper.MessageCollection,
      });

      const cleaned = await this.cleanModels(messages);
      this.model.messageCollection.reset(cleaned);
      const scrollToMessageId =
        setFocus && metrics.newest ? metrics.newest.id : undefined;

      // Because our `getOlderMessages` fetch above didn't specify a receivedAt, we got
      //   the most recent 500 messages in the conversation. If it has a conflict with
      //   metrics, fetched a bit before, that's likely a race condition. So we tell our
      //   reducer to trust the message set we just fetched for determining if we have
      //   the newest message loaded.
      const unboundedFetch = true;
      messagesReset(
        conversationId,
        cleaned.map((model: any) => model.getReduxData()),
        metrics,
        scrollToMessageId,
        unboundedFetch
      );
    } catch (error) {
      setMessagesLoading(conversationId, false);
      throw error;
    } finally {
      finish();
    }
  },

  async startMigrationToGV2(): Promise<void> {
    const logId = this.model.idForLogging();

    if (!this.model.isGroupV1()) {
      throw new Error(
        `startMigrationToGV2/${logId}: Cannot start, not a GroupV1 group`
      );
    }

    const onClose = () => {
      if (this.migrationDialog) {
        this.migrationDialog.remove();
        this.migrationDialog = undefined;
      }
    };
    onClose();

    const migrate = () => {
      onClose();

      this.longRunningTaskWrapper({
        name: 'initiateMigrationToGroupV2',
        task: () => window.Signal.Groups.initiateMigrationToGroupV2(this.model),
      });
    };

    // Note: this call will throw if, after generating member lists, we are no longer a
    //   member or are in the pending member list.
    const {
      droppedGV2MemberIds,
      pendingMembersV2,
    } = await this.longRunningTaskWrapper({
      name: 'getGroupMigrationMembers',
      task: () => window.Signal.Groups.getGroupMigrationMembers(this.model),
    });

    const invitedMemberIds = pendingMembersV2.map(
      (item: GroupV2PendingMemberType) => item.conversationId
    );

    this.migrationDialog = new Whisper.ReactWrapperView({
      className: 'group-v1-migration-wrapper',
      JSX: window.Signal.State.Roots.createGroupV1MigrationModal(
        window.reduxStore,
        {
          areWeInvited: false,
          droppedMemberIds: droppedGV2MemberIds,
          hasMigrated: false,
          invitedMemberIds,
          migrate,
          onClose,
        }
      ),
    });
  },

  onChooseAttachment() {
    this.$('input.file-input').click();
  },
  async onChoseAttachment() {
    const fileField = this.$('input.file-input');
    const files = fileField.prop('files');

    for (let i = 0, max = files.length; i < max; i += 1) {
      const file = files[i];
      // eslint-disable-next-line no-await-in-loop
      await this.maybeAddAttachment(file);
      this.toggleMicrophone();
    }

    fileField.val(null);
  },

  unload(reason: any) {
    window.log.info(
      'unloading conversation',
      this.model.idForLogging(),
      'due to:',
      reason
    );

    const { conversationUnloaded } = window.reduxActions.conversations;
    if (conversationUnloaded) {
      conversationUnloaded(this.model.id);
    }

    if (this.model.get('draftChanged')) {
      if (this.model.hasDraft()) {
        this.model.set({
          draftChanged: false,
          draftTimestamp: Date.now(),
          timestamp: Date.now(),
        });
      } else {
        this.model.set({
          draftChanged: false,
          draftTimestamp: null,
        });
      }

      // We don't wait here; we need to take down the view
      this.saveModel();

      this.model.updateLastMessage();
    }

    this.titleView.remove();
    this.timelineView.remove();
    this.compositionAreaView.remove();

    if (this.attachmentListView) {
      this.attachmentListView.remove();
    }
    if (this.captionEditorView) {
      this.captionEditorView.remove();
    }
    if (this.contactModalView) {
      this.contactModalView.remove();
    }
    if (this.stickerButtonView) {
      this.stickerButtonView.remove();
    }
    if (this.stickerPreviewModalView) {
      this.stickerPreviewModalView.remove();
    }
    if (this.captureAudioView) {
      this.captureAudioView.remove();
    }
    if (this.banner) {
      this.banner.remove();
    }
    if (this.lastSeenIndicator) {
      this.lastSeenIndicator.remove();
    }
    if (this.scrollDownButton) {
      this.scrollDownButton.remove();
    }
    if (this.quoteView) {
      this.quoteView.remove();
    }
    if (this.lightboxView) {
      this.lightboxView.remove();
    }
    if (this.lightboxGalleryView) {
      this.lightboxGalleryView.remove();
    }
    if (this.panels && this.panels.length) {
      for (let i = 0, max = this.panels.length; i < max; i += 1) {
        const panel = this.panels[i];
        panel.remove();
      }
      window.reduxActions.conversations.setSelectedConversationPanelDepth(0);
    }

    this.remove();

    this.model.messageCollection.reset([]);
  },

  navigateTo(url: any) {
    window.location = url;
  },

  downloadNewVersion() {
    (window as any).location = 'https://signal.org/download';
  },

  onDragOver(e: any) {
    if (e.originalEvent.dataTransfer.types[0] !== 'Files') {
      return;
    }

    e.stopPropagation();
    e.preventDefault();
    this.$el.addClass('dropoff');
  },

  onDragLeave(e: any) {
    if (e.originalEvent.dataTransfer.types[0] !== 'Files') {
      return;
    }

    e.stopPropagation();
    e.preventDefault();
  },

  async onDrop(e: any) {
    if (e.originalEvent.dataTransfer.types[0] !== 'Files') {
      return;
    }

    e.stopPropagation();
    e.preventDefault();

    const { files } = e.originalEvent.dataTransfer;
    for (let i = 0, max = files.length; i < max; i += 1) {
      const file = files[i];
      // eslint-disable-next-line no-await-in-loop
      await this.maybeAddAttachment(file);
    }
  },

  onPaste(e: any) {
    const { items } = e.originalEvent.clipboardData;
    let imgBlob = null;
    for (let i = 0; i < items.length; i += 1) {
      if (items[i].type.split('/')[0] === 'image') {
        imgBlob = items[i].getAsFile();
      }
    }
    if (imgBlob !== null) {
      const file = imgBlob;
      this.maybeAddAttachment(file);

      e.stopPropagation();
      e.preventDefault();
    }
  },

  getPropsForAttachmentList() {
    const draftAttachments = this.model.get('draftAttachments') || [];

    return {
      // In conversation model/redux
      attachments: draftAttachments.map((attachment: any) => ({
        ...attachment,
        url: attachment.screenshotPath
          ? getAbsoluteDraftPath(attachment.screenshotPath)
          : getAbsoluteDraftPath(attachment.path),
      })),
      // Passed in from ConversationView
      onAddAttachment: this.onChooseAttachment.bind(this),
      onClickAttachment: this.onClickAttachment.bind(this),
      onCloseAttachment: this.onCloseAttachment.bind(this),
      onClose: this.clearAttachments.bind(this),
    };
  },

  onClickAttachment(attachment: any) {
    const getProps = () => ({
      url: attachment.url,
      caption: attachment.caption,
      attachment,
      onSave,
    });

    const onSave = (caption: any) => {
      this.model.set({
        draftAttachments: this.model
          .get('draftAttachments')
          .map((item: any) => {
            if (
              (item.path && item.path === attachment.path) ||
              (item.screenshotPath &&
                item.screenshotPath === attachment.screenshotPath)
            ) {
              return {
                ...attachment,
                caption,
              };
            }

            return item;
          }),
        draftChanged: true,
      });

      this.captionEditorView.remove();
      window.Signal.Backbone.Views.Lightbox.hide();

      this.updateAttachmentsView();
      this.saveModel();
    };

    this.captionEditorView = new Whisper.ReactWrapperView({
      className: 'attachment-list-wrapper',
      Component: window.Signal.Components.CaptionEditor,
      props: getProps(),
      onClose: () => window.Signal.Backbone.Views.Lightbox.hide(),
    });
    window.Signal.Backbone.Views.Lightbox.show(this.captionEditorView.el);
  },

  async deleteDraftAttachment(attachment: any) {
    if (attachment.screenshotPath) {
      await deleteDraftFile(attachment.screenshotPath);
    }
    if (attachment.path) {
      await deleteDraftFile(attachment.path);
    }
  },

  async saveModel() {
    window.Signal.Data.updateConversation(this.model.attributes);
  },

  async addAttachment(attachment: any) {
    const onDisk = await this.writeDraftAttachment(attachment);

    const draftAttachments = this.model.get('draftAttachments') || [];
    this.model.set({
      draftAttachments: [...draftAttachments, onDisk],
      draftChanged: true,
    });
    await this.saveModel();

    this.updateAttachmentsView();
  },

  async onCloseAttachment(attachment: any) {
    const draftAttachments = this.model.get('draftAttachments') || [];

    this.model.set({
      draftAttachments: _.reject(
        draftAttachments,
        item => item.path === attachment.path
      ),
      draftChanged: true,
    });

    this.updateAttachmentsView();

    await this.saveModel();
    await this.deleteDraftAttachment(attachment);
  },

  async clearAttachments() {
    this.voiceNoteAttachment = null;

    const draftAttachments = this.model.get('draftAttachments') || [];
    this.model.set({
      draftAttachments: [],
      draftChanged: true,
    });

    this.updateAttachmentsView();

    // We're fine doing this all at once; at most it should be 32 attachments
    await Promise.all([
      this.saveModel(),
      Promise.all(
        draftAttachments.map((attachment: any) =>
          this.deleteDraftAttachment(attachment)
        )
      ),
    ]);
  },

  hasFiles() {
    const draftAttachments = this.model.get('draftAttachments') || [];
    return draftAttachments.length > 0;
  },

  async getFiles() {
    if (this.voiceNoteAttachment) {
      // We don't need to pull these off disk; we return them as-is
      return [this.voiceNoteAttachment];
    }

    const draftAttachments = this.model.get('draftAttachments') || [];
    const files = _.compact(
      await Promise.all(
        draftAttachments.map((attachment: any) => this.getFile(attachment))
      )
    );
    return files;
  },

  async getFile(attachment: any) {
    if (!attachment) {
      return Promise.resolve();
    }

    const data = await readDraftData(attachment.path);
    if (data.byteLength !== attachment.size) {
      window.log.error(
        `Attachment size from disk ${data.byteLength} did not match attachment size ${attachment.size}`
      );
      return null;
    }

    return {
      ..._.pick(attachment, [
        'contentType',
        'fileName',
        'size',
        'caption',
        'blurHash',
      ]),
      data,
    };
  },

  arrayBufferFromFile(file: any): Promise<ArrayBuffer> {
    return new Promise((resolve, reject) => {
      const FR = new FileReader();
      FR.onload = (e: any) => {
        resolve(e.target.result);
      };
      FR.onerror = reject;
      FR.onabort = reject;
      FR.readAsArrayBuffer(file);
    });
  },

  showFileSizeError({ limit, units, u }: any) {
    const toast = new Whisper.FileSizeToast({
      model: { limit, units: units[u] },
    });
    toast.$el.insertAfter(this.$el);
    toast.render();
  },

  updateAttachmentsView() {
    this.attachmentListView.update(this.getPropsForAttachmentList());
    this.toggleMicrophone();
    if (this.hasFiles()) {
      this.removeLinkPreview();
    }
  },

  async writeDraftAttachment(attachment: any) {
    let toWrite = attachment;

    if (toWrite.data) {
      const path = await writeNewDraftData(toWrite.data);
      toWrite = {
        ..._.omit(toWrite, ['data']),
        path,
      };
    }
    if (toWrite.screenshotData) {
      const screenshotPath = await writeNewDraftData(toWrite.screenshotData);
      toWrite = {
        ..._.omit(toWrite, ['screenshotData']),
        screenshotPath,
      };
    }

    return toWrite;
  },

  async maybeAddAttachment(file: any) {
    if (!file) {
      return;
    }

    const MB = 1000 * 1024;
    if (file.size > 100 * MB) {
      this.showFileSizeError({ limit: 100, units: ['MB'], u: 0 });
      return;
    }

    if (window.Signal.Util.isFileDangerous(file.name)) {
      this.showToast(Whisper.DangerousFileTypeToast);
      return;
    }

    const draftAttachments = this.model.get('draftAttachments') || [];
    if (draftAttachments.length >= 32) {
      this.showToast(Whisper.MaxAttachmentsToast);
      return;
    }

    const haveNonImage = window._.any(
      draftAttachments,
      (attachment: any) => !MIME.isImage(attachment.contentType)
    );
    // You can't add another attachment if you already have a non-image staged
    if (haveNonImage) {
      this.showToast(Whisper.OneNonImageAtATimeToast);
      return;
    }

    // You can't add a non-image attachment if you already have attachments staged
    if (!MIME.isImage(file.type) && draftAttachments.length > 0) {
      this.showToast(Whisper.CannotMixImageAndNonImageAttachmentsToast);
      return;
    }

    let attachment;

    try {
      if (window.Signal.Util.GoogleChrome.isImageTypeSupported(file.type)) {
        attachment = await this.handleImageAttachment(file);
      } else if (
        window.Signal.Util.GoogleChrome.isVideoTypeSupported(file.type)
      ) {
        attachment = await this.handleVideoAttachment(file);
      } else {
        const data = await this.arrayBufferFromFile(file);
        attachment = {
          data,
          size: data.byteLength,
          contentType: file.type,
          fileName: file.name,
        };
      }
    } catch (e) {
      window.log.error(
        `Was unable to generate thumbnail for file type ${file.type}`,
        e && e.stack ? e.stack : e
      );
      const data = await this.arrayBufferFromFile(file);
      attachment = {
        data,
        size: data.byteLength,
        contentType: file.type,
        fileName: file.name,
      };
    }

    try {
      if (!this.isSizeOkay(attachment)) {
        return;
      }
    } catch (error) {
      window.log.error(
        'Error ensuring that image is properly sized:',
        error && error.stack ? error.stack : error
      );

      this.showToast(Whisper.UnableToLoadToast);
      return;
    }

    await this.addAttachment(attachment);
  },

  isSizeOkay(attachment: any) {
    let limitKb = 1000000;
    const type =
      attachment.contentType === 'image/gif'
        ? 'gif'
        : attachment.contentType.split('/')[0];

    switch (type) {
      case 'image':
        limitKb = 6000;
        break;
      case 'gif':
        limitKb = 25000;
        break;
      case 'audio':
        limitKb = 100000;
        break;
      case 'video':
        limitKb = 100000;
        break;
      default:
        limitKb = 100000;
        break;
    }
    // this needs to be cast properly
    // eslint-disable-next-line @typescript-eslint/ban-ts-comment
    // @ts-ignore
    if ((attachment.data.byteLength / 1024).toFixed(4) >= limitKb) {
      const units = ['kB', 'MB', 'GB'];
      let u = -1;
      let limit = limitKb * 1000;
      do {
        limit /= 1000;
        u += 1;
      } while (limit >= 1000 && u < units.length - 1);
      this.showFileSizeError({ limit, units, u });
      return false;
    }

    return true;
  },

  async handleVideoAttachment(file: any) {
    const objectUrl = URL.createObjectURL(file);
    if (!objectUrl) {
      throw new Error('Failed to create object url for video!');
    }
    try {
      const screenshotContentType = 'image/png';
      const screenshotBlob = await VisualAttachment.makeVideoScreenshot({
        objectUrl,
        contentType: screenshotContentType,
        logger: window.log,
      });
      const screenshotData = await VisualAttachment.blobToArrayBuffer(
        screenshotBlob
      );
      const data = await this.arrayBufferFromFile(file);

      return {
        fileName: file.name,
        screenshotContentType,
        screenshotData,
        screenshotSize: screenshotData.byteLength,
        contentType: file.type,
        data,
        size: data.byteLength,
      };
    } finally {
      URL.revokeObjectURL(objectUrl);
    }
  },

  async handleImageAttachment(file: any) {
    const blurHash = await window.imageToBlurHash(file);
    if (MIME.isJPEG(file.type)) {
      const rotatedDataUrl = await window.autoOrientImage(file);
      const rotatedBlob = window.dataURLToBlobSync(rotatedDataUrl);
      const { contentType, file: resizedBlob, fileName } = await this.autoScale(
        {
          contentType: file.type,
          fileName: file.name,
          file: rotatedBlob,
        }
      );
      const data = await await VisualAttachment.blobToArrayBuffer(resizedBlob);

      return {
        fileName: fileName || file.name,
        contentType,
        data,
        size: data.byteLength,
        blurHash,
      };
    }

    const { contentType, file: resizedBlob, fileName } = await this.autoScale({
      contentType: file.type,
      fileName: file.name,
      file,
    });
    const data = await await VisualAttachment.blobToArrayBuffer(resizedBlob);
    return {
      fileName: fileName || file.name,
      contentType,
      data,
      size: data.byteLength,
      blurHash,
    };
  },

  autoScale(attachment: any) {
    const { contentType, file, fileName } = attachment;
    if (contentType.split('/')[0] !== 'image' || contentType === 'image/tiff') {
      // nothing to do
      return Promise.resolve(attachment);
    }

    return new Promise((resolve, reject) => {
      const url = URL.createObjectURL(file);
      const img = document.createElement('img');
      img.onerror = reject;
      img.onload = () => {
        URL.revokeObjectURL(url);

        const maxSize = 6000 * 1024;
        const maxHeight = 4096;
        const maxWidth = 4096;
        if (
          img.naturalWidth <= maxWidth &&
          img.naturalHeight <= maxHeight &&
          file.size <= maxSize
        ) {
          resolve(attachment);
          return;
        }

        const gifMaxSize = 25000 * 1024;
        if (file.type === 'image/gif' && file.size <= gifMaxSize) {
          resolve(attachment);
          return;
        }

        if (file.type === 'image/gif') {
          reject(new Error('GIF is too large'));
          return;
        }

        const targetContentType = 'image/jpeg';
        const canvas = window.loadImage.scale(img, {
          canvas: true,
          maxWidth,
          maxHeight,
        });

        let quality = 0.95;
        let i = 4;
        let blob;
        do {
          i -= 1;
          blob = window.dataURLToBlobSync(
            canvas.toDataURL(targetContentType, quality)
          );
          quality = (quality * maxSize) / blob.size;
          // NOTE: During testing with a large image, we observed the
          // `quality` value being > 1. Should we clamp it to [0.5, 1.0]?
          // See: https://developer.mozilla.org/en-US/docs/Web/API/HTMLCanvasElement/toBlob#Syntax
          if (quality < 0.5) {
            quality = 0.5;
          }
        } while (i > 0 && blob.size > maxSize);

        resolve({
          ...attachment,
          fileName: this.fixExtension(fileName, targetContentType),
          contentType: targetContentType,
          file: blob,
        });
      };
      img.src = url;
    });
  },

  getFileName(fileName: any) {
    if (!fileName) {
      return '';
    }

    if (!fileName.includes('.')) {
      return fileName;
    }

    return fileName.split('.').slice(0, -1).join('.');
  },

  getType(contentType: any) {
    if (!contentType) {
      return '';
    }

    if (!contentType.includes('/')) {
      return contentType;
    }

    return contentType.split('/')[1];
  },

  fixExtension(fileName: any, contentType: any) {
    const extension = this.getType(contentType);
    const name = this.getFileName(fileName);
    return `${name}.${extension}`;
  },

  markAllAsVerifiedDefault(unverified: any) {
    return Promise.all(
      unverified.map((contact: any) => {
        if (contact.isUnverified()) {
          return contact.setVerifiedDefault();
        }

        return null;
      })
    );
  },

  markAllAsApproved(untrusted: any) {
    return Promise.all(untrusted.map((contact: any) => contact.setApproved()));
  },

  openSafetyNumberScreens(unverified: any) {
    if (unverified.length === 1) {
      this.showSafetyNumber(unverified.at(0).id);
      return;
    }

    this.showMembers(null, unverified, { needVerify: true });
  },

  onVerifiedChange() {
    if (this.model.isUnverified()) {
      const unverified = this.model.getUnverified();
      let message;
      if (!unverified.length) {
        return;
      }
      if (unverified.length > 1) {
        message = window.i18n('multipleNoLongerVerified');
      } else {
        message = window.i18n('noLongerVerified', [
          unverified.at(0).getTitle(),
        ]);
      }

      // Need to re-add, since unverified set may have changed
      if (this.banner) {
        this.banner.remove();
        this.banner = null;
      }

      this.banner = new Whisper.BannerView({
        message,
        onDismiss: () => {
          this.markAllAsVerifiedDefault(unverified);
        },
        onClick: () => {
          this.openSafetyNumberScreens(unverified);
        },
      });

      const container = this.$('.discussion-container');
      container.append(this.banner.el);
    } else if (this.banner) {
      this.banner.remove();
      this.banner = null;
    }
  },

  toggleMicrophone() {
    this.compositionApi.current.setShowMic(!this.hasFiles());
  },

  captureAudio(e: any) {
    if (e) {
      e.preventDefault();
    }

    if (this.compositionApi.current.isDirty()) {
      return;
    }

    if (this.hasFiles()) {
      this.showToast(Whisper.VoiceNoteMustBeOnlyAttachmentToast);
      return;
    }

    this.showToast(Whisper.VoiceNoteLimit);

    // Note - clicking anywhere will close the audio capture panel, due to
    //   the onClick handler in InboxView, which calls its closeRecording method.

    if (this.captureAudioView) {
      this.captureAudioView.remove();
      this.captureAudioView = null;
    }

    this.captureAudioView = new Whisper.RecorderView();

    const view = this.captureAudioView;
    view.render();
    view.on('send', this.handleAudioCapture.bind(this));
    view.on('confirm', this.handleAudioConfirm.bind(this));
    view.on('closed', this.endCaptureAudio.bind(this));
    view.$el.appendTo(this.$('.capture-audio'));
    view.$('.finish').focus();
    this.compositionApi.current.setMicActive(true);

    this.disableMessageField();
    this.$('.microphone').hide();
  },
  handleAudioConfirm(blob: any, lostFocus: any) {
    const dialog = new Whisper.ConfirmationDialogView({
      cancelText: window.i18n('discard'),
      message: lostFocus
        ? window.i18n('voiceRecordingInterruptedBlur')
        : window.i18n('voiceRecordingInterruptedMax'),
      okText: window.i18n('sendAnyway'),
      resolve: async () => {
        await this.handleAudioCapture(blob);
      },
    });

    this.$el.prepend(dialog.el);
    dialog.focusCancel();
  },
  async handleAudioCapture(blob: any) {
    if (this.hasFiles()) {
      throw new Error('A voice note cannot be sent with other attachments');
    }

    const data = await this.arrayBufferFromFile(blob);

    // These aren't persisted to disk; they are meant to be sent immediately
    this.voiceNoteAttachment = {
      contentType: blob.type,
      data,
      size: data.byteLength,
      flags: window.textsecure.protobuf.AttachmentPointer.Flags.VOICE_MESSAGE,
    };

    // Note: The RecorderView removes itself on send
    this.captureAudioView = null;

    this.sendMessage();
  },
  endCaptureAudio() {
    this.enableMessageField();
    this.$('.microphone').show();

    // Note: The RecorderView removes itself on close
    this.captureAudioView = null;

    this.compositionApi.current.setMicActive(false);
  },

  async onOpened(messageId: any) {
    if (messageId) {
      const message = await getMessageById(messageId, {
        Message: Whisper.Message,
      });

      if (message) {
        this.loadAndScroll(messageId);
        return;
      }

      window.log.warn(`onOpened: Did not find message ${messageId}`);
    }

    this.loadNewestMessages();
    this.model.updateLastMessage();

    this.focusMessageField();

    const quotedMessageId = this.model.get('quotedMessageId');
    if (quotedMessageId) {
      this.setQuoteMessage(quotedMessageId);
    }

    this.model.throttledFetchLatestGroupV2Data();
    this.model.throttledMaybeMigrateV1Group();

    const statusPromise = this.model.throttledGetProfiles();
    // eslint-disable-next-line more/no-then
    this.statusFetch = statusPromise.then(() =>
      // eslint-disable-next-line more/no-then
      this.model.updateVerified().then(() => {
        this.onVerifiedChange();
        this.statusFetch = null;
      })
    );
  },

  async retrySend(messageId: any) {
    const message = this.model.messageCollection.get(messageId);
    if (!message) {
      throw new Error(`retrySend: Did not find message for id ${messageId}`);
    }
    await message.retrySend();
  },

  async showAllMedia() {
    if (this.panels && this.panels.length > 0) {
      return;
    }

    // We fetch more documents than media as they don’t require to be loaded
    // into memory right away. Revisit this once we have infinite scrolling:
    const DEFAULT_MEDIA_FETCH_COUNT = 50;
    const DEFAULT_DOCUMENTS_FETCH_COUNT = 150;

    const conversationId = this.model.get('id');

    const getProps = async () => {
      const rawMedia = await window.Signal.Data.getMessagesWithVisualMediaAttachments(
        conversationId,
        {
          limit: DEFAULT_MEDIA_FETCH_COUNT,
        }
      );
      const rawDocuments = await window.Signal.Data.getMessagesWithFileAttachments(
        conversationId,
        {
          limit: DEFAULT_DOCUMENTS_FETCH_COUNT,
        }
      );

      // First we upgrade these messages to ensure that they have thumbnails
      for (let max = rawMedia.length, i = 0; i < max; i += 1) {
        const message = rawMedia[i];
        const { schemaVersion } = message;

        if (schemaVersion < Message.VERSION_NEEDED_FOR_DISPLAY) {
          // Yep, we really do want to wait for each of these
          // eslint-disable-next-line no-await-in-loop
          rawMedia[i] = await upgradeMessageSchema(message);
          // eslint-disable-next-line no-await-in-loop
          await window.Signal.Data.saveMessage(rawMedia[i], {
            Message: Whisper.Message,
          });
        }
      }

      const media = window._.flatten(
        rawMedia.map(message => {
          const { attachments } = message;
          return (attachments || [])
            .filter(
              (attachment: any) =>
                attachment.thumbnail && !attachment.pending && !attachment.error
            )
            .map((attachment: any, index: any) => {
              const { thumbnail } = attachment;

              return {
                objectURL: getAbsoluteAttachmentPath(attachment.path),
                thumbnailObjectUrl: thumbnail
                  ? getAbsoluteAttachmentPath(thumbnail.path)
                  : null,
                contentType: attachment.contentType,
                index,
                attachment,
                message,
              };
            });
        })
      );

      // Unlike visual media, only one non-image attachment is supported
      const documents = rawDocuments
        .filter(message =>
          Boolean(message.attachments && message.attachments.length)
        )
        .map(message => {
          const attachments = message.attachments || [];
          const attachment = attachments[0];
          return {
            contentType: attachment.contentType,
            index: 0,
            attachment,
            message,
          };
        });

      const saveAttachment = async ({ attachment, message }: any = {}) => {
        const timestamp = message.sent_at;
        const fullPath = await window.Signal.Types.Attachment.save({
          attachment,
          readAttachmentData,
          saveAttachmentToDisk,
          timestamp,
        });

        if (fullPath) {
          this.showToast(Whisper.FileSavedToast, { fullPath });
        }
      };

      const onItemClick = async ({ message, attachment, type }: any) => {
        switch (type) {
          case 'documents': {
            saveAttachment({ message, attachment });
            break;
          }

          case 'media': {
            const selectedIndex = media.findIndex(
              mediaMessage => mediaMessage.attachment.path === attachment.path
            );
            this.lightboxGalleryView = new Whisper.ReactWrapperView({
              className: 'lightbox-wrapper',
              Component: window.Signal.Components.LightboxGallery,
              props: {
                media,
                onSave: saveAttachment,
                selectedIndex,
              },
              onClose: () => window.Signal.Backbone.Views.Lightbox.hide(),
            });
            window.Signal.Backbone.Views.Lightbox.show(
              this.lightboxGalleryView.el
            );
            break;
          }

          default:
            throw new TypeError(`Unknown attachment type: '${type}'`);
        }
      };

      return {
        documents,
        media,
        onItemClick,
      };
    };

    const view = new Whisper.ReactWrapperView({
      className: 'panel',
      Component: window.Signal.Components.MediaGallery,
      props: await getProps(),
      onClose: () => {
        this.stopListening(this.model.messageCollection, 'remove', update);
      },
    });

    const update = async () => {
      view.update(await getProps());
    };

    this.listenTo(this.model.messageCollection, 'remove', update);

    this.listenBack(view);
  },

  focusMessageField() {
    if (this.panels && this.panels.length) {
      return;
    }

    const { compositionApi } = this;

    if (compositionApi && compositionApi.current) {
      compositionApi.current.focusInput();
    }
  },

  disableMessageField() {
    this.compositionApi.current.setDisabled(true);
  },

  enableMessageField() {
    this.compositionApi.current.setDisabled(false);
  },

  resetEmojiResults() {
    this.compositionApi.current.resetEmojiResults(false);
  },

  async addMessage(message: any) {
    // This is debounced, so it won't hit the database too often.
    this.lazyUpdateVerified();

    // We do this here because we don't want convo.messageCollection to have
    //   anything in it unless it has an associated view. This is so, when we
    //   fetch on open, it's clean.
    this.model.addIncomingMessage(message);
  },

  async showMembers(_e: any, providedMembers: any, options: any = {}) {
    window._.defaults(options, { needVerify: false });

    let model = providedMembers || this.model.contactCollection;

    if (!providedMembers && this.model.isGroupV2()) {
      model = new Whisper.GroupConversationCollection(
        this.model.get('membersV2').map(({ conversationId, role }: any) => ({
          conversation: window.ConversationController.get(conversationId),
          isAdmin:
            role === window.textsecure.protobuf.Member.Role.ADMINISTRATOR,
        }))
      );
    }

    const view = new Whisper.GroupMemberList({
      model,
      // we pass this in to allow nested panels
      listenBack: this.listenBack.bind(this),
      needVerify: options.needVerify,
      conversation: this.model,
    });

    this.listenBack(view);
  },

  forceSend({ contactId, messageId }: any) {
    // eslint-disable-next-line @typescript-eslint/no-non-null-assertion
    const contact = window.ConversationController.get(contactId)!;
    const message = this.model.messageCollection.get(messageId);
    if (!message) {
      throw new Error(`forceSend: Did not find message for id ${messageId}`);
    }

    const dialog = new Whisper.ConfirmationDialogView({
      message: window.i18n('identityKeyErrorOnSend', {
        name1: contact.getTitle(),
        name2: contact.getTitle(),
      }),
      okText: window.i18n('sendAnyway'),
      resolve: async () => {
        await contact.updateVerified();

        if (contact.isUnverified()) {
          await contact.setVerifiedDefault();
        }

        const untrusted = await contact.isUntrusted();
        if (untrusted) {
          contact.setApproved();
        }

        message.resend(contact.getSendTarget());
      },
    });

    this.$el.prepend(dialog.el);
    dialog.focusCancel();
  },

  showSafetyNumber(id: any) {
    let conversation;

    if (!id && this.model.isPrivate()) {
      // eslint-disable-next-line prefer-destructuring
      conversation = this.model;
    } else {
      conversation = window.ConversationController.get(id);
    }
    if (conversation) {
      const view = new Whisper.KeyVerificationPanelView({
        model: conversation,
      });
      this.listenBack(view);
    }
  },

  downloadAttachmentWrapper(messageId: any) {
    const message = this.model.messageCollection.get(messageId);
    if (!message) {
      throw new Error(
        `downloadAttachmentWrapper: Did not find message for id ${messageId}`
      );
    }

    const { attachments, sent_at: timestamp } = message.attributes;
    if (!attachments || attachments.length < 1) {
      return;
    }

    const attachment = attachments[0];
    const { fileName } = attachment;

    const isDangerous = window.Signal.Util.isFileDangerous(fileName || '');

    this.downloadAttachment({ attachment, timestamp, isDangerous });
  },

  async downloadAttachment({ attachment, timestamp, isDangerous }: any) {
    if (isDangerous) {
      this.showToast(Whisper.DangerousFileTypeToast);
      return;
    }

    const fullPath = await window.Signal.Types.Attachment.save({
      attachment,
      readAttachmentData,
      saveAttachmentToDisk,
      timestamp,
    });

    if (fullPath) {
      this.showToast(Whisper.FileSavedToast, { fullPath });
    }
  },

  async displayTapToViewMessage(messageId: any) {
    const message = this.model.messageCollection.get(messageId);
    if (!message) {
      throw new Error(
        `displayTapToViewMessage: Did not find message for id ${messageId}`
      );
    }

    if (!message.isTapToView()) {
      throw new Error(
        `displayTapToViewMessage: Message ${message.idForLogging()} is not a tap to view message`
      );
    }

    if (message.isErased()) {
      throw new Error(
        `displayTapToViewMessage: Message ${message.idForLogging()} is already erased`
      );
    }

    const firstAttachment = message.get('attachments')[0];
    if (!firstAttachment || !firstAttachment.path) {
      throw new Error(
        `displayTapToViewMessage: Message ${message.idForLogging()} had no first attachment with path`
      );
    }

    const absolutePath = getAbsoluteAttachmentPath(firstAttachment.path);
    const tempPath = await copyIntoTempDirectory(absolutePath);
    const tempAttachment = {
      ...firstAttachment,
      path: tempPath,
    };

    await message.markViewed();

    const closeLightbox = async () => {
      if (!this.lightboxView) {
        return;
      }

      const { lightboxView } = this;
      this.lightboxView = null;

      this.stopListening(message);
      window.Signal.Backbone.Views.Lightbox.hide();
      lightboxView.remove();

      await deleteTempFile(tempPath);
    };
    this.listenTo(message, 'expired', closeLightbox);
    this.listenTo(message, 'change', () => {
      if (this.lightBoxView) {
        this.lightBoxView.update(getProps());
      }
    });

    const getProps = () => {
      const { path, contentType } = tempAttachment;

      return {
        objectURL: getAbsoluteTempPath(path),
        contentType,
        onSave: null, // important so download button is omitted
        isViewOnce: true,
      };
    };
    this.lightboxView = new Whisper.ReactWrapperView({
      className: 'lightbox-wrapper',
      Component: window.Signal.Components.Lightbox,
      props: getProps(),
      onClose: closeLightbox,
    });

    window.Signal.Backbone.Views.Lightbox.show(this.lightboxView.el);
  },

  deleteMessage(messageId: any) {
    const message = this.model.messageCollection.get(messageId);
    if (!message) {
      throw new Error(
        `deleteMessage: Did not find message for id ${messageId}`
      );
    }

    const dialog = new Whisper.ConfirmationDialogView({
      message: window.i18n('deleteWarning'),
      okText: window.i18n('delete'),
      resolve: () => {
        window.Signal.Data.removeMessage(message.id, {
          Message: Whisper.Message,
        });
        message.trigger('unload');
        this.model.messageCollection.remove(message.id);
        if (message.isOutgoing()) {
          this.model.decrementSentMessageCount();
        } else {
          this.model.decrementMessageCount();
        }
        this.resetPanel();
      },
    });

    this.$el.prepend(dialog.el);
    dialog.focusCancel();
  },

  deleteMessageForEveryone(messageId: string) {
    const message = this.model.messageCollection.get(messageId);
    if (!message) {
      throw new Error(
        `deleteMessageForEveryone: Did not find message for id ${messageId}`
      );
    }

    const dialog = new Whisper.ConfirmationDialogView({
      message: window.i18n('deleteForEveryoneWarning'),
      okText: window.i18n('delete'),
      resolve: async () => {
        await this.model.sendDeleteForEveryoneMessage(message.get('sent_at'));
        this.resetPanel();
      },
    });

    this.$el.prepend(dialog.el);
    dialog.focusCancel();
  },

  showStickerPackPreview(packId: any, packKey: any) {
    window.Signal.Stickers.downloadEphemeralPack(packId, packKey);

    const props = {
      packId,
      onClose: async () => {
        this.stickerPreviewModalView.remove();
        this.stickerPreviewModalView = null;
        await window.Signal.Stickers.removeEphemeralPack(packId);
      },
    };

    this.stickerPreviewModalView = new Whisper.ReactWrapperView({
      className: 'sticker-preview-modal-wrapper',
      JSX: window.Signal.State.Roots.createStickerPreviewModal(
        window.reduxStore,
        props
      ),
    });
  },

  showLightbox({ attachment, messageId }: any) {
    const message = this.model.messageCollection.get(messageId);
    if (!message) {
      throw new Error(`showLightbox: did not find message for id ${messageId}`);
    }
    const sticker = message.get('sticker');
    if (sticker) {
      const { packId, packKey } = sticker;
      this.showStickerPackPreview(packId, packKey);
      return;
    }

    const { contentType, path } = attachment;

    if (
      !window.Signal.Util.GoogleChrome.isImageTypeSupported(contentType) &&
      !window.Signal.Util.GoogleChrome.isVideoTypeSupported(contentType)
    ) {
      this.downloadAttachment({ attachment, message });
      return;
    }

    const attachments = message.get('attachments') || [];

    const media = attachments
      .filter((item: any) => item.thumbnail && !item.pending && !item.error)
      .map((item: any, index: any) => ({
        objectURL: getAbsoluteAttachmentPath(item.path),
        path: item.path,
        contentType: item.contentType,
        index,
        message,
        attachment: item,
      }));

    if (media.length === 1) {
      const props = {
        objectURL: getAbsoluteAttachmentPath(path),
        contentType,
        caption: attachment.caption,
        onSave: () => {
          const timestamp = message.get('sent_at');
          this.downloadAttachment({ attachment, timestamp, message });
        },
      };
      this.lightboxView = new Whisper.ReactWrapperView({
        className: 'lightbox-wrapper',
        Component: window.Signal.Components.Lightbox,
        props,
        onClose: () => {
          window.Signal.Backbone.Views.Lightbox.hide();
          this.stopListening(message);
        },
      });
      this.listenTo(message, 'expired', () => this.lightboxView.remove());
      window.Signal.Backbone.Views.Lightbox.show(this.lightboxView.el);
      return;
    }

    const selectedIndex = window._.findIndex(
      media,
      (item: any) => attachment.path === item.path
    );

    const onSave = async (options: any = {}) => {
      const fullPath = await window.Signal.Types.Attachment.save({
        attachment: options.attachment,
        index: options.index + 1,
        readAttachmentData,
        saveAttachmentToDisk,
        timestamp: options.message.get('sent_at'),
      });

      if (fullPath) {
        this.showToast(Whisper.FileSavedToast, { fullPath });
      }
    };

    const props = {
      media,
      selectedIndex: selectedIndex >= 0 ? selectedIndex : 0,
      onSave,
    };
    this.lightboxGalleryView = new Whisper.ReactWrapperView({
      className: 'lightbox-wrapper',
      Component: window.Signal.Components.LightboxGallery,
      props,
      onClose: () => {
        window.Signal.Backbone.Views.Lightbox.hide();
        this.stopListening(message);
      },
    });
    this.listenTo(message, 'expired', () => this.lightboxGalleryView.remove());
    window.Signal.Backbone.Views.Lightbox.show(this.lightboxGalleryView.el);
  },

  showContactModal(contactId: string) {
    if (this.contactModalView) {
      this.contactModalView.remove();
      this.contactModalView = null;
    }

    this.previousFocus = document.activeElement;

    const hideContactModal = () => {
      if (this.contactModalView) {
        this.contactModalView.remove();
        this.contactModalView = null;
        if (this.previousFocus && this.previousFocus.focus) {
          this.previousFocus.focus();
          this.previousFocus = null;
        }
      }
    };

    this.contactModalView = new Whisper.ReactWrapperView({
      className: 'progress-modal-wrapper',
      JSX: window.Signal.State.Roots.createContactModal(window.reduxStore, {
        contactId,
        currentConversationId: this.model.id,
        onClose: hideContactModal,
        openConversation: (conversationId: string) => {
          hideContactModal();
          this.openConversation(conversationId);
        },
        showSafetyNumber: (conversationId: string) => {
          hideContactModal();
          this.showSafetyNumber(conversationId);
        },
        removeMember: (conversationId: string) => {
          hideContactModal();
          this.model.removeFromGroupV2(conversationId);
        },
      }),
    });

    this.contactModalView.render();
  },

  showMessageDetail(messageId: any) {
    const message = this.model.messageCollection.get(messageId);
    if (!message) {
      throw new Error(
        `showMessageDetail: Did not find message for id ${messageId}`
      );
    }

    if (!message.isNormalBubble()) {
      return;
    }

    const onClose = () => {
      this.stopListening(message, 'change', update);
      this.resetPanel();
    };

    const props = message.getPropsForMessageDetail();
    const view = new Whisper.ReactWrapperView({
      className: 'panel message-detail-wrapper',
      Component: window.Signal.Components.MessageDetail,
      props,
      onClose,
    });

    const update = () => view.update(message.getPropsForMessageDetail());
    this.listenTo(message, 'change', update);
    this.listenTo(message, 'expired', onClose);
    // We could listen to all involved contacts, but we'll call that overkill

    this.listenBack(view);
    view.render();
  },

  showStickerManager() {
    const view = new Whisper.ReactWrapperView({
      className: ['sticker-manager-wrapper', 'panel'].join(' '),
      JSX: window.Signal.State.Roots.createStickerManager(window.reduxStore),
      onClose: () => {
        this.resetPanel();
      },
    });

    this.listenBack(view);
    view.render();
  },

  showContactDetail({ contact, signalAccount }: any) {
    const view = new Whisper.ReactWrapperView({
      Component: window.Signal.Components.ContactDetail,
      className: 'contact-detail-pane panel',
      props: {
        contact,
        hasSignalAccount: Boolean(signalAccount),
        onSendMessage: () => {
          if (signalAccount) {
            this.openConversation(signalAccount);
          }
        },
      },
      onClose: () => {
        this.resetPanel();
      },
    });

    this.listenBack(view);
  },

  async openConversation(number: any) {
    window.Whisper.events.trigger('showConversation', number);
  },

  listenBack(view: any) {
    this.panels = this.panels || [];

    if (this.panels.length === 0) {
      this.previousFocus = document.activeElement;
    }

    this.panels.unshift(view);
    view.$el.insertAfter(this.$('.panel').last());
    view.$el.one('animationend', () => {
      view.$el.addClass('panel--static');
    });

    window.reduxActions.conversations.setSelectedConversationPanelDepth(
      this.panels.length
    );
  },
  resetPanel() {
    if (!this.panels || !this.panels.length) {
      return;
    }

    const view = this.panels.shift();

    if (
      this.panels.length === 0 &&
      this.previousFocus &&
      this.previousFocus.focus
    ) {
      this.previousFocus.focus();
      this.previousFocus = null;
    }

    if (this.panels.length > 0) {
      this.panels[0].$el.fadeIn(250);
    }

    view.$el.addClass('panel--remove').one('transitionend', () => {
      view.remove();

      if (this.panels.length === 0) {
        // Make sure poppers are positioned properly
        window.dispatchEvent(new Event('resize'));
      }
    });

    window.reduxActions.conversations.setSelectedConversationPanelDepth(
      this.panels.length
    );
  },

  endSession() {
    this.model.endSession();
  },

  async setDisappearingMessages(seconds: any) {
    const valueToSet = seconds > 0 ? seconds : null;

    await this.longRunningTaskWrapper({
      name: 'updateExpirationTimer',
      task: async () => this.model.updateExpirationTimer(valueToSet),
    });
  },

  setMuteNotifications(ms: number) {
    const muteExpiresAt = ms > 0 ? Date.now() + ms : undefined;

    if (muteExpiresAt) {
      // we use a timeoutId here so that we can reference the mute that was
      // potentially set in the ConversationController. Specifically for a
      // scenario where a conversation is already muted and we boot up the app,
      // a timeout will be already set. But if we change the mute to a later
      // date a new timeout would need to be set and the old one cleared. With
      // this ID we can reference the existing timeout.
      const timeoutId = this.model.getMuteTimeoutId();
      window.Signal.Services.removeTimeout(timeoutId);
      window.Signal.Services.onTimeout(
        muteExpiresAt,
        () => {
          this.setMuteNotifications(0);
        },
        timeoutId
      );
    }

    this.model.set({ muteExpiresAt });
    this.saveModel();
  },

  async destroyMessages() {
    try {
      await this.confirm(window.i18n('deleteConversationConfirmation'));
      try {
        this.model.trigger('unload', 'delete messages');
        await this.model.destroyMessages();
        this.model.updateLastMessage();
      } catch (error) {
        window.log.error(
          'destroyMessages: Failed to successfully delete conversation',
          error && error.stack ? error.stack : error
        );
      }
    } catch (error) {
      // nothing to see here, user canceled out of dialog
    }
  },

  async isCallSafe() {
    const contacts = await this.getUntrustedContacts();
    if (contacts && contacts.length) {
      const callAnyway = await this.showSendAnywayDialog(
        contacts,
        window.i18n('callAnyway')
      );
      if (!callAnyway) {
        window.log.info(
          'Safety number change dialog not accepted, new call not allowed.'
        );
        return false;
      }
    }

    return true;
  },

  showSendAnywayDialog(contacts: any, confirmText: any) {
    return new Promise(resolve => {
      const dialog = new Whisper.SafetyNumberChangeDialogView({
        confirmText,
        contacts,
        reject: () => {
          resolve(false);
        },
        resolve: () => {
          resolve(true);
        },
      });

      this.$el.prepend(dialog.el);
    });
  },

  async sendReactionMessage(messageId: any, reaction: any) {
    const messageModel = messageId
      ? await getMessageById(messageId, {
          Message: Whisper.Message,
        })
      : null;

    try {
      await this.model.sendReactionMessage(reaction, {
        targetAuthorUuid: messageModel.getSourceUuid(),
        targetTimestamp: messageModel.get('sent_at'),
      });
    } catch (error) {
      window.log.error('Error sending reaction', error, messageId, reaction);
      this.showToast(Whisper.ReactionFailedToast);
    }
  },

  async sendStickerMessage(options: any = {}) {
    try {
      const contacts = await this.getUntrustedContacts(options);

      if (contacts && contacts.length) {
        const sendAnyway = await this.showSendAnywayDialog(contacts);
        if (sendAnyway) {
          this.sendStickerMessage({ ...options, force: true });
        }

        return;
      }

      const mandatoryProfileSharingEnabled = window.Signal.RemoteConfig.isEnabled(
        'desktop.mandatoryProfileSharing'
      );
      if (mandatoryProfileSharingEnabled && !this.model.get('profileSharing')) {
        this.model.set({ profileSharing: true });
      }

      if (this.showInvalidMessageToast()) {
        return;
      }

      const { packId, stickerId } = options;
      this.model.sendStickerMessage(packId, stickerId);
    } catch (error) {
      window.log.error(
        'clickSend error:',
        error && error.stack ? error.stack : error
      );
    }
  },

  async getUntrustedContacts(options: any = {}) {
    // This will go to the trust store for the latest identity key information,
    //   and may result in the display of a new banner for this conversation.
    await this.model.updateVerified();
    const unverifiedContacts = this.model.getUnverified();

    if (options.force) {
      if (unverifiedContacts.length) {
        await this.markAllAsVerifiedDefault(unverifiedContacts);
        // We only want force to break us through one layer of checks
        // eslint-disable-next-line no-param-reassign
        options.force = false;
      }
    } else if (unverifiedContacts.length) {
      return unverifiedContacts;
    }

    const untrustedContacts = this.model.getUntrusted();

    if (options.force) {
      if (untrustedContacts.length) {
        await this.markAllAsApproved(untrustedContacts);
      }
    } else if (untrustedContacts.length) {
      return untrustedContacts;
    }

    return null;
  },

  async setQuoteMessage(messageId: any) {
    const model = messageId
      ? await getMessageById(messageId, {
          Message: Whisper.Message,
        })
      : null;

    if (model && !model.canReply()) {
      return;
    }

    if (model && !model.isNormalBubble()) {
      return;
    }

    this.quote = null;
    this.quotedMessage = null;
    this.quoteHolder = null;

    const existing = this.model.get('quotedMessageId');
    if (existing !== messageId) {
      this.model.set({
        quotedMessageId: messageId,
        draftChanged: true,
      });

      await this.saveModel();
    }

    if (this.quoteView) {
      this.quoteView.remove();
      this.quoteView = null;
    }

    if (model) {
      const message = window.MessageController.register(model.id, model);
      this.quotedMessage = message;

      if (message) {
        this.quote = await this.model.makeQuote(this.quotedMessage);

        this.enableMessageField();
        this.focusMessageField();
      }
    }

    this.renderQuotedMessage();
  },

  renderQuotedMessage() {
    if (this.quoteView) {
      this.quoteView.remove();
      this.quoteView = null;
    }
    if (!this.quotedMessage) {
      return;
    }

    const message = new Whisper.Message({
      conversationId: this.model.id,
      quote: this.quote,
    } as any);
    message.quotedMessage = this.quotedMessage;
    this.quoteHolder = message;

    const props = message.getPropsForQuote();

    this.listenTo(message, 'scroll-to-message', () => {
      this.scrollToMessage(message.quotedMessage.id);
    });

    const contact = this.quotedMessage.getContact();
    if (contact) {
      this.listenTo(contact, 'change', this.renderQuotedMesage);
    }

    this.quoteView = new Whisper.ReactWrapperView({
      className: 'quote-wrapper',
      Component: window.Signal.Components.Quote,
      elCallback: (el: any) =>
        this.$(this.compositionApi.current.attSlotRef.current).prepend(el),
      props: {
        ...props,
        withContentAbove: true,
        onClose: () => {
          // This can't be the normal 'onClose' because that is always run when this
          //   view is removed from the DOM, and would clear the draft quote.
          this.setQuoteMessage(null);
        },
      },
    });
  },

  showInvalidMessageToast(messageText?: string): boolean {
    let ToastView;

    if (window.reduxStore.getState().expiration.hasExpired) {
      ToastView = Whisper.ExpiredToast;
    }
    if (!this.model.isValid()) {
      ToastView = Whisper.InvalidConversationToast;
    }
    if (
      this.model.isPrivate() &&
      (window.storage.isBlocked(this.model.get('e164')) ||
        window.storage.isUuidBlocked(this.model.get('uuid')))
    ) {
      ToastView = Whisper.BlockedToast;
    }
    if (
      !this.model.isPrivate() &&
      window.storage.isGroupBlocked(this.model.get('groupId'))
    ) {
      ToastView = Whisper.BlockedGroupToast;
    }
    if (!this.model.isPrivate() && this.model.get('left')) {
      ToastView = Whisper.LeftGroupToast;
    }
    if (messageText && messageText.length > MAX_MESSAGE_BODY_LENGTH) {
      ToastView = Whisper.MessageBodyTooLongToast;
    }

    if (ToastView) {
      this.showToast(ToastView);
      return true;
    }

    return false;
  },

  async sendMessage(message = '', mentions = [], options = {}) {
    this.sendStart = Date.now();

    try {
      const contacts = await this.getUntrustedContacts(options);
      this.disableMessageField();

      if (contacts && contacts.length) {
        const sendAnyway = await this.showSendAnywayDialog(contacts);
        if (sendAnyway) {
          this.sendMessage(message, mentions, { force: true });
          return;
        }

        this.enableMessageField();
        return;
      }
    } catch (error) {
      this.enableMessageField();
      window.log.error(
        'sendMessage error:',
        error && error.stack ? error.stack : error
      );
      return;
    }

    this.model.clearTypingTimers();

    if (this.showInvalidMessageToast(message)) {
      this.enableMessageField();
      return;
    }

    try {
      if (!message.length && !this.hasFiles() && !this.voiceNoteAttachment) {
        return;
      }

      const mandatoryProfileSharingEnabled = window.Signal.RemoteConfig.isEnabled(
        'desktop.mandatoryProfileSharing'
      );
      if (mandatoryProfileSharingEnabled && !this.model.get('profileSharing')) {
        this.model.set({ profileSharing: true });
      }

      const attachments = await this.getFiles();
      const sendDelta = Date.now() - this.sendStart;
      window.log.info('Send pre-checks took', sendDelta, 'milliseconds');

      this.model.sendMessage(
        message,
        attachments,
        this.quote,
        this.getLinkPreview(),
        undefined, // sticker
        mentions
      );

      this.compositionApi.current.reset();
      this.model.setMarkedUnread(false);
      this.setQuoteMessage(null);
      this.resetLinkPreview();
      this.clearAttachments();
    } catch (error) {
      window.log.error(
        'Error pulling attached files before send',
        error && error.stack ? error.stack : error
      );
    } finally {
      this.enableMessageField();
    }
  },

  onEditorStateChange(
    messageText: string,
    bodyRanges: Array<typeof window.Whisper.BodyRangeType>,
    caretLocation?: number
  ) {
    this.maybeBumpTyping(messageText);
    this.debouncedSaveDraft(messageText, bodyRanges);
    this.debouncedMaybeGrabLinkPreview(messageText, caretLocation);
  },

  async saveDraft(
    messageText: any,
    bodyRanges: Array<typeof window.Whisper.BodyRangeType>
  ) {
    const trimmed =
      messageText && messageText.length > 0 ? messageText.trim() : '';

    if (this.model.get('draft') && (!messageText || trimmed.length === 0)) {
      this.model.set({
        draft: null,
        draftChanged: true,
        draftBodyRanges: [],
      });
      await this.saveModel();

      return;
    }

    if (messageText !== this.model.get('draft')) {
      this.model.set({
        draft: messageText,
        draftChanged: true,
        draftBodyRanges: bodyRanges,
      });
      await this.saveModel();
    }
  },

  maybeGrabLinkPreview(message: string, caretLocation?: number) {
    // Don't generate link previews if user has turned them off
    if (!window.storage.get('linkPreviews', false)) {
      return;
    }
    // Do nothing if we're offline
    if (!window.textsecure.messaging) {
      return;
    }
    // If we have attachments, don't add link preview
    if (this.hasFiles()) {
      return;
    }
    // If we're behind a user-configured proxy, we don't support link previews
    if (window.isBehindProxy()) {
      return;
    }

    if (!message) {
      this.resetLinkPreview();
      return;
    }
    if (this.disableLinkPreviews) {
      return;
    }

    const links = window.Signal.LinkPreviews.findLinks(message, caretLocation);
    const { currentlyMatchedLink } = this;
    if (links.includes(currentlyMatchedLink)) {
      return;
    }

    this.currentlyMatchedLink = null;
    this.excludedPreviewUrls = this.excludedPreviewUrls || [];

    const link = links.find(
      item =>
        window.Signal.LinkPreviews.isLinkSafeToPreview(item) &&
        !this.excludedPreviewUrls.includes(item)
    );
    if (!link) {
      this.removeLinkPreview();
      return;
    }

    this.addLinkPreview(link);
  },

  resetLinkPreview() {
    this.disableLinkPreviews = false;
    this.excludedPreviewUrls = [];
    this.removeLinkPreview();
  },

  removeLinkPreview() {
    (this.preview || []).forEach((item: any) => {
      if (item.url) {
        URL.revokeObjectURL(item.url);
      }
    });
    this.preview = null;
    this.currentlyMatchedLink = null;
    this.linkPreviewAbortController?.abort();
    this.linkPreviewAbortController = null;
    this.renderLinkPreview();
  },

  async getStickerPackPreview(url: any) {
    const isPackDownloaded = (pack: any) =>
      pack && (pack.status === 'downloaded' || pack.status === 'installed');
    const isPackValid = (pack: any) =>
      pack &&
      (pack.status === 'ephemeral' ||
        pack.status === 'downloaded' ||
        pack.status === 'installed');

    const dataFromLink = window.Signal.Stickers.getDataFromLink(url);
    if (!dataFromLink) {
      return null;
    }
    const { id, key } = dataFromLink;

    try {
      const keyBytes = window.Signal.Crypto.bytesFromHexString(key);
      const keyBase64 = window.Signal.Crypto.arrayBufferToBase64(keyBytes);

      const existing = window.Signal.Stickers.getStickerPack(id);
      if (!isPackDownloaded(existing)) {
        await window.Signal.Stickers.downloadEphemeralPack(id, keyBase64);
      }

      const pack = window.Signal.Stickers.getStickerPack(id);
      if (!isPackValid(pack)) {
        return null;
      }
      if (pack.key !== keyBase64) {
        return null;
      }

      const { title, coverStickerId } = pack;
      const sticker = pack.stickers[coverStickerId];
      const data =
        pack.status === 'ephemeral'
          ? await window.Signal.Migrations.readTempData(sticker.path)
          : await window.Signal.Migrations.readStickerData(sticker.path);

      return {
        title,
        url,
        image: {
          ...sticker,
          data,
          size: data.byteLength,
          contentType: 'image/webp',
        },
      };
    } catch (error) {
      window.log.error(
        'getStickerPackPreview error:',
        error && error.stack ? error.stack : error
      );
      return null;
    } finally {
      if (id) {
        await window.Signal.Stickers.removeEphemeralPack(id);
      }
    }
  },

  async getPreview(
    url: string,
    abortSignal: any
  ): Promise<null | GetLinkPreviewResult> {
    if (window.Signal.LinkPreviews.isStickerPack(url)) {
      return this.getStickerPackPreview(url);
    }

    // This is already checked elsewhere, but we want to be extra-careful.
    if (!window.Signal.LinkPreviews.isLinkSafeToPreview(url)) {
      return null;
    }

    const linkPreviewMetadata = await window.textsecure.messaging.fetchLinkPreviewMetadata(
      url,
      abortSignal
    );
    if (!linkPreviewMetadata) {
      return null;
    }
    const { title, imageHref, description, date } = linkPreviewMetadata;

    let image;
    if (
      !abortSignal.aborted &&
      imageHref &&
      window.Signal.LinkPreviews.isLinkSafeToPreview(imageHref)
    ) {
      let objectUrl: void | string;
      try {
        const fullSizeImage = await window.textsecure.messaging.fetchLinkPreviewImage(
          imageHref,
          abortSignal
        );
        if (!fullSizeImage) {
          throw new Error('Failed to fetch link preview image');
        }

        // Ensure that this file is either small enough or is resized to meet our
        //   requirements for attachments
        const withBlob = await this.autoScale({
          contentType: fullSizeImage.contentType,
          file: new Blob([fullSizeImage.data], {
            type: fullSizeImage.contentType,
          }),
        });

        const data = await this.arrayBufferFromFile(withBlob.file);
        objectUrl = URL.createObjectURL(withBlob.file);

        const dimensions = await VisualAttachment.getImageDimensions({
          objectUrl,
          logger: window.log,
        });

        image = {
          data,
          size: data.byteLength,
          ...dimensions,
          contentType: withBlob.file.type,
        };
      } catch (error) {
        // We still want to show the preview if we failed to get an image
        window.log.error(
          'getPreview failed to get image for link preview:',
          error.message
        );
      } finally {
        if (objectUrl) {
          URL.revokeObjectURL(objectUrl);
        }
      }
    }

    return {
      title,
      url,
      image,
      description,
      date,
    };
  },

  async addLinkPreview(url: string) {
    if (this.currentlyMatchedLink === url) {
      window.log.warn(
        'addLinkPreview should not be called with the same URL like this'
      );
      return;
    }

    (this.preview || []).forEach((item: any) => {
      if (item.url) {
        URL.revokeObjectURL(item.url);
      }
    });
    this.preview = null;

    // Cancel other in-flight link preview requests.
    if (this.linkPreviewAbortController) {
      window.log.info(
        'addLinkPreview: canceling another in-flight link preview request'
      );
      this.linkPreviewAbortController.abort();
    }

    const thisRequestAbortController = new AbortController();
    this.linkPreviewAbortController = thisRequestAbortController;

    const timeout = setTimeout(() => {
      thisRequestAbortController.abort();
    }, LINK_PREVIEW_TIMEOUT);

    this.currentlyMatchedLink = url;
    this.renderLinkPreview();

    try {
      const result = await this.getPreview(
        url,
        thisRequestAbortController.signal
      );

      if (!result) {
        window.log.info(
          'addLinkPreview: failed to load preview (not necessarily a problem)'
        );

        // This helps us disambiguate between two kinds of failure:
        //
        // 1. We failed to fetch the preview because of (1) a network failure (2) an
        //    invalid response (3) a timeout
        // 2. We failed to fetch the preview because we aborted the request because the
        //    user changed the link (e.g., by continuing to type the URL)
        const failedToFetch = this.currentlyMatchedLink === url;
        if (failedToFetch) {
          this.excludedPreviewUrls.push(url);
          this.removeLinkPreview();
        }
        return;
      }

      if (result.image) {
        const blob = new Blob([result.image.data], {
          type: result.image.contentType,
        });
        result.image.url = URL.createObjectURL(blob);
      } else if (!result.title) {
        // A link preview isn't worth showing unless we have either a title or an image
        this.removeLinkPreview();
        return;
      }

      this.preview = [result];
      this.renderLinkPreview();
    } catch (error) {
      window.log.error(
        'Problem loading link preview, disabling.',
        error && error.stack ? error.stack : error
      );
      this.disableLinkPreviews = true;
      this.removeLinkPreview();
    } finally {
      clearTimeout(timeout);
    }
  },

  renderLinkPreview() {
    if (this.previewView) {
      this.previewView.remove();
      this.previewView = null;
    }
    if (!this.currentlyMatchedLink) {
      return;
    }

    const first = (this.preview && this.preview[0]) || null;
    const props = {
      ...first,
      domain: first && window.Signal.LinkPreviews.getDomain(first.url),
      isLoaded: Boolean(first),
      onClose: () => {
        this.disableLinkPreviews = true;
        this.removeLinkPreview();
      },
    };

    this.previewView = new Whisper.ReactWrapperView({
      className: 'preview-wrapper',
      Component: window.Signal.Components.StagedLinkPreview,
      elCallback: (el: any) =>
        this.$(this.compositionApi.current.attSlotRef.current).prepend(el),
      props,
    });
  },

  getLinkPreview() {
    // Don't generate link previews if user has turned them off
    if (!window.storage.get('linkPreviews', false)) {
      return [];
    }

    if (!this.preview) {
      return [];
    }

    return this.preview.map((item: any) => {
      if (item.image) {
        // We eliminate the ObjectURL here, unneeded for send or save
        return {
          ...item,
          image: _.omit(item.image, 'url'),
        };
      }

      return item;
    });
  },

  // Called whenever the user changes the message composition field. But only
  //   fires if there's content in the message field after the change.
  maybeBumpTyping(messageText: any) {
    if (messageText.length) {
      this.model.throttledBumpTyping();
    }
  },
});<|MERGE_RESOLUTION|>--- conflicted
+++ resolved
@@ -555,30 +555,16 @@
           onMoveToInbox: () => {
             this.model.setArchived(false);
 
-<<<<<<< HEAD
-          Whisper.ToastView.show(
-            Whisper.ConversationUnarchivedToast,
-            document.body
-          );
-        },
-        onNameChange: (name: string) => {
-          this.model.setName(name);
-        },
-      };
-    };
-    this.titleView = new Whisper.ReactWrapperView({
-      className: 'title-wrapper',
-      Component: window.Signal.Components.ConversationHeader,
-      props: getHeaderProps(this.model),
-=======
             Whisper.ToastView.show(
               Whisper.ConversationUnarchivedToast,
               document.body
             );
           },
+          onNameChange: (name: string) => {
+            this.model.setName(name);
+          },
         }
       ),
->>>>>>> a49c825c
     });
     this.$('.conversation-header').append(this.titleView.el);
   },
