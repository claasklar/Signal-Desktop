--- conflicted
+++ resolved
@@ -40,14 +40,8 @@
     <ModalHost onClose={onClose} theme={theme}>
       <div
         className={classNames(
-<<<<<<< HEAD
-          'module-Modal',
-          hasHeader ? 'module-Modal--has-header' : 'module-Modal--no-header',
-          moduleClassName
-=======
           getClassName(''),
           getClassName(hasHeader ? '--has-header' : '--no-header')
->>>>>>> dd24b770
         )}
       >
         {hasHeader && (
@@ -56,11 +50,7 @@
               <button
                 aria-label={i18n('close')}
                 type="button"
-<<<<<<< HEAD
-                className="module-Modal__close-button"
-=======
                 className={getClassName('__close-button')}
->>>>>>> dd24b770
                 tabIndex={0}
                 onClick={() => {
                   onClose();
@@ -70,13 +60,8 @@
             {title && (
               <h1
                 className={classNames(
-<<<<<<< HEAD
-                  'module-Modal__title',
-                  hasXButton ? 'module-Modal__title--with-x-button' : null
-=======
                   getClassName('__title'),
                   hasXButton ? getClassName('__title--with-x-button') : null
->>>>>>> dd24b770
                 )}
               >
                 {title}
