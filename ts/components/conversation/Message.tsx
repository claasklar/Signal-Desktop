--- conflicted
+++ resolved
@@ -124,10 +124,7 @@
     | 'title'
     | 'unblurredAvatarPath'
   >;
-<<<<<<< HEAD
-=======
   reducedMotion?: boolean;
->>>>>>> dd24b770
   conversationType: ConversationTypesType;
   attachments?: Array<AttachmentType>;
   quote?: {
@@ -2252,10 +2249,7 @@
 
   public renderContainer(): JSX.Element {
     const {
-<<<<<<< HEAD
-=======
       attachments,
->>>>>>> dd24b770
       author,
       deletedForEveryone,
       direction,
