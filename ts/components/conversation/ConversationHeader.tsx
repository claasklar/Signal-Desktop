// Copyright 2018-2021 Signal Messenger, LLC
// SPDX-License-Identifier: AGPL-3.0-only

import React, { ReactNode } from 'react';
import Measure from 'react-measure';
import moment from 'moment';
import classNames from 'classnames';
import {
  ContextMenu,
  ContextMenuTrigger,
  MenuItem,
  SubMenu,
} from 'react-contextmenu';

import { Emojify } from './Emojify';
import { Avatar, AvatarSize } from '../Avatar';
import { InContactsIcon } from '../InContactsIcon';

import { LocalizerType } from '../../types/Util';
import { ColorType } from '../../types/Colors';
import { MuteOption, getMuteOptions } from '../../util/getMuteOptions';
import {
  ExpirationTimerOptions,
  TimerOption,
} from '../../util/ExpirationTimerOptions';
import { isMuted } from '../../util/isMuted';
import { missingCaseError } from '../../util/missingCaseError';
import { NameInput } from './NameInput';

export enum OutgoingCallButtonStyle {
  None,
  JustVideo,
  Both,
  Join,
}

export type PropsDataType = {
  conversationTitle?: string;
  id: string;
  name?: string;

  phoneNumber?: string;
  profileName?: string;
  color?: ColorType;
  avatarPath?: string;
  type: 'direct' | 'group';
  title: string;

  acceptedMessageRequest?: boolean;
  isVerified?: boolean;
  isMe?: boolean;
  isArchived?: boolean;
  isPinned?: boolean;
  isMissingMandatoryProfileSharing?: boolean;
  left?: boolean;
  markedUnread?: boolean;
  groupVersion?: number;

  canChangeTimer?: boolean;
  expireTimer?: number;
  muteExpiresAt?: number;

  showBackButton?: boolean;
  outgoingCallButtonStyle: OutgoingCallButtonStyle;
};

export type PropsActionsType = {
  onSetMuteNotifications: (seconds: number) => void;
  onSetDisappearingMessages: (seconds: number) => void;
  onShowContactModal: (contactId: string) => void;
  onDeleteMessages: () => void;
  onResetSession: () => void;
  onSearchInConversation: () => void;
  onOutgoingAudioCallInConversation: () => void;
  onOutgoingVideoCallInConversation: () => void;
  onSetPin: (value: boolean) => void;

  onShowConversationDetails: () => void;
  onShowSafetyNumber: () => void;
  onShowAllMedia: () => void;
  onShowGroupMembers: () => void;
  onGoBack: () => void;

  onArchive: () => void;
  onMarkUnread: () => void;
  onMoveToInbox: () => void;
  onNameChange: (name: string) => void;
};

export type PropsHousekeepingType = {
  i18n: LocalizerType;
};

export type PropsType = PropsDataType &
  PropsActionsType &
  PropsHousekeepingType;

type StateType = {
<<<<<<< HEAD
  isInTitleEdit: boolean;
};

export class ConversationHeader extends React.Component<PropsType, StateType> {
  public showMenuBound: (event: React.MouseEvent<HTMLButtonElement>) => void;
=======
  isNarrow: boolean;
};

export class ConversationHeader extends React.Component<PropsType, StateType> {
  private showMenuBound: (event: React.MouseEvent<HTMLButtonElement>) => void;
>>>>>>> 8ba64d4c

  // Comes from a third-party dependency
  // eslint-disable-next-line @typescript-eslint/no-explicit-any
  private menuTriggerRef: React.RefObject<any>;

  public constructor(props: PropsType) {
    super(props);

    this.state = { isNarrow: false };

    this.menuTriggerRef = React.createRef();
    this.showMenuBound = this.showMenu.bind(this);

    this.state = { isInTitleEdit: false };
  }

  private showMenu(event: React.MouseEvent<HTMLButtonElement>): void {
    if (this.menuTriggerRef.current) {
      this.menuTriggerRef.current.handleContextClick(event);
    }
  }

  private renderBackButton(): ReactNode {
    const { i18n, onGoBack, showBackButton } = this.props;

    return (
      <button
        type="button"
        onClick={onGoBack}
        className={classNames(
          'module-ConversationHeader__back-icon',
          showBackButton ? 'module-ConversationHeader__back-icon--show' : null
        )}
        disabled={!showBackButton}
        aria-label={i18n('goBack')}
      />
    );
  }

<<<<<<< HEAD
  public renderTitle(): JSX.Element | null {
    const {
      name,
      phoneNumber,
      title,
      type,
      i18n,
      isMe,
      profileName,
      isVerified,
      onNameChange,
    } = this.props;
=======
  private renderHeaderInfoTitle(): ReactNode {
    const { name, title, type, i18n, isMe } = this.props;
>>>>>>> 8ba64d4c

    const { isInTitleEdit } = this.state;

    if (isMe) {
      return (
        <div className="module-ConversationHeader__header__info__title">
          {i18n('noteToSelf')}
        </div>
      );
    }

    const shouldShowIcon = Boolean(name && type === 'direct');

    if (isInTitleEdit) {
      return (
        <NameInput
          name={name || ''}
          i18n={i18n}
          onNameChange={(changedName: string) => {
            onNameChange(changedName);
            this.setState({ isInTitleEdit: false });
          }}
        />
      );
    }

    return (
      <div className="module-ConversationHeader__header__info__title">
        <Emojify text={title} />
        {shouldShowIcon ? (
          <InContactsIcon
            className="module-ConversationHeader__header__info__title__in-contacts-icon"
            i18n={i18n}
          />
        ) : null}
      </div>
    );
  }

  private renderHeaderInfoSubtitle(): ReactNode {
    const expirationNode = this.renderExpirationLength();
    const verifiedNode = this.renderVerifiedIcon();

    if (expirationNode || verifiedNode) {
      return (
        <div className="module-ConversationHeader__header__info__subtitle">
          {expirationNode}
          {verifiedNode}
        </div>
      );
    }

    return null;
  }

  private renderAvatar(): ReactNode {
    const {
      avatarPath,
      color,
      i18n,
      type,
      isMe,
      name,
      phoneNumber,
      profileName,
      title,
    } = this.props;

    return (
      <span className="module-ConversationHeader__header__avatar">
        <Avatar
          avatarPath={avatarPath}
          color={color}
          conversationType={type}
          i18n={i18n}
          noteToSelf={isMe}
          title={title}
          name={name}
          phoneNumber={phoneNumber}
          profileName={profileName}
          size={AvatarSize.THIRTY_TWO}
        />
      </span>
    );
  }

  private renderExpirationLength(): ReactNode {
    const { i18n, expireTimer } = this.props;

    const expirationSettingName = expireTimer
      ? ExpirationTimerOptions.getAbbreviated(i18n, expireTimer)
      : undefined;
    if (!expirationSettingName) {
      return null;
    }

    return (
      <div className="module-ConversationHeader__header__info__subtitle__expiration">
        {expirationSettingName}
      </div>
    );
  }

  private renderVerifiedIcon(): ReactNode {
    const { i18n, isVerified } = this.props;

    if (!isVerified) {
      return null;
    }

    return (
      <div className="module-ConversationHeader__header__info__subtitle__verified">
        {i18n('verified')}
      </div>
    );
  }

  private renderMoreButton(triggerId: string): ReactNode {
    const { i18n, showBackButton } = this.props;

    return (
      <ContextMenuTrigger id={triggerId} ref={this.menuTriggerRef}>
        <button
          type="button"
          onClick={this.showMenuBound}
          className={classNames(
            'module-ConversationHeader__button',
            'module-ConversationHeader__button--more',
            showBackButton ? null : 'module-ConversationHeader__button--show'
          )}
          disabled={showBackButton}
          aria-label={i18n('moreInfo')}
        />
      </ContextMenuTrigger>
    );
  }

  private renderSearchButton(): ReactNode {
    const { i18n, onSearchInConversation, showBackButton } = this.props;

    return (
      <button
        type="button"
        onClick={onSearchInConversation}
        className={classNames(
          'module-ConversationHeader__button',
          'module-ConversationHeader__button--search',
          showBackButton ? null : 'module-ConversationHeader__button--show'
        )}
        disabled={showBackButton}
        aria-label={i18n('search')}
      />
    );
  }

  private renderOutgoingCallButtons(): ReactNode {
    const {
      i18n,
      onOutgoingAudioCallInConversation,
      onOutgoingVideoCallInConversation,
      outgoingCallButtonStyle,
      showBackButton,
    } = this.props;
    const { isNarrow } = this.state;

    const videoButton = (
      <button
        type="button"
        onClick={onOutgoingVideoCallInConversation}
        className={classNames(
          'module-ConversationHeader__button',
          'module-ConversationHeader__button--video',
          showBackButton ? null : 'module-ConversationHeader__button--show'
        )}
        disabled={showBackButton}
        aria-label={i18n('makeOutgoingVideoCall')}
      />
    );

    switch (outgoingCallButtonStyle) {
      case OutgoingCallButtonStyle.None:
        return null;
      case OutgoingCallButtonStyle.JustVideo:
        return videoButton;
      case OutgoingCallButtonStyle.Both:
        return (
          <>
            {videoButton}
            <button
              type="button"
              onClick={onOutgoingAudioCallInConversation}
              className={classNames(
                'module-ConversationHeader__button',
                'module-ConversationHeader__button--audio',
                showBackButton
                  ? null
                  : 'module-ConversationHeader__button--show'
              )}
              disabled={showBackButton}
              aria-label={i18n('makeOutgoingCall')}
            />
          </>
        );
      case OutgoingCallButtonStyle.Join:
        return (
          <button
            aria-label={i18n('joinOngoingCall')}
            type="button"
            onClick={onOutgoingVideoCallInConversation}
            className={classNames(
              'module-ConversationHeader__button',
              'module-ConversationHeader__button--join-call',
              showBackButton ? null : 'module-ConversationHeader__button--show'
            )}
            disabled={showBackButton}
          >
            {isNarrow ? null : i18n('joinOngoingCall')}
          </button>
        );
      default:
        throw missingCaseError(outgoingCallButtonStyle);
    }
  }

  private renderMenu(triggerId: string): ReactNode {
    const {
      i18n,
      acceptedMessageRequest,
      canChangeTimer,
      isArchived,
      isMe,
      isPinned,
      type,
      markedUnread,
      muteExpiresAt,
      isMissingMandatoryProfileSharing,
      left,
      groupVersion,
      onDeleteMessages,
      onResetSession,
      onSetDisappearingMessages,
      onSetMuteNotifications,
      onShowAllMedia,
      onShowConversationDetails,
      onShowGroupMembers,
      onShowSafetyNumber,
      onArchive,
      onMarkUnread,
      onSetPin,
      onMoveToInbox,
    } = this.props;

    const muteOptions: Array<MuteOption> = [];
    if (isMuted(muteExpiresAt)) {
      const expires = moment(muteExpiresAt);
      const muteExpirationLabel = moment().isSame(expires, 'day')
        ? expires.format('hh:mm A')
        : expires.format('M/D/YY, hh:mm A');

      muteOptions.push(
        ...[
          {
            name: i18n('muteExpirationLabel', [muteExpirationLabel]),
            disabled: true,
            value: 0,
          },
          {
            name: i18n('unmute'),
            value: 0,
          },
        ]
      );
    }
    muteOptions.push(...getMuteOptions(i18n));

    // eslint-disable-next-line @typescript-eslint/no-explicit-any
    const disappearingTitle = i18n('disappearingMessages') as any;
    // eslint-disable-next-line @typescript-eslint/no-explicit-any
    const muteTitle = i18n('muteNotificationsTitle') as any;
    const isGroup = type === 'group';

    const disableTimerChanges = Boolean(
      !canChangeTimer ||
        !acceptedMessageRequest ||
        left ||
        isMissingMandatoryProfileSharing
    );

    const hasGV2AdminEnabled = isGroup && groupVersion === 2;

    return (
      <ContextMenu id={triggerId}>
        {disableTimerChanges ? null : (
          <SubMenu title={disappearingTitle}>
            {ExpirationTimerOptions.map((item: typeof TimerOption) => (
              <MenuItem
                key={item.get('seconds')}
                onClick={() => {
                  onSetDisappearingMessages(item.get('seconds'));
                }}
              >
                {item.getName(i18n)}
              </MenuItem>
            ))}
          </SubMenu>
        )}
        <SubMenu title={muteTitle}>
          {muteOptions.map(item => (
            <MenuItem
              key={item.name}
              disabled={item.disabled}
              onClick={() => {
                onSetMuteNotifications(item.value);
              }}
            >
              {item.name}
            </MenuItem>
          ))}
        </SubMenu>
        {hasGV2AdminEnabled ? (
          <MenuItem onClick={onShowConversationDetails}>
            {i18n('showConversationDetails')}
          </MenuItem>
        ) : null}
        {isGroup && !hasGV2AdminEnabled ? (
          <MenuItem onClick={onShowGroupMembers}>
            {i18n('showMembers')}
          </MenuItem>
        ) : null}
        <MenuItem onClick={onShowAllMedia}>{i18n('viewRecentMedia')}</MenuItem>
        {!isGroup && !isMe ? (
          <MenuItem onClick={onShowSafetyNumber}>
            {i18n('showSafetyNumber')}
          </MenuItem>
        ) : null}
        {!isGroup && acceptedMessageRequest ? (
          <MenuItem onClick={onResetSession}>{i18n('resetSession')}</MenuItem>
        ) : null}
        <MenuItem divider />
        {!markedUnread ? (
          <MenuItem onClick={onMarkUnread}>{i18n('markUnread')}</MenuItem>
        ) : null}
        {isArchived ? (
          <MenuItem onClick={onMoveToInbox}>
            {i18n('moveConversationToInbox')}
          </MenuItem>
        ) : (
          <MenuItem onClick={onArchive}>{i18n('archiveConversation')}</MenuItem>
        )}
        <MenuItem onClick={onDeleteMessages}>{i18n('deleteMessages')}</MenuItem>
        {isPinned ? (
          <MenuItem onClick={() => onSetPin(false)}>
            {i18n('unpinConversation')}
          </MenuItem>
        ) : (
          <MenuItem onClick={() => onSetPin(true)}>
            {i18n('pinConversation')}
          </MenuItem>
        )}
        <MenuItem onClick={() => this.setState({ isInTitleEdit: true })}>
          {i18n('editName')}
        </MenuItem>
      </ContextMenu>
    );
  }

  private renderHeader(): ReactNode {
    const {
      conversationTitle,
      groupVersion,
      id,
      isMe,
      onShowContactModal,
      onShowConversationDetails,
      type,
    } = this.props;

    if (conversationTitle !== undefined) {
      return (
        <div className="module-ConversationHeader__header">
          <div className="module-ConversationHeader__header__info">
            <div className="module-ConversationHeader__header__info__title">
              {conversationTitle}
            </div>
          </div>
        </div>
      );
    }

    let onClick: undefined | (() => void);
    switch (type) {
      case 'direct':
        onClick = isMe
          ? undefined
          : () => {
              onShowContactModal(id);
            };
        break;
      case 'group': {
        const hasGV2AdminEnabled = groupVersion === 2;
        onClick = hasGV2AdminEnabled
          ? () => {
              onShowConversationDetails();
            }
          : undefined;
        break;
      }
      default:
        throw missingCaseError(type);
    }

    const contents = (
      <>
        {this.renderAvatar()}
        <div className="module-ConversationHeader__header__info">
          {this.renderHeaderInfoTitle()}
          {this.renderHeaderInfoSubtitle()}
        </div>
      </>
    );

    if (onClick) {
      return (
        <button
          type="button"
          className="module-ConversationHeader__header module-ConversationHeader__header--clickable"
          onClick={onClick}
        >
          {contents}
        </button>
      );
    }

    return <div className="module-ConversationHeader__header">{contents}</div>;
  }

  public render(): ReactNode {
    const { id } = this.props;
    const { isNarrow } = this.state;
    const triggerId = `conversation-${id}`;

    return (
      <Measure
        bounds
        onResize={({ bounds }) => {
          if (!bounds || !bounds.width) {
            return;
          }
          this.setState({ isNarrow: bounds.width < 500 });
        }}
      >
        {({ measureRef }) => (
          <div
            className={classNames('module-ConversationHeader', {
              'module-ConversationHeader--narrow': isNarrow,
            })}
            ref={measureRef}
          >
            {this.renderBackButton()}
            {this.renderHeader()}
            {this.renderOutgoingCallButtons()}
            {this.renderSearchButton()}
            {this.renderMoreButton(triggerId)}
            {this.renderMenu(triggerId)}
          </div>
        )}
      </Measure>
    );
  }
}<|MERGE_RESOLUTION|>--- conflicted
+++ resolved
@@ -96,19 +96,12 @@
   PropsHousekeepingType;
 
 type StateType = {
-<<<<<<< HEAD
+  isNarrow: boolean;
   isInTitleEdit: boolean;
 };
 
 export class ConversationHeader extends React.Component<PropsType, StateType> {
-  public showMenuBound: (event: React.MouseEvent<HTMLButtonElement>) => void;
-=======
-  isNarrow: boolean;
-};
-
-export class ConversationHeader extends React.Component<PropsType, StateType> {
   private showMenuBound: (event: React.MouseEvent<HTMLButtonElement>) => void;
->>>>>>> 8ba64d4c
 
   // Comes from a third-party dependency
   // eslint-disable-next-line @typescript-eslint/no-explicit-any
@@ -117,12 +110,10 @@
   public constructor(props: PropsType) {
     super(props);
 
-    this.state = { isNarrow: false };
+    this.state = { isNarrow: false, isInTitleEdit: false };
 
     this.menuTriggerRef = React.createRef();
     this.showMenuBound = this.showMenu.bind(this);
-
-    this.state = { isInTitleEdit: false };
   }
 
   private showMenu(event: React.MouseEvent<HTMLButtonElement>): void {
@@ -148,23 +139,8 @@
     );
   }
 
-<<<<<<< HEAD
-  public renderTitle(): JSX.Element | null {
-    const {
-      name,
-      phoneNumber,
-      title,
-      type,
-      i18n,
-      isMe,
-      profileName,
-      isVerified,
-      onNameChange,
-    } = this.props;
-=======
   private renderHeaderInfoTitle(): ReactNode {
-    const { name, title, type, i18n, isMe } = this.props;
->>>>>>> 8ba64d4c
+    const { name, title, type, i18n, isMe, onNameChange } = this.props;
 
     const { isInTitleEdit } = this.state;
 
@@ -541,6 +517,7 @@
       onShowConversationDetails,
       type,
     } = this.props;
+    const { isInTitleEdit } = this.state;
 
     if (conversationTitle !== undefined) {
       return (
@@ -557,11 +534,12 @@
     let onClick: undefined | (() => void);
     switch (type) {
       case 'direct':
-        onClick = isMe
-          ? undefined
-          : () => {
-              onShowContactModal(id);
-            };
+        onClick =
+          isMe || isInTitleEdit
+            ? undefined
+            : () => {
+                onShowContactModal(id);
+              };
         break;
       case 'group': {
         const hasGV2AdminEnabled = groupVersion === 2;
