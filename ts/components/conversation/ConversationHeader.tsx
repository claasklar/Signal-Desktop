--- conflicted
+++ resolved
@@ -23,11 +23,8 @@
 import * as expirationTimer from '../../util/expirationTimer';
 import { isMuted } from '../../util/isMuted';
 import { missingCaseError } from '../../util/missingCaseError';
-<<<<<<< HEAD
+import { isInSystemContacts } from '../../util/isInSystemContacts';
 import { NameInput } from './NameInput';
-=======
-import { isInSystemContacts } from '../../util/isInSystemContacts';
->>>>>>> 8a429ad5
 
 export enum OutgoingCallButtonStyle {
   None,
@@ -106,11 +103,8 @@
 
 type StateType = {
   isNarrow: boolean;
-<<<<<<< HEAD
+  modalState: ModalState;
   isInTitleEdit: boolean;
-=======
-  modalState: ModalState;
->>>>>>> 8a429ad5
 };
 
 const TIMER_ITEM_CLASS = 'module-ConversationHeader__disappearing-timer__item';
@@ -125,11 +119,11 @@
   public constructor(props: PropsType) {
     super(props);
 
-<<<<<<< HEAD
-    this.state = { isNarrow: false, isInTitleEdit: false };
-=======
-    this.state = { isNarrow: false, modalState: ModalState.NothingOpen };
->>>>>>> 8a429ad5
+    this.state = {
+      isNarrow: false,
+      isInTitleEdit: false,
+      modalState: ModalState.NothingOpen,
+    };
 
     this.menuTriggerRef = React.createRef();
     this.showMenuBound = this.showMenu.bind(this);
@@ -170,9 +164,6 @@
         </div>
       );
     }
-
-<<<<<<< HEAD
-    const shouldShowIcon = Boolean(name && type === 'direct');
 
     if (isInTitleEdit) {
       return (
@@ -187,8 +178,6 @@
       );
     }
 
-=======
->>>>>>> 8a429ad5
     return (
       <div className="module-ConversationHeader__header__info__title">
         <Emojify text={title} />
@@ -662,10 +651,6 @@
   }
 
   public render(): ReactNode {
-<<<<<<< HEAD
-    const { id, isSMSOnly } = this.props;
-    const { isNarrow } = this.state;
-=======
     const {
       id,
       isSMSOnly,
@@ -674,7 +659,6 @@
       expireTimer,
     } = this.props;
     const { isNarrow, modalState } = this.state;
->>>>>>> 8a429ad5
     const triggerId = `conversation-${id}`;
 
     let modalNode: ReactNode;
@@ -697,33 +681,6 @@
     }
 
     return (
-<<<<<<< HEAD
-      <Measure
-        bounds
-        onResize={({ bounds }) => {
-          if (!bounds || !bounds.width) {
-            return;
-          }
-          this.setState({ isNarrow: bounds.width < 500 });
-        }}
-      >
-        {({ measureRef }) => (
-          <div
-            className={classNames('module-ConversationHeader', {
-              'module-ConversationHeader--narrow': isNarrow,
-            })}
-            ref={measureRef}
-          >
-            {this.renderBackButton()}
-            {this.renderHeader()}
-            {!isSMSOnly && this.renderOutgoingCallButtons()}
-            {this.renderSearchButton()}
-            {this.renderMoreButton(triggerId)}
-            {this.renderMenu(triggerId)}
-          </div>
-        )}
-      </Measure>
-=======
       <>
         {modalNode}
         <Measure
@@ -752,7 +709,6 @@
           )}
         </Measure>
       </>
->>>>>>> 8a429ad5
     );
   }
 }