--- conflicted
+++ resolved
@@ -3,10 +3,6 @@
 
 import React, { useEffect, useRef, useState } from 'react';
 import Measure from 'react-measure';
-<<<<<<< HEAD
-import { take } from 'lodash';
-=======
->>>>>>> dd24b770
 import { Avatar, AvatarBlur, Props as AvatarProps } from '../Avatar';
 import { ContactName } from './ContactName';
 import { About } from './About';
