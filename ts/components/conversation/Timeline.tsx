// Copyright 2019-2021 Signal Messenger, LLC
// SPDX-License-Identifier: AGPL-3.0-only

import { debounce, get, isNumber } from 'lodash';
import classNames from 'classnames';
import React, { CSSProperties, ReactNode } from 'react';
import {
  AutoSizer,
  CellMeasurer,
  CellMeasurerCache,
  List,
  Grid,
} from 'react-virtualized';
import Measure from 'react-measure';

import { ScrollDownButton } from './ScrollDownButton';

import { GlobalAudioProvider } from '../GlobalAudioContext';

import { LocalizerType } from '../../types/Util';
import { ConversationType } from '../../state/ducks/conversations';
import { assert } from '../../util/assert';

import { PropsActions as MessageActionsType } from './Message';
import { PropsActions as SafetyNumberActionsType } from './SafetyNumberNotification';
import { Intl } from '../Intl';
import { TimelineWarning } from './TimelineWarning';
import { TimelineWarnings } from './TimelineWarnings';
import { NewlyCreatedGroupInvitedContactsDialog } from '../NewlyCreatedGroupInvitedContactsDialog';
import { ContactSpoofingReviewDialog } from './ContactSpoofingReviewDialog';

const AT_BOTTOM_THRESHOLD = 15;
const NEAR_BOTTOM_THRESHOLD = 15;
const AT_TOP_THRESHOLD = 10;
const LOAD_MORE_THRESHOLD = 30;
const SCROLL_DOWN_BUTTON_THRESHOLD = 8;
export const LOAD_COUNTDOWN = 1;

export type WarningType = {
  safeConversation: ConversationType;
};

export type PropsDataType = {
  haveNewest: boolean;
  haveOldest: boolean;
  isLoadingMessages: boolean;
  isNearBottom?: boolean;
  items: Array<string>;
  loadCountdownStart?: number;
  messageHeightChangeIndex?: number;
  oldestUnreadIndex?: number;
  resetCounter: number;
  scrollToIndex?: number;
  scrollToIndexCounter: number;
  totalUnread: number;
};

type PropsHousekeepingType = {
  id: string;
  isGroupV1AndDisabled?: boolean;
  isIncomingMessageRequest: boolean;
  typingContact?: unknown;
  unreadCount?: number;

  selectedMessageId?: string;
  invitedContactsForNewlyCreatedGroup: Array<ConversationType>;

  warning?: WarningType;
  contactSpoofingReview?: {
    possiblyUnsafeConversation: ConversationType;
    safeConversation: ConversationType;
  };

  i18n: LocalizerType;

  renderItem: (
    id: string,
    conversationId: string,
    actions: Record<string, unknown>
  ) => JSX.Element;
  renderLastSeenIndicator: (id: string) => JSX.Element;
  renderHeroRow: (
    id: string,
    resizeHeroRow: () => unknown,
    unblurAvatar: () => void,
    updateSharedGroups: () => unknown
  ) => JSX.Element;
  renderLoadingRow: (id: string) => JSX.Element;
  renderTypingBubble: (id: string) => JSX.Element;
};

type PropsActionsType = {
  clearChangedMessages: (conversationId: string) => unknown;
  clearInvitedConversationsForNewlyCreatedGroup: () => void;
  closeContactSpoofingReview: () => void;
  setLoadCountdownStart: (
    conversationId: string,
    loadCountdownStart?: number
  ) => unknown;
  setIsNearBottom: (conversationId: string, isNearBottom: boolean) => unknown;
  reviewMessageRequestNameCollision: (
    _: Readonly<{
      safeConversationId: string;
    }>
  ) => void;

  loadAndScroll: (messageId: string) => unknown;
  loadOlderMessages: (messageId: string) => unknown;
  loadNewerMessages: (messageId: string) => unknown;
  loadNewestMessages: (messageId: string, setFocus?: boolean) => unknown;
  markMessageRead: (messageId: string) => unknown;
  onBlock: () => unknown;
  onBlockAndDelete: () => unknown;
  onDelete: () => unknown;
  onUnblock: () => unknown;
  selectMessage: (messageId: string, conversationId: string) => unknown;
  clearSelectedMessage: () => unknown;
  unblurAvatar: () => void;
  updateSharedGroups: () => unknown;
} & MessageActionsType &
  SafetyNumberActionsType;

export type PropsType = PropsDataType &
  PropsHousekeepingType &
  PropsActionsType;

// from https://github.com/bvaughn/react-virtualized/blob/fb3484ed5dcc41bffae8eab029126c0fb8f7abc0/source/List/types.js#L5
type RowRendererParamsType = {
  index: number;
  isScrolling: boolean;
  isVisible: boolean;
  key: string;
  parent: Record<string, unknown>;
  style: CSSProperties;
};
type OnScrollParamsType = {
  scrollTop: number;
  clientHeight: number;
  scrollHeight: number;

  clientWidth: number;
  scrollWidth?: number;
  scrollLeft?: number;
  scrollToColumn?: number;
  _hasScrolledToColumnTarget?: boolean;
  scrollToRow?: number;
  _hasScrolledToRowTarget?: boolean;
};

type VisibleRowsType = {
  newest?: {
    id: string;
    offsetTop: number;
    row: number;
  };
  oldest?: {
    id: string;
    offsetTop: number;
    row: number;
  };
};

type StateType = {
  atBottom: boolean;
  atTop: boolean;
  oneTimeScrollRow?: number;

  prevPropScrollToIndex?: number;
  prevPropScrollToIndexCounter?: number;
  propScrollToIndex?: number;

  shouldShowScrollDownButton: boolean;
  areUnreadBelowCurrentPosition: boolean;

  hasDismissedWarning: boolean;
  lastMeasuredWarningHeight: number;
};

export class Timeline extends React.PureComponent<PropsType, StateType> {
  public cellSizeCache = new CellMeasurerCache({
    defaultHeight: 64,
    fixedWidth: true,
  });

  public mostRecentWidth = 0;

  public mostRecentHeight = 0;

  public offsetFromBottom: number | undefined = 0;

  public resizeFlag = false;

  public listRef = React.createRef<List>();

  public visibleRows: VisibleRowsType | undefined;

  public loadCountdownTimeout: NodeJS.Timeout | null = null;

  constructor(props: PropsType) {
    super(props);

    const { scrollToIndex, isIncomingMessageRequest } = this.props;
    const oneTimeScrollRow = isIncomingMessageRequest
      ? undefined
      : this.getLastSeenIndicatorRow();

    // We only stick to the bottom if this is not an incoming message request.
    const atBottom = !isIncomingMessageRequest;

    this.state = {
      atBottom,
      atTop: false,
      oneTimeScrollRow,
      propScrollToIndex: scrollToIndex,
      prevPropScrollToIndex: scrollToIndex,
      shouldShowScrollDownButton: false,
      areUnreadBelowCurrentPosition: false,
      hasDismissedWarning: false,
      lastMeasuredWarningHeight: 0,
    };
  }

  public static getDerivedStateFromProps(
    props: PropsType,
    state: StateType
  ): StateType {
    if (
      isNumber(props.scrollToIndex) &&
      (props.scrollToIndex !== state.prevPropScrollToIndex ||
        props.scrollToIndexCounter !== state.prevPropScrollToIndexCounter)
    ) {
      return {
        ...state,
        propScrollToIndex: props.scrollToIndex,
        prevPropScrollToIndex: props.scrollToIndex,
        prevPropScrollToIndexCounter: props.scrollToIndexCounter,
      };
    }

    return state;
  }

  public getList = (): List | null => {
    if (!this.listRef) {
      return null;
    }

    const { current } = this.listRef;

    return current;
  };

  public getGrid = (): Grid | undefined => {
    const list = this.getList();
    if (!list) {
      return;
    }

    // eslint-disable-next-line consistent-return
    return list.Grid;
  };

  public getScrollContainer = (): HTMLDivElement | undefined => {
    // We're using an internal variable (_scrollingContainer)) here,
    // so cannot rely on the public type.
    // eslint-disable-next-line @typescript-eslint/no-explicit-any
    const grid: any = this.getGrid();
    if (!grid) {
      return;
    }

    // eslint-disable-next-line consistent-return
    return grid._scrollingContainer as HTMLDivElement;
  };

  public scrollToRow = (row: number): void => {
    const list = this.getList();
    if (!list) {
      return;
    }

    list.scrollToRow(row);
  };

  public recomputeRowHeights = (row?: number): void => {
    const list = this.getList();
    if (!list) {
      return;
    }

    list.recomputeRowHeights(row);
  };

  public onHeightOnlyChange = (): void => {
    const grid = this.getGrid();
    const scrollContainer = this.getScrollContainer();
    if (!grid || !scrollContainer) {
      return;
    }

    if (!isNumber(this.offsetFromBottom)) {
      return;
    }

    const { clientHeight, scrollHeight, scrollTop } = scrollContainer;
    const newOffsetFromBottom = Math.max(
      0,
      scrollHeight - clientHeight - scrollTop
    );
    const delta = newOffsetFromBottom - this.offsetFromBottom;

    // TODO: DESKTOP-687
    // eslint-disable-next-line @typescript-eslint/no-explicit-any
    (grid as any).scrollToPosition({
      scrollTop: scrollContainer.scrollTop + delta,
    });
  };

  public resize = (row?: number): void => {
    this.offsetFromBottom = undefined;
    this.resizeFlag = false;
    if (isNumber(row) && row > 0) {
      // eslint-disable-next-line @typescript-eslint/ban-ts-comment
      // @ts-ignore
      this.cellSizeCache.clearPlus(row, 0);
    } else {
      this.cellSizeCache.clearAll();
    }

    this.recomputeRowHeights(row || 0);
  };

  public resizeHeroRow = (): void => {
    this.resize(0);
  };

  public onScroll = (data: OnScrollParamsType): void => {
    // Ignore scroll events generated as react-virtualized recursively scrolls and
    //   re-measures to get us where we want to go.
    if (
      isNumber(data.scrollToRow) &&
      data.scrollToRow >= 0 &&
      !data._hasScrolledToRowTarget
    ) {
      return;
    }

    // Sometimes react-virtualized ends up with some incorrect math - we've scrolled below
    //  what should be possible. In this case, we leave everything the same and ask
    //  react-virtualized to try again. Without this, we'll set atBottom to true and
    //  pop the user back down to the bottom.
    const { clientHeight, scrollHeight, scrollTop } = data;
    if (scrollTop + clientHeight > scrollHeight) {
      return;
    }

    this.updateScrollMetrics(data);
    this.updateWithVisibleRows();
  };

  public updateScrollMetrics = debounce(
    (data: OnScrollParamsType) => {
      const { clientHeight, clientWidth, scrollHeight, scrollTop } = data;

      if (clientHeight <= 0 || scrollHeight <= 0) {
        return;
      }

      const {
        haveNewest,
        haveOldest,
        id,
        isIncomingMessageRequest,
        setIsNearBottom,
        setLoadCountdownStart,
      } = this.props;

      if (
        this.mostRecentHeight &&
        clientHeight !== this.mostRecentHeight &&
        this.mostRecentWidth &&
        clientWidth === this.mostRecentWidth
      ) {
        this.onHeightOnlyChange();
      }

      // If we've scrolled, we want to reset these
      const oneTimeScrollRow = undefined;
      const propScrollToIndex = undefined;

      this.offsetFromBottom = Math.max(
        0,
        scrollHeight - clientHeight - scrollTop
      );

      // If there's an active message request, we won't stick to the bottom of the
      //   conversation as new messages come in.
      const atBottom = isIncomingMessageRequest
        ? false
        : haveNewest && this.offsetFromBottom <= AT_BOTTOM_THRESHOLD;

      const isNearBottom =
        haveNewest && this.offsetFromBottom <= NEAR_BOTTOM_THRESHOLD;
      const atTop = scrollTop <= AT_TOP_THRESHOLD;
      const loadCountdownStart = atTop && !haveOldest ? Date.now() : undefined;

      if (this.loadCountdownTimeout) {
        clearTimeout(this.loadCountdownTimeout);
        this.loadCountdownTimeout = null;
      }
      if (isNumber(loadCountdownStart)) {
        this.loadCountdownTimeout = setTimeout(
          this.loadOlderMessages,
          LOAD_COUNTDOWN
        );
      }

      // Variable collision
      // eslint-disable-next-line react/destructuring-assignment
      if (loadCountdownStart !== this.props.loadCountdownStart) {
        setLoadCountdownStart(id, loadCountdownStart);
      }

      // Variable collision
      // eslint-disable-next-line react/destructuring-assignment
      if (isNearBottom !== this.props.isNearBottom) {
        setIsNearBottom(id, isNearBottom);
      }

      this.setState({
        atBottom,
        atTop,
        oneTimeScrollRow,
        propScrollToIndex,
      });
    },
    50,
    { maxWait: 50 }
  );

  public updateVisibleRows = (): void => {
    let newest;
    let oldest;

    const scrollContainer = this.getScrollContainer();
    if (!scrollContainer) {
      return;
    }

    if (scrollContainer.clientHeight === 0) {
      return;
    }

    const visibleTop = scrollContainer.scrollTop;
    const visibleBottom = visibleTop + scrollContainer.clientHeight;

    const innerScrollContainer = scrollContainer.children[0];
    if (!innerScrollContainer) {
      return;
    }

    const { children } = innerScrollContainer;

    for (let i = children.length - 1; i >= 0; i -= 1) {
      const child = children[i] as HTMLDivElement;
      const { id, offsetTop, offsetHeight } = child;

      if (!id) {
        continue;
      }

      const bottom = offsetTop + offsetHeight;

      if (bottom - AT_BOTTOM_THRESHOLD <= visibleBottom) {
        const row = parseInt(child.getAttribute('data-row') || '-1', 10);
        newest = { offsetTop, row, id };

        break;
      }
    }

    const max = children.length;
    for (let i = 0; i < max; i += 1) {
      const child = children[i] as HTMLDivElement;
      const { offsetTop, id } = child;

      if (!id) {
        continue;
      }

      if (offsetTop + AT_TOP_THRESHOLD >= visibleTop) {
        const row = parseInt(child.getAttribute('data-row') || '-1', 10);
        oldest = { offsetTop, row, id };

        break;
      }
    }

    this.visibleRows = { newest, oldest };
  };

  public updateWithVisibleRows = debounce(
    () => {
      const {
        unreadCount,
        haveNewest,
        isLoadingMessages,
        items,
        loadNewerMessages,
        markMessageRead,
      } = this.props;

      if (!items || items.length < 1) {
        return;
      }

      this.updateVisibleRows();
      if (!this.visibleRows) {
        return;
      }

      const { newest } = this.visibleRows;
      if (!newest || !newest.id) {
        return;
      }

      markMessageRead(newest.id);

      const rowCount = this.getRowCount();

      const lastId = items[items.length - 1];
      if (
        !isLoadingMessages &&
        !haveNewest &&
        newest.row > rowCount - LOAD_MORE_THRESHOLD
      ) {
        loadNewerMessages(lastId);
      }

      const lastIndex = items.length - 1;
      const lastItemRow = this.fromItemIndexToRow(lastIndex);
      const areUnreadBelowCurrentPosition = Boolean(
        isNumber(unreadCount) &&
          unreadCount > 0 &&
          (!haveNewest || newest.row < lastItemRow)
      );

      const shouldShowScrollDownButton = Boolean(
        !haveNewest ||
          areUnreadBelowCurrentPosition ||
          newest.row < rowCount - SCROLL_DOWN_BUTTON_THRESHOLD
      );

      this.setState({
        shouldShowScrollDownButton,
        areUnreadBelowCurrentPosition,
      });
    },
    500,
    { maxWait: 500 }
  );

  public loadOlderMessages = (): void => {
    const {
      haveOldest,
      isLoadingMessages,
      items,
      loadOlderMessages,
    } = this.props;

    if (this.loadCountdownTimeout) {
      clearTimeout(this.loadCountdownTimeout);
      this.loadCountdownTimeout = null;
    }

    if (isLoadingMessages || haveOldest || !items || items.length < 1) {
      return;
    }

    const oldestId = items[0];
    loadOlderMessages(oldestId);
  };

  public rowRenderer = ({
    index,
    key,
    parent,
    style,
  }: RowRendererParamsType): JSX.Element => {
    const {
      id,
      haveOldest,
      items,
      renderItem,
      renderHeroRow,
      renderLoadingRow,
      renderLastSeenIndicator,
      renderTypingBubble,
      unblurAvatar,
      updateSharedGroups,
    } = this.props;
    const { lastMeasuredWarningHeight } = this.state;

    const styleWithWidth = {
      ...style,
      width: `${this.mostRecentWidth}px`,
    };
    const row = index;
    const oldestUnreadRow = this.getLastSeenIndicatorRow();
    const typingBubbleRow = this.getTypingBubbleRow();
    let rowContents: ReactNode;

    if (haveOldest && row === 0) {
      rowContents = (
        <div data-row={row} style={styleWithWidth} role="row">
<<<<<<< HEAD
=======
          {this.getWarning() ? (
            <div style={{ height: lastMeasuredWarningHeight }} />
          ) : null}
>>>>>>> dd24b770
          {renderHeroRow(
            id,
            this.resizeHeroRow,
            unblurAvatar,
            updateSharedGroups
          )}
        </div>
      );
    } else if (!haveOldest && row === 0) {
      rowContents = (
        <div data-row={row} style={styleWithWidth} role="row">
          {renderLoadingRow(id)}
        </div>
      );
    } else if (oldestUnreadRow === row) {
      rowContents = (
        <div data-row={row} style={styleWithWidth} role="row">
          {renderLastSeenIndicator(id)}
        </div>
      );
    } else if (typingBubbleRow === row) {
      rowContents = (
        <div
          data-row={row}
          className="module-timeline__message-container"
          style={styleWithWidth}
          role="row"
        >
          {renderTypingBubble(id)}
        </div>
      );
    } else {
      const itemIndex = this.fromRowToItemIndex(row);
      if (typeof itemIndex !== 'number') {
        throw new Error(
          `Attempted to render item with undefined index - row ${row}`
        );
      }
      const messageId = items[itemIndex];
      rowContents = (
        <div
          id={messageId}
          data-row={row}
          className="module-timeline__message-container"
          style={styleWithWidth}
          role="row"
        >
          {renderItem(messageId, id, this.props)}
        </div>
      );
    }

    return (
      <CellMeasurer
        cache={this.cellSizeCache}
        columnIndex={0}
        key={key}
        parent={parent}
        rowIndex={index}
        width={this.mostRecentWidth}
      >
        {rowContents}
      </CellMeasurer>
    );
  };

  public fromItemIndexToRow(index: number): number {
    const { oldestUnreadIndex } = this.props;

    // We will always render either the hero row or the loading row
    let addition = 1;

    if (isNumber(oldestUnreadIndex) && index >= oldestUnreadIndex) {
      addition += 1;
    }

    return index + addition;
  }

  public getRowCount(): number {
    const { oldestUnreadIndex, typingContact } = this.props;
    const { items } = this.props;
    const itemsCount = items && items.length ? items.length : 0;

    // We will always render either the hero row or the loading row
    let extraRows = 1;

    if (isNumber(oldestUnreadIndex)) {
      extraRows += 1;
    }

    if (typingContact) {
      extraRows += 1;
    }

    return itemsCount + extraRows;
  }

  public fromRowToItemIndex(
    row: number,
    props?: PropsType
  ): number | undefined {
    const { items } = props || this.props;

    // We will always render either the hero row or the loading row
    let subtraction = 1;

    const oldestUnreadRow = this.getLastSeenIndicatorRow();
    if (isNumber(oldestUnreadRow) && row > oldestUnreadRow) {
      subtraction += 1;
    }

    const index = row - subtraction;
    if (index < 0 || index >= items.length) {
      return;
    }

    // eslint-disable-next-line consistent-return
    return index;
  }

  public getLastSeenIndicatorRow(props?: PropsType): number | undefined {
    const { oldestUnreadIndex } = props || this.props;
    if (!isNumber(oldestUnreadIndex)) {
      return;
    }

    // eslint-disable-next-line consistent-return
    return this.fromItemIndexToRow(oldestUnreadIndex) - 1;
  }

  public getTypingBubbleRow(): number | undefined {
    const { items } = this.props;
    if (!items || items.length < 0) {
      return;
    }

    const last = items.length - 1;

    // eslint-disable-next-line consistent-return
    return this.fromItemIndexToRow(last) + 1;
  }

  public onScrollToMessage = (messageId: string): void => {
    const { isLoadingMessages, items, loadAndScroll } = this.props;
    const index = items.findIndex(item => item === messageId);

    if (index >= 0) {
      const row = this.fromItemIndexToRow(index);
      this.setState({
        oneTimeScrollRow: row,
      });
    }

    if (!isLoadingMessages) {
      loadAndScroll(messageId);
    }
  };

  public scrollToBottom = (setFocus?: boolean): void => {
    const { selectMessage, id, items } = this.props;

    if (setFocus && items && items.length > 0) {
      const lastIndex = items.length - 1;
      const lastMessageId = items[lastIndex];
      selectMessage(lastMessageId, id);
    }

    const oneTimeScrollRow =
      items && items.length > 0 ? items.length - 1 : undefined;

    this.setState({
      propScrollToIndex: undefined,
      oneTimeScrollRow,
    });
  };

  public onClickScrollDownButton = (): void => {
    this.scrollDown(false);
  };

  public scrollDown = (setFocus?: boolean): void => {
    const {
      haveNewest,
      id,
      isLoadingMessages,
      items,
      loadNewestMessages,
      oldestUnreadIndex,
      selectMessage,
    } = this.props;
    if (!items || items.length < 1) {
      return;
    }

    const lastId = items[items.length - 1];
    const lastSeenIndicatorRow = this.getLastSeenIndicatorRow();

    if (!this.visibleRows) {
      if (haveNewest) {
        this.scrollToBottom(setFocus);
      } else if (!isLoadingMessages) {
        loadNewestMessages(lastId, setFocus);
      }

      return;
    }

    const { newest } = this.visibleRows;

    if (
      newest &&
      isNumber(lastSeenIndicatorRow) &&
      newest.row < lastSeenIndicatorRow
    ) {
      if (setFocus && isNumber(oldestUnreadIndex)) {
        const messageId = items[oldestUnreadIndex];
        selectMessage(messageId, id);
      }
      this.setState({
        oneTimeScrollRow: lastSeenIndicatorRow,
      });
    } else if (haveNewest) {
      this.scrollToBottom(setFocus);
    } else if (!isLoadingMessages) {
      loadNewestMessages(lastId, setFocus);
    }
  };

  public componentDidMount(): void {
    this.updateWithVisibleRows();
    // eslint-disable-next-line @typescript-eslint/ban-ts-comment
    // @ts-ignore
    window.registerForActive(this.updateWithVisibleRows);
  }

  public componentWillUnmount(): void {
    // eslint-disable-next-line @typescript-eslint/ban-ts-comment
    // @ts-ignore
    window.unregisterForActive(this.updateWithVisibleRows);
  }

  public componentDidUpdate(
    prevProps: Readonly<PropsType>,
    prevState: Readonly<StateType>
  ): void {
    const {
      clearChangedMessages,
      id,
      isIncomingMessageRequest,
      items,
      messageHeightChangeIndex,
      oldestUnreadIndex,
      resetCounter,
      scrollToIndex,
      typingContact,
    } = this.props;

    // Warnings can increase the size of the first row (adding padding for the floating
    //   warning), so we recompute it when the warnings change.
    const hadWarning = Boolean(
      prevProps.warning && !prevState.hasDismissedWarning
    );
    if (hadWarning !== Boolean(this.getWarning())) {
      this.recomputeRowHeights(0);
    }

    // There are a number of situations which can necessitate that we forget about row
    //   heights previously calculated. We reset the minimum number of rows to minimize
    //   unexpected changes to the scroll position. Those changes happen because
    //   react-virtualized doesn't know what to expect (variable row heights) when it
    //   renders, so it does have a fixed row it's attempting to scroll to, and you ask it
    //   to render a given point it space, it will do pretty random things.

    if (
      !prevProps.items ||
      prevProps.items.length === 0 ||
      resetCounter !== prevProps.resetCounter
    ) {
      if (prevProps.items && prevProps.items.length > 0) {
        this.resize();
      }

      // We want to come in at the top of the conversation if it's a message request
      const oneTimeScrollRow = isIncomingMessageRequest
        ? undefined
        : this.getLastSeenIndicatorRow();
      const atBottom = !isIncomingMessageRequest;

      // TODO: DESKTOP-688
      // eslint-disable-next-line react/no-did-update-set-state
      this.setState({
        oneTimeScrollRow,
        atBottom,
        propScrollToIndex: scrollToIndex,
        prevPropScrollToIndex: scrollToIndex,
      });

      return;
    }

    if (
      items &&
      items.length > 0 &&
      prevProps.items &&
      prevProps.items.length > 0 &&
      items !== prevProps.items
    ) {
      const { atTop } = this.state;

      if (atTop) {
        const oldFirstIndex = 0;
        const oldFirstId = prevProps.items[oldFirstIndex];

        const newFirstIndex = items.findIndex(item => item === oldFirstId);
        if (newFirstIndex < 0) {
          this.resize();

          return;
        }

        const newRow = this.fromItemIndexToRow(newFirstIndex);
        const delta = newFirstIndex - oldFirstIndex;
        if (delta > 0) {
          // We're loading more new messages at the top; we want to stay at the top
          this.resize();
          // TODO: DESKTOP-688
          // eslint-disable-next-line react/no-did-update-set-state
          this.setState({ oneTimeScrollRow: newRow });

          return;
        }
      }

      // We continue on after our atTop check; because if we're not loading new messages
      //   we still have to check for all the other situations which might require a
      //   resize.

      const oldLastIndex = prevProps.items.length - 1;
      const oldLastId = prevProps.items[oldLastIndex];

      const newLastIndex = items.findIndex(item => item === oldLastId);
      if (newLastIndex < 0) {
        this.resize();

        return;
      }

      const indexDelta = newLastIndex - oldLastIndex;

      // If we've just added to the end of the list, then the index of the last id's
      //   index won't have changed, and we can rely on List's detection that items is
      //   different for the necessary re-render.
      if (indexDelta === 0) {
        if (typingContact || prevProps.typingContact) {
          // The last row will be off, because it was previously the typing indicator
          const rowCount = this.getRowCount();
          this.resize(rowCount - 2);
        }

        // no resize because we just add to the end
        return;
      }

      this.resize();

      return;
    }

    if (this.resizeFlag) {
      this.resize();

      return;
    }

    if (oldestUnreadIndex !== prevProps.oldestUnreadIndex) {
      const prevRow = this.getLastSeenIndicatorRow(prevProps);
      const newRow = this.getLastSeenIndicatorRow();
      const rowCount = this.getRowCount();
      const lastRow = rowCount - 1;

      const targetRow = Math.min(
        isNumber(prevRow) ? prevRow : lastRow,
        isNumber(newRow) ? newRow : lastRow
      );
      this.resize(targetRow);

      return;
    }

    if (isNumber(messageHeightChangeIndex)) {
      const rowIndex = this.fromItemIndexToRow(messageHeightChangeIndex);
      this.resize(rowIndex);
      clearChangedMessages(id);

      return;
    }

    if (Boolean(typingContact) !== Boolean(prevProps.typingContact)) {
      const rowCount = this.getRowCount();
      this.resize(rowCount - 2);

      return;
    }

    this.updateWithVisibleRows();
  }

  public getScrollTarget = (): number | undefined => {
    const { oneTimeScrollRow, atBottom, propScrollToIndex } = this.state;

    const rowCount = this.getRowCount();
    const targetMessageRow = isNumber(propScrollToIndex)
      ? this.fromItemIndexToRow(propScrollToIndex)
      : undefined;
    const scrollToBottom = atBottom ? rowCount - 1 : undefined;

    if (isNumber(targetMessageRow)) {
      return targetMessageRow;
    }

    if (isNumber(oneTimeScrollRow)) {
      return oneTimeScrollRow;
    }

    return scrollToBottom;
  };

  public handleBlur = (event: React.FocusEvent): void => {
    const { clearSelectedMessage } = this.props;

    const { currentTarget } = event;

    // Thanks to https://gist.github.com/pstoica/4323d3e6e37e8a23dd59
    setTimeout(() => {
      // If focus moved to one of our portals, we do not clear the selected
      // message so that focus stays inside the portal. We need to be careful
      // to not create colliding keyboard shortcuts between selected messages
      // and our portals!
      const portals = Array.from(
        document.querySelectorAll('body > div:not(.inbox)')
      );
      if (portals.some(el => el.contains(document.activeElement))) {
        return;
      }

      if (!currentTarget.contains(document.activeElement)) {
        clearSelectedMessage();
      }
    }, 0);
  };

  public handleKeyDown = (event: React.KeyboardEvent<HTMLDivElement>): void => {
    const { selectMessage, selectedMessageId, items, id } = this.props;
    const commandKey = get(window, 'platform') === 'darwin' && event.metaKey;
    const controlKey = get(window, 'platform') !== 'darwin' && event.ctrlKey;
    const commandOrCtrl = commandKey || controlKey;

    if (!items || items.length < 1) {
      return;
    }

    if (selectedMessageId && !commandOrCtrl && event.key === 'ArrowUp') {
      const selectedMessageIndex = items.findIndex(
        item => item === selectedMessageId
      );
      if (selectedMessageIndex < 0) {
        return;
      }

      const targetIndex = selectedMessageIndex - 1;
      if (targetIndex < 0) {
        return;
      }

      const messageId = items[targetIndex];
      selectMessage(messageId, id);

      event.preventDefault();
      event.stopPropagation();

      return;
    }

    if (selectedMessageId && !commandOrCtrl && event.key === 'ArrowDown') {
      const selectedMessageIndex = items.findIndex(
        item => item === selectedMessageId
      );
      if (selectedMessageIndex < 0) {
        return;
      }

      const targetIndex = selectedMessageIndex + 1;
      if (targetIndex >= items.length) {
        return;
      }

      const messageId = items[targetIndex];
      selectMessage(messageId, id);

      event.preventDefault();
      event.stopPropagation();

      return;
    }

    if (commandOrCtrl && event.key === 'ArrowUp') {
      this.setState({ oneTimeScrollRow: 0 });

      const firstMessageId = items[0];
      selectMessage(firstMessageId, id);

      event.preventDefault();
      event.stopPropagation();

      return;
    }

    if (commandOrCtrl && event.key === 'ArrowDown') {
      this.scrollDown(true);

      event.preventDefault();
      event.stopPropagation();
    }
  };

  public render(): JSX.Element | null {
    const {
      clearInvitedConversationsForNewlyCreatedGroup,
      closeContactSpoofingReview,
      contactSpoofingReview,
      i18n,
      id,
      invitedContactsForNewlyCreatedGroup,
      isGroupV1AndDisabled,
      items,
      onBlock,
      onBlockAndDelete,
      onDelete,
      onUnblock,
      showContactModal,
      reviewMessageRequestNameCollision,
    } = this.props;
    const {
      shouldShowScrollDownButton,
      areUnreadBelowCurrentPosition,
    } = this.state;

    const rowCount = this.getRowCount();
    const scrollToIndex = this.getScrollTarget();

    if (!items || rowCount === 0) {
      return null;
    }

    const autoSizer = (
      <AutoSizer>
        {({ height, width }) => {
          if (this.mostRecentWidth && this.mostRecentWidth !== width) {
            this.resizeFlag = true;

            setTimeout(this.resize, 0);
          } else if (
            this.mostRecentHeight &&
            this.mostRecentHeight !== height
          ) {
            setTimeout(this.onHeightOnlyChange, 0);
          }

          this.mostRecentWidth = width;
          this.mostRecentHeight = height;

          return (
            <List
              deferredMeasurementCache={this.cellSizeCache}
              height={height}
              // eslint-disable-next-line @typescript-eslint/no-explicit-any
              onScroll={this.onScroll as any}
              overscanRowCount={10}
              ref={this.listRef}
              rowCount={rowCount}
              rowHeight={this.cellSizeCache.rowHeight}
              rowRenderer={this.rowRenderer}
              scrollToAlignment="start"
              scrollToIndex={scrollToIndex}
              tabIndex={-1}
              width={width}
            />
          );
        }}
      </AutoSizer>
    );

    const warning = this.getWarning();
    let timelineWarning: ReactNode;
    if (warning) {
      timelineWarning = (
        <Measure
          bounds
          onResize={({ bounds }) => {
            if (!bounds) {
              assert(false, 'We should be measuring the bounds');
              return;
            }
            this.setState({ lastMeasuredWarningHeight: bounds.height });
          }}
        >
          {({ measureRef }) => (
            <TimelineWarnings ref={measureRef}>
              <TimelineWarning
                i18n={i18n}
                onClose={() => {
                  this.setState({ hasDismissedWarning: true });
                }}
              >
                <TimelineWarning.IconContainer>
                  <TimelineWarning.GenericIcon />
                </TimelineWarning.IconContainer>
                <TimelineWarning.Text>
                  <Intl
                    i18n={i18n}
                    id="ContactSpoofing__same-name"
                    components={{
                      link: (
                        <TimelineWarning.Link
                          onClick={() => {
                            reviewMessageRequestNameCollision({
                              safeConversationId: warning.safeConversation.id,
                            });
                          }}
                        >
                          {i18n('ContactSpoofing__same-name__link')}
                        </TimelineWarning.Link>
                      ),
                    }}
                  />
                </TimelineWarning.Text>
              </TimelineWarning>
            </TimelineWarnings>
          )}
        </Measure>
      );
    }

    return (
      <>
        <div
          className={classNames(
            'module-timeline',
            isGroupV1AndDisabled ? 'module-timeline--disabled' : null
          )}
          role="presentation"
          tabIndex={-1}
          onBlur={this.handleBlur}
          onKeyDown={this.handleKeyDown}
        >
          {timelineWarning}

          <GlobalAudioProvider conversationId={id}>
            {autoSizer}
          </GlobalAudioProvider>
          {shouldShowScrollDownButton ? (
            <ScrollDownButton
              conversationId={id}
              withNewMessages={areUnreadBelowCurrentPosition}
              scrollDown={this.onClickScrollDownButton}
              i18n={i18n}
            />
          ) : null}
        </div>

        {Boolean(invitedContactsForNewlyCreatedGroup.length) && (
          <NewlyCreatedGroupInvitedContactsDialog
            contacts={invitedContactsForNewlyCreatedGroup}
            i18n={i18n}
            onClose={clearInvitedConversationsForNewlyCreatedGroup}
          />
        )}

        {contactSpoofingReview && (
          <ContactSpoofingReviewDialog
            i18n={i18n}
            onBlock={onBlock}
            onBlockAndDelete={onBlockAndDelete}
            onClose={closeContactSpoofingReview}
            onDelete={onDelete}
            onShowContactModal={showContactModal}
            onUnblock={onUnblock}
            possiblyUnsafeConversation={
              contactSpoofingReview.possiblyUnsafeConversation
            }
            safeConversation={contactSpoofingReview.safeConversation}
          />
        )}
      </>
    );
  }

  private getWarning(): undefined | WarningType {
    const { hasDismissedWarning } = this.state;
    if (hasDismissedWarning) {
      return undefined;
    }

    const { warning } = this.props;
    return warning;
  }
}<|MERGE_RESOLUTION|>--- conflicted
+++ resolved
@@ -613,12 +613,9 @@
     if (haveOldest && row === 0) {
       rowContents = (
         <div data-row={row} style={styleWithWidth} role="row">
-<<<<<<< HEAD
-=======
           {this.getWarning() ? (
             <div style={{ height: lastMeasuredWarningHeight }} />
           ) : null}
->>>>>>> dd24b770
           {renderHeroRow(
             id,
             this.resizeHeroRow,
