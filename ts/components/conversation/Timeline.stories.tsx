--- conflicted
+++ resolved
@@ -6,7 +6,6 @@
 import { text, boolean, number } from '@storybook/addon-knobs';
 import { action } from '@storybook/addon-actions';
 
-import { getDefaultConversation } from '../../test-both/helpers/getDefaultConversation';
 import { setup as setupI18n } from '../../../js/modules/i18n';
 import enMessages from '../../../_locales/en/messages.json';
 import { PropsType, Timeline } from './Timeline';
@@ -275,8 +274,6 @@
 
   contactSupport: action('contactSupport'),
 
-<<<<<<< HEAD
-=======
   closeContactSpoofingReview: action('closeContactSpoofingReview'),
   reviewMessageRequestNameCollision: action(
     'reviewMessageRequestNameCollision'
@@ -287,7 +284,6 @@
   onDelete: action('onDelete'),
   onUnblock: action('onUnblock'),
 
->>>>>>> dd24b770
   unblurAvatar: action('unblurAvatar'),
 });
 
