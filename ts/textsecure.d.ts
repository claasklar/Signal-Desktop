--- conflicted
+++ resolved
@@ -6,16 +6,12 @@
 import MessageSender from './textsecure/SendMessage';
 import SyncRequest from './textsecure/SyncRequest';
 import EventTarget from './textsecure/EventTarget';
-import { ByteBufferClass, WhatIsThis } from './window.d';
 import SendMessage, { SendOptionsType } from './textsecure/SendMessage';
 import { WebAPIType } from './textsecure/WebAPI';
 import utils from './textsecure/Helpers';
 import { CallingMessage as CallingMessageClass } from 'ringrtc';
-<<<<<<< HEAD
-=======
-import { WhatIsThis } from './window.d';
+import { ByteBufferClass, WhatIsThis } from './window.d';
 import { SignalProtocolStore } from './SignalProtocolStore';
->>>>>>> dd24b770
 
 export type UnprocessedType = {
   attempts: number;
@@ -93,75 +89,9 @@
   SyncRequest: typeof SyncRequest;
 };
 
-<<<<<<< HEAD
 type StringViewType = {
   base64ToBytes: (sBase64: string, nBlocksSize?: number) => ArrayBuffer;
 };
-
-type StoredSignedPreKeyType = SignedPreKeyType & {
-  confirmed?: boolean;
-  created_at: number;
-};
-
-type IdentityKeyRecord = {
-  publicKey: ArrayBuffer;
-  firstUse: boolean;
-  timestamp: number;
-  verified: number;
-  nonblockingApproval: boolean;
-};
-
-export type StorageProtocolType = StorageType & {
-  VerifiedStatus: {
-    DEFAULT: number;
-    VERIFIED: number;
-    UNVERIFIED: number;
-  };
-  archiveSiblingSessions: (identifier: string) => Promise<void>;
-  removeSession: (identifier: string) => Promise<void>;
-  getDeviceIds: (identifier: string) => Promise<Array<number>>;
-  getIdentityRecord: (identifier: string) => IdentityKeyRecord | undefined;
-  getVerified: (id: string) => Promise<number>;
-  hydrateCaches: () => Promise<void>;
-  clearPreKeyStore: () => Promise<void>;
-  clearSignedPreKeysStore: () => Promise<void>;
-  clearSessionStore: () => Promise<void>;
-  isTrustedIdentity: () => void;
-  isUntrusted: (id: string) => boolean;
-  storePreKey: (keyId: number, keyPair: KeyPairType) => Promise<void>;
-  storeSignedPreKey: (
-    keyId: number,
-    keyPair: KeyPairType,
-    confirmed?: boolean
-  ) => Promise<void>;
-  loadIdentityKey: (identifier: string) => Promise<ArrayBuffer | undefined>;
-  loadSignedPreKeys: () => Promise<Array<StoredSignedPreKeyType>>;
-  processVerifiedMessage: (
-    identifier: string,
-    verifiedStatus: number,
-    publicKey: ArrayBuffer
-  ) => Promise<boolean>;
-  removeIdentityKey: (identifier: string) => Promise<void>;
-  saveIdentityWithAttributes: (
-    number: string,
-    options: IdentityKeyRecord
-  ) => Promise<void>;
-  setApproval: (id: string, something: boolean) => void;
-  setVerified: (
-    encodedAddress: string,
-    verifiedStatus: number,
-    publicKey?: ArrayBuffer
-  ) => Promise<void>;
-  removeSignedPreKey: (keyId: number) => Promise<void>;
-  removeAllSessions: (identifier: string) => Promise<void>;
-  removeAllData: () => Promise<void>;
-  on: (key: string, callback: () => void) => WhatIsThis;
-  removeAllConfiguration: () => Promise<void>;
-  getProfileKey: () => Promise<string>;
-};
-
-=======
->>>>>>> dd24b770
 // Protobufs
 
 type DeviceMessagesProtobufTypes = {
