// Copyright 2020-2021 Signal Messenger, LLC
// SPDX-License-Identifier: AGPL-3.0-only

/* eslint-disable no-param-reassign */
/* eslint-disable more/no-then */
/* eslint-disable no-bitwise */
/* eslint-disable guard-for-in */
/* eslint-disable no-restricted-syntax */
/* eslint-disable no-nested-ternary */
/* eslint-disable @typescript-eslint/no-explicit-any */

import fetch, { Response } from 'node-fetch';
import { AbortSignal } from 'abort-controller';
import ProxyAgent from 'proxy-agent';
import { Agent } from 'https';
import pProps from 'p-props';
import {
  compact,
  Dictionary,
  escapeRegExp,
  mapValues,
  zipObject,
} from 'lodash';
import { createVerify } from 'crypto';
import { pki } from 'node-forge';
import is from '@sindresorhus/is';
import PQueue from 'p-queue';
import { v4 as getGuid } from 'uuid';

import { Long } from '../window.d';
import { getUserAgent } from '../util/getUserAgent';
import { toWebSafeBase64 } from '../util/webSafeBase64';
import { isPackIdValid, redactPackId } from '../../js/modules/stickers';
import {
  arrayBufferToBase64,
  base64ToArrayBuffer,
  bytesFromHexString,
  bytesFromString,
  concatenateBytes,
  constantTimeEqual,
  decryptAesGcm,
  deriveSecrets,
  encryptCdsDiscoveryRequest,
  getBytes,
  getRandomValue,
  splitUuids,
} from '../Crypto';
import { calculateAgreement, generateKeyPair } from '../Curve';
import * as linkPreviewFetch from '../linkPreviews/linkPreviewFetch';

import {
  AvatarUploadAttributesClass,
  GroupChangeClass,
  GroupChangesClass,
  GroupClass,
  GroupJoinInfoClass,
  GroupExternalCredentialClass,
  StorageServiceCallOptionsType,
  StorageServiceCredentials,
} from '../textsecure.d';

import { WebSocket } from './WebSocket';
import MessageSender from './SendMessage';

// Note: this will break some code that expects to be able to use err.response when a
//   web request fails, because it will force it to text. But it is very useful for
//   debugging failed requests.
const DEBUG = false;

type SgxConstantsType = {
  SGX_FLAGS_INITTED: Long;
  SGX_FLAGS_DEBUG: Long;
  SGX_FLAGS_MODE64BIT: Long;
  SGX_FLAGS_PROVISION_KEY: Long;
  SGX_FLAGS_EINITTOKEN_KEY: Long;
  SGX_FLAGS_RESERVED: Long;
  SGX_XFRM_LEGACY: Long;
  SGX_XFRM_AVX: Long;
  SGX_XFRM_RESERVED: Long;
};

let sgxConstantCache: SgxConstantsType | null = null;

function makeLong(value: string): Long {
  return window.dcodeIO.Long.fromString(value);
}
function getSgxConstants() {
  if (sgxConstantCache) {
    return sgxConstantCache;
  }

  sgxConstantCache = {
    SGX_FLAGS_INITTED: makeLong('x0000000000000001L'),
    SGX_FLAGS_DEBUG: makeLong('x0000000000000002L'),
    SGX_FLAGS_MODE64BIT: makeLong('x0000000000000004L'),
    SGX_FLAGS_PROVISION_KEY: makeLong('x0000000000000004L'),
    SGX_FLAGS_EINITTOKEN_KEY: makeLong('x0000000000000004L'),
    SGX_FLAGS_RESERVED: makeLong('xFFFFFFFFFFFFFFC8L'),
    SGX_XFRM_LEGACY: makeLong('x0000000000000003L'),
    SGX_XFRM_AVX: makeLong('x0000000000000006L'),
    SGX_XFRM_RESERVED: makeLong('xFFFFFFFFFFFFFFF8L'),
  };

  return sgxConstantCache;
}

function _btoa(str: any) {
  let buffer;

  if (str instanceof Buffer) {
    buffer = str;
  } else {
    buffer = Buffer.from(str.toString(), 'binary');
  }

  return buffer.toString('base64');
}

const _call = (object: any) => Object.prototype.toString.call(object);

const ArrayBufferToString = _call(new ArrayBuffer(0));
const Uint8ArrayToString = _call(new Uint8Array());

function _getString(thing: any): string {
  if (typeof thing !== 'string') {
    if (_call(thing) === Uint8ArrayToString) {
      return String.fromCharCode.apply(null, thing);
    }
    if (_call(thing) === ArrayBufferToString) {
      return _getString(new Uint8Array(thing));
    }
  }

  return thing;
}

// prettier-ignore
function _b64ToUint6(nChr: number) {
  return nChr > 64 && nChr < 91
    ? nChr - 65
    : nChr > 96 && nChr < 123
      ? nChr - 71
      : nChr > 47 && nChr < 58
        ? nChr + 4
        : nChr === 43
          ? 62
          : nChr === 47
            ? 63
            : 0;
}

function _getStringable(thing: any) {
  return (
    typeof thing === 'string' ||
    typeof thing === 'number' ||
    typeof thing === 'boolean' ||
    (thing === Object(thing) &&
      (_call(thing) === ArrayBufferToString ||
        _call(thing) === Uint8ArrayToString))
  );
}

function _ensureStringed(thing: any): any {
  if (_getStringable(thing)) {
    return _getString(thing);
  }
  if (thing instanceof Array) {
    const res = [];
    for (let i = 0; i < thing.length; i += 1) {
      res[i] = _ensureStringed(thing[i]);
    }

    return res;
  }
  if (thing === Object(thing)) {
    const res: any = {};
    for (const key in thing) {
      res[key] = _ensureStringed(thing[key]);
    }

    return res;
  }
  if (thing === null) {
    return null;
  }
  if (thing === undefined) {
    return undefined;
  }
  throw new Error(`unsure of how to jsonify object of type ${typeof thing}`);
}

function _jsonThing(thing: any) {
  return JSON.stringify(_ensureStringed(thing));
}

function _base64ToBytes(sBase64: string, nBlocksSize?: number) {
  const sB64Enc = sBase64.replace(/[^A-Za-z0-9+/]/g, '');
  const nInLen = sB64Enc.length;
  const nOutLen = nBlocksSize
    ? Math.ceil(((nInLen * 3 + 1) >> 2) / nBlocksSize) * nBlocksSize
    : (nInLen * 3 + 1) >> 2;
  const aBBytes = new ArrayBuffer(nOutLen);
  const taBytes = new Uint8Array(aBBytes);

  let nMod3 = 0;
  let nMod4 = 0;
  let nUint24 = 0;
  let nOutIdx = 0;

  for (let nInIdx = 0; nInIdx < nInLen; nInIdx += 1) {
    nMod4 = nInIdx & 3;
    nUint24 |= _b64ToUint6(sB64Enc.charCodeAt(nInIdx)) << (18 - 6 * nMod4);
    if (nMod4 === 3 || nInLen - nInIdx === 1) {
      for (
        nMod3 = 0;
        nMod3 < 3 && nOutIdx < nOutLen;
        nMod3 += 1, nOutIdx += 1
      ) {
        taBytes[nOutIdx] = (nUint24 >>> ((16 >>> nMod3) & 24)) & 255;
      }
      nUint24 = 0;
    }
  }

  return aBBytes;
}

function _createRedactor(
  ...toReplace: ReadonlyArray<string | undefined>
): RedactUrl {
  // NOTE: It would be nice to remove this cast, but TypeScript doesn't support
  //   it. However, there is [an issue][0] that discusses this in more detail.
  // [0]: https://github.com/Microsoft/TypeScript/issues/16069
  const stringsToReplace = toReplace.filter(Boolean) as Array<string>;
  return href =>
    stringsToReplace.reduce((result: string, stringToReplace: string) => {
      const pattern = RegExp(escapeRegExp(stringToReplace), 'g');
      const replacement = `[REDACTED]${stringToReplace.slice(-3)}`;
      return result.replace(pattern, replacement);
    }, href);
}

function _validateResponse(response: any, schema: any) {
  try {
    for (const i in schema) {
      switch (schema[i]) {
        case 'object':
        case 'string':
        case 'number':
          if (typeof response[i] !== schema[i]) {
            return false;
          }
          break;
        default:
      }
    }
  } catch (ex) {
    return false;
  }

  return true;
}

function _createSocket(
  url: string,
  {
    certificateAuthority,
    proxyUrl,
    version,
  }: { certificateAuthority: string; proxyUrl?: string; version: string }
) {
  let requestOptions;
  if (proxyUrl) {
    requestOptions = {
      ca: certificateAuthority,
      agent: new ProxyAgent(proxyUrl),
    };
  } else {
    requestOptions = {
      ca: certificateAuthority,
    };
  }
  const headers = {
    'User-Agent': getUserAgent(version),
  };
  return new WebSocket(url, undefined, undefined, headers, requestOptions, {
    maxReceivedFrameSize: 0x210000,
  });
}

const FIVE_MINUTES = 1000 * 60 * 5;

type AgentCacheType = {
  [name: string]: {
    timestamp: number;
    agent: ProxyAgent | Agent;
  };
};
const agents: AgentCacheType = {};

function getContentType(response: Response) {
  if (response.headers && response.headers.get) {
    return response.headers.get('content-type');
  }

  return null;
}

type FetchHeaderListType = { [name: string]: string };
type HeaderListType = { [name: string]: string | ReadonlyArray<string> };
type HTTPCodeType = 'GET' | 'POST' | 'PUT' | 'DELETE' | 'PATCH';

type RedactUrl = (url: string) => string;

type PromiseAjaxOptionsType = {
  accessKey?: string;
  basicAuth?: string;
  certificateAuthority?: string;
  contentType?: string;
  data?: ArrayBuffer | Buffer | string;
  headers?: HeaderListType;
  host?: string;
  password?: string;
  path?: string;
  proxyUrl?: string;
  redactUrl?: RedactUrl;
  redirect?: 'error' | 'follow' | 'manual';
  responseType?:
    | 'json'
    | 'jsonwithdetails'
    | 'arraybuffer'
    | 'arraybufferwithdetails';
  stack?: string;
  timeout?: number;
  type: HTTPCodeType;
  unauthenticated?: boolean;
  user?: string;
  validateResponse?: any;
  version: string;
};

type JSONWithDetailsType = {
  data: any;
  contentType: string | null;
  response: Response;
};
type ArrayBufferWithDetailsType = {
  data: ArrayBuffer;
  contentType: string | null;
  response: Response;
};

function isSuccess(status: number): boolean {
  return status >= 0 && status < 400;
}

async function _promiseAjax(
  providedUrl: string | null,
  options: PromiseAjaxOptionsType
): Promise<any> {
  return new Promise((resolve, reject) => {
    const url = providedUrl || `${options.host}/${options.path}`;

    const unauthLabel = options.unauthenticated ? ' (unauth)' : '';
    if (options.redactUrl) {
      window.log.info(
        `${options.type} ${options.redactUrl(url)}${unauthLabel}`
      );
    } else {
      window.log.info(`${options.type} ${url}${unauthLabel}`);
    }

    const timeout =
      typeof options.timeout === 'number' ? options.timeout : 10000;

    const { proxyUrl } = options;
    const agentType = options.unauthenticated ? 'unauth' : 'auth';
    const cacheKey = `${proxyUrl}-${agentType}`;

    const { timestamp } = agents[cacheKey] || { timestamp: null };
    if (!timestamp || timestamp + FIVE_MINUTES < Date.now()) {
      if (timestamp) {
        window.log.info(`Cycling agent for type ${cacheKey}`);
      }
      agents[cacheKey] = {
        agent: proxyUrl
          ? new ProxyAgent(proxyUrl)
          : new Agent({ keepAlive: true }),
        timestamp: Date.now(),
      };
    }
    const { agent } = agents[cacheKey];

    const fetchOptions = {
      method: options.type,
      body: options.data,
      headers: {
        'User-Agent': getUserAgent(options.version),
        'X-Signal-Agent': 'OWD',
        ...options.headers,
      } as FetchHeaderListType,
      redirect: options.redirect,
      agent,
      ca: options.certificateAuthority,
      timeout,
    };

    if (fetchOptions.body instanceof ArrayBuffer) {
      // node-fetch doesn't support ArrayBuffer, only node Buffer
      const contentLength = fetchOptions.body.byteLength;
      fetchOptions.body = Buffer.from(fetchOptions.body);

      // node-fetch doesn't set content-length like S3 requires
      fetchOptions.headers['Content-Length'] = contentLength.toString();
    }

    const { accessKey, basicAuth, unauthenticated } = options;
    if (basicAuth) {
      fetchOptions.headers.Authorization = `Basic ${basicAuth}`;
    } else if (unauthenticated) {
      if (!accessKey) {
        throw new Error(
          '_promiseAjax: mode is unauthenticated, but accessKey was not provided'
        );
      }
      // Access key is already a Base64 string
      fetchOptions.headers['Unidentified-Access-Key'] = accessKey;
    } else if (options.user && options.password) {
      const user = _getString(options.user);
      const password = _getString(options.password);
      const auth = _btoa(`${user}:${password}`);
      fetchOptions.headers.Authorization = `Basic ${auth}`;
    }

    if (options.contentType) {
      fetchOptions.headers['Content-Type'] = options.contentType;
    }

    fetch(url, fetchOptions)
      .then(async response => {
        // Build expired!
        if (response.status === 499) {
          window.log.error('Error: build expired');
          await window.storage.put('remoteBuildExpiration', Date.now());
          window.reduxActions.expiration.hydrateExpirationStatus(true);
        }

        let resultPromise;
        if (DEBUG && !isSuccess(response.status)) {
          resultPromise = response.text();
        } else if (
          (options.responseType === 'json' ||
            options.responseType === 'jsonwithdetails') &&
          /^application\/json(;.*)?$/.test(
            response.headers.get('Content-Type') || ''
          )
        ) {
          resultPromise = response.json();
        } else if (
          options.responseType === 'arraybuffer' ||
          options.responseType === 'arraybufferwithdetails'
        ) {
          resultPromise = response.buffer();
        } else {
          resultPromise = response.textConverted();
        }

        return resultPromise.then(result => {
          if (isSuccess(response.status)) {
            if (
              options.responseType === 'arraybuffer' ||
              options.responseType === 'arraybufferwithdetails'
            ) {
              result = result.buffer.slice(
                result.byteOffset,
                result.byteOffset + result.byteLength
              );
            }
            if (
              options.responseType === 'json' ||
              options.responseType === 'jsonwithdetails'
            ) {
              if (options.validateResponse) {
                if (!_validateResponse(result, options.validateResponse)) {
                  if (options.redactUrl) {
                    window.log.info(
                      options.type,
                      options.redactUrl(url),
                      response.status,
                      'Error'
                    );
                  } else {
                    window.log.error(
                      options.type,
                      url,
                      response.status,
                      'Error'
                    );
                  }
                  reject(
                    makeHTTPError(
                      'promiseAjax: invalid response',
                      response.status,
                      response.headers.raw(),
                      result,
                      options.stack
                    )
                  );

                  return;
                }
              }
            }

            if (options.redactUrl) {
              window.log.info(
                options.type,
                options.redactUrl(url),
                response.status,
                'Success'
              );
            } else {
              window.log.info(options.type, url, response.status, 'Success');
            }
            if (options.responseType === 'arraybufferwithdetails') {
              const fullResult: ArrayBufferWithDetailsType = {
                data: result,
                contentType: getContentType(response),
                response,
              };

              resolve(fullResult);

              return;
            }
            if (options.responseType === 'jsonwithdetails') {
              const fullResult: JSONWithDetailsType = {
                data: result,
                contentType: getContentType(response),
                response,
              };

              resolve(fullResult);

              return;
            }

            resolve(result);

            return;
          }

          if (options.redactUrl) {
            window.log.info(
              options.type,
              options.redactUrl(url),
              response.status,
              'Error'
            );
          } else {
            window.log.error(options.type, url, response.status, 'Error');
          }

          reject(
            makeHTTPError(
              'promiseAjax: error response',
              response.status,
              response.headers.raw(),
              result,
              options.stack
            )
          );
        });
      })
      .catch(e => {
        if (options.redactUrl) {
          window.log.error(options.type, options.redactUrl(url), 0, 'Error');
        } else {
          window.log.error(options.type, url, 0, 'Error');
        }
        const stack = `${e.stack}\nInitial stack:\n${options.stack}`;
        reject(makeHTTPError('promiseAjax catch', 0, {}, e.toString(), stack));
      });
  });
}

async function _retryAjax(
  url: string | null,
  options: PromiseAjaxOptionsType,
  providedLimit?: number,
  providedCount?: number
) {
  const count = (providedCount || 0) + 1;
  const limit = providedLimit || 3;

  return _promiseAjax(url, options).catch(async (e: Error) => {
    if (e.name === 'HTTPError' && e.code === -1 && count < limit) {
      return new Promise(resolve => {
        setTimeout(() => {
          resolve(_retryAjax(url, options, limit, count));
        }, 1000);
      });
    }
    throw e;
  });
}

async function _outerAjax(url: string | null, options: PromiseAjaxOptionsType) {
  options.stack = new Error().stack; // just in case, save stack here.

  return _retryAjax(url, options);
}

declare global {
  // We want to extend `Error`, so we need an interface.
  // eslint-disable-next-line no-restricted-syntax
  interface Error {
    code?: number | string;
    response?: any;
    responseHeaders?: HeaderListType;
    warn?: boolean;
  }
}

function makeHTTPError(
  message: string,
  providedCode: number,
  headers: HeaderListType,
  response: any,
  stack?: string
) {
  const code = providedCode > 999 || providedCode < 100 ? -1 : providedCode;
  const e = new Error(`${message}; code: ${code}`);
  e.name = 'HTTPError';
  e.code = code;
  e.responseHeaders = headers;
  if (DEBUG && response) {
    e.stack += `\nresponse: ${response}`;
  }

  e.stack += `\nOriginal stack:\n${stack}`;
  if (response) {
    e.response = response;
  }

  return e;
}

const URL_CALLS = {
  accounts: 'v1/accounts',
  attachmentId: 'v2/attachments/form/upload',
  attestation: 'v1/attestation',
  config: 'v1/config',
  deliveryCert: 'v1/certificate/delivery',
  devices: 'v1/devices',
  directoryAuth: 'v1/directory/auth',
  discovery: 'v1/discovery',
  getGroupAvatarUpload: 'v1/groups/avatar/form',
  getGroupCredentials: 'v1/certificate/group',
  getIceServers: 'v1/accounts/turn',
  getStickerPackUpload: 'v1/sticker/pack/form',
  groupLog: 'v1/groups/logs',
  groups: 'v1/groups',
  groupsViaLink: 'v1/groups/join',
  groupToken: 'v1/groups/token',
  keys: 'v2/keys',
  messages: 'v1/messages',
  newDeviceVerificationCode: 'v1/devices/provisioning/code',
  profile: 'v1/profile',
  provisioningLink: 'v1/provisioning',
  registerCapabilities: 'v1/devices/capabilities',
  removeSignalingKey: 'v1/accounts/signaling_key',
  signed: 'v2/keys/signed',
  storageManifest: 'v1/storage/manifest',
  storageModify: 'v1/storage/',
  storageRead: 'v1/storage/read',
  storageToken: 'v1/storage/auth',
  supportUnauthenticatedDelivery: 'v1/devices/unauthenticated_delivery',
  updateDeviceName: 'v1/accounts/name',
  whoami: 'v1/accounts/whoami',
  challenge: 'v1/challenge',
};

type InitializeOptionsType = {
  url: string;
  storageUrl: string;
  directoryEnclaveId: string;
  directoryTrustAnchor: string;
  directoryUrl: string;
  cdnUrlObject: {
    readonly '0': string;
    readonly [propName: string]: string;
  };
  certificateAuthority: string;
  contentProxyUrl: string;
  proxyUrl: string;
  version: string;
};

type ConnectParametersType = {
  username: string;
  password: string;
};

type MessageType = any;

type AjaxOptionsType = {
  accessKey?: string;
  basicAuth?: string;
  call: keyof typeof URL_CALLS;
  contentType?: string;
  data?: ArrayBuffer | Buffer | string;
  host?: string;
  httpType: HTTPCodeType;
  jsonData?: any;
  password?: string;
  redactUrl?: RedactUrl;
  responseType?: 'json' | 'arraybuffer' | 'arraybufferwithdetails';
  schema?: any;
  timeout?: number;
  unauthenticated?: boolean;
  urlParameters?: string;
  username?: string;
  validateResponse?: any;
};

export type WebAPIConnectType = {
  connect: (options: ConnectParametersType) => WebAPIType;
};

export type CapabilitiesType = {
  gv2: boolean;
  'gv1-migration': boolean;
};
export type CapabilitiesUploadType = {
  'gv2-3': boolean;
  'gv1-migration': boolean;
};

type StickerPackManifestType = any;

export type GroupCredentialType = {
  credential: string;
  redemptionTime: number;
};
export type GroupCredentialsType = {
  groupPublicParamsHex: string;
  authCredentialPresentationHex: string;
};
export type GroupLogResponseType = {
  currentRevision?: number;
  start?: number;
  end?: number;
  changes: GroupChangesClass;
};

export type ProfileWrite = {
  version: string;
  name: string;
  about: string;
  aboutEmoji: string;
  avatar: boolean;
  commitment: string;
};

export type WebAPIType = {
  confirmCode: (
    number: string,
    code: string,
    newPassword: string,
    registrationId: number,
    deviceName?: string | null,
    options?: { accessKey?: ArrayBuffer }
  ) => Promise<any>;
  createGroup: (
    group: GroupClass,
    options: GroupCredentialsType
  ) => Promise<void>;
  getAttachment: (cdnKey: string, cdnNumber: number) => Promise<any>;
  getAvatar: (path: string) => Promise<any>;
  getDevices: () => Promise<any>;
  getGroup: (options: GroupCredentialsType) => Promise<GroupClass>;
  getGroupFromLink: (
    inviteLinkPassword: string,
    auth: GroupCredentialsType
  ) => Promise<GroupJoinInfoClass>;
  getGroupAvatar: (key: string) => Promise<ArrayBuffer>;
  getGroupCredentials: (
    startDay: number,
    endDay: number
  ) => Promise<Array<GroupCredentialType>>;
  getGroupExternalCredential: (
    options: GroupCredentialsType
  ) => Promise<GroupExternalCredentialClass>;
  getGroupLog: (
    startVersion: number,
    options: GroupCredentialsType
  ) => Promise<GroupLogResponseType>;
  getIceServers: () => Promise<any>;
  getKeysForIdentifier: (
    identifier: string,
    deviceId?: number
  ) => Promise<ServerKeysType>;
  getKeysForIdentifierUnauth: (
    identifier: string,
    deviceId?: number,
    options?: { accessKey?: string }
  ) => Promise<ServerKeysType>;
  getMessageSocket: () => WebSocket;
  getMyKeys: () => Promise<number>;
  getNewDeviceVerificationCode: () => Promise<any>;
  getProfile: (
    identifier: string,
    options?: {
      profileKeyVersion?: string;
      profileKeyCredentialRequest?: string;
    }
  ) => Promise<any>;
  getProfileUnauth: (
    identifier: string,
    options: {
      accessKey: string;
      profileKeyVersion?: string;
      profileKeyCredentialRequest?: string;
    }
  ) => Promise<any>;
  getProvisioningSocket: () => WebSocket;
  getSenderCertificate: (
    withUuid?: boolean
  ) => Promise<{ certificate: string }>;
  getSticker: (packId: string, stickerId: number) => Promise<any>;
  getStickerPackManifest: (packId: string) => Promise<StickerPackManifestType>;
  getStorageCredentials: MessageSender['getStorageCredentials'];
  getStorageManifest: MessageSender['getStorageManifest'];
  getStorageRecords: MessageSender['getStorageRecords'];
  getUuidsForE164s: (
    e164s: ReadonlyArray<string>
  ) => Promise<Dictionary<string | null>>;
  fetchLinkPreviewMetadata: (
    href: string,
    abortSignal: AbortSignal
  ) => Promise<null | linkPreviewFetch.LinkPreviewMetadata>;
  fetchLinkPreviewImage: (
    href: string,
    abortSignal: AbortSignal
  ) => Promise<null | linkPreviewFetch.LinkPreviewImage>;
  linkOtherDevice: (
    destination: string,
    data: { body: string }
  ) => Promise<any>;
  makeProxiedRequest: (
    targetUrl: string,
    options?: ProxiedRequestOptionsType
  ) => Promise<any>;
  makeSfuRequest: (
    targetUrl: string,
    type: HTTPCodeType,
    headers: HeaderListType,
    body: ArrayBuffer | undefined
  ) => Promise<ArrayBufferWithDetailsType>;
  modifyGroup: (
    changes: GroupChangeClass.Actions,
    options: GroupCredentialsType,
    inviteLinkBase64?: string
  ) => Promise<GroupChangeClass>;
  modifyStorageRecords: MessageSender['modifyStorageRecords'];
  putAttachment: (encryptedBin: ArrayBuffer) => Promise<any>;
  registerCapabilities: (capabilities: CapabilitiesUploadType) => Promise<void>;
  putStickers: (
    encryptedManifest: ArrayBuffer,
    encryptedStickers: Array<ArrayBuffer>,
    onProgress?: () => void
  ) => Promise<string>;
  registerKeys: (genKeys: KeysType) => Promise<void>;
  registerSupportForUnauthenticatedDelivery: () => Promise<any>;
  removeDevice: (id: string) => Promise<void>;
  removeSignalingKey: () => Promise<void>;
  requestVerificationSMS: (
    number: string,
    captchaToken?: string
  ) => Promise<any>;
  requestVerificationVoice: (
    number: string,
    captchaToken?: string
  ) => Promise<any>;
  sendMessages: (
    destination: string,
    messageArray: Array<MessageType>,
    timestamp: number,
    silent?: boolean,
    online?: boolean
  ) => Promise<void>;
  sendMessagesUnauth: (
    destination: string,
    messageArray: Array<MessageType>,
    timestamp: number,
    silent?: boolean,
    online?: boolean,
    options?: { accessKey?: string }
  ) => Promise<void>;
  setSignedPreKey: (signedPreKey: SignedPreKeyType) => Promise<void>;
  updateDeviceName: (deviceName: string) => Promise<void>;
  uploadGroupAvatar: (
    avatarData: ArrayBuffer,
    options: GroupCredentialsType
  ) => Promise<string>;
  whoami: () => Promise<any>;
  sendChallengeResponse: (challengeResponse: ChallengeType) => Promise<any>;
<<<<<<< HEAD
  writeProfile: (profile: ProfileWrite) => Promise<void>;
=======
>>>>>>> dd24b770
  getConfig: () => Promise<
    Array<{ name: string; enabled: boolean; value: string | null }>
  >;
};

export type SignedPreKeyType = {
  keyId: number;
  publicKey: ArrayBuffer;
  signature: ArrayBuffer;
};

export type KeysType = {
  identityKey: ArrayBuffer;
  signedPreKey: SignedPreKeyType;
  preKeys: Array<{
    keyId: number;
    publicKey: ArrayBuffer;
  }>;
};

export type ServerKeysType = {
  devices: Array<{
    deviceId: number;
    registrationId: number;
    signedPreKey: {
      keyId: number;
      publicKey: ArrayBuffer;
      signature: ArrayBuffer;
    };
    preKey?: {
      keyId: number;
      publicKey: ArrayBuffer;
    };
  }>;
  identityKey: ArrayBuffer;
};

export type ChallengeType = {
  readonly type: 'recaptcha';
  readonly token: string;
  readonly captcha: string;
};

export type ProxiedRequestOptionsType = {
  returnArrayBuffer?: boolean;
  start?: number;
  end?: number;
};

// We first set up the data that won't change during this session of the app
export function initialize({
  url,
  storageUrl,
  directoryEnclaveId,
  directoryTrustAnchor,
  directoryUrl,
  cdnUrlObject,
  certificateAuthority,
  contentProxyUrl,
  proxyUrl,
  version,
}: InitializeOptionsType): WebAPIConnectType {
  if (!is.string(url)) {
    throw new Error('WebAPI.initialize: Invalid server url');
  }
  if (!is.string(storageUrl)) {
    throw new Error('WebAPI.initialize: Invalid storageUrl');
  }
  if (!is.string(directoryEnclaveId)) {
    throw new Error('WebAPI.initialize: Invalid directory enclave id');
  }
  if (!is.string(directoryTrustAnchor)) {
    throw new Error('WebAPI.initialize: Invalid directory enclave id');
  }
  if (!is.string(directoryUrl)) {
    throw new Error('WebAPI.initialize: Invalid directory url');
  }
  if (!is.object(cdnUrlObject)) {
    throw new Error('WebAPI.initialize: Invalid cdnUrlObject');
  }
  if (!is.string(cdnUrlObject['0'])) {
    throw new Error('WebAPI.initialize: Missing CDN 0 configuration');
  }
  if (!is.string(cdnUrlObject['2'])) {
    throw new Error('WebAPI.initialize: Missing CDN 2 configuration');
  }
  if (!is.string(certificateAuthority)) {
    throw new Error('WebAPI.initialize: Invalid certificateAuthority');
  }
  if (!is.string(contentProxyUrl)) {
    throw new Error('WebAPI.initialize: Invalid contentProxyUrl');
  }
  if (proxyUrl && !is.string(proxyUrl)) {
    throw new Error('WebAPI.initialize: Invalid proxyUrl');
  }
  if (!is.string(version)) {
    throw new Error('WebAPI.initialize: Invalid version');
  }

  // Thanks to function-hoisting, we can put this return statement before all of the
  //   below function definitions.
  return {
    connect,
  };

  // Then we connect to the server with user-specific information. This is the only API
  //   exposed to the browser context, ensuring that it can't connect to arbitrary
  //   locations.
  function connect({
    username: initialUsername,
    password: initialPassword,
  }: ConnectParametersType) {
    let username = initialUsername;
    let password = initialPassword;
    const PARSE_RANGE_HEADER = /\/(\d+)$/;
    const PARSE_GROUP_LOG_RANGE_HEADER = /$versions (\d{1,10})-(\d{1,10})\/(d{1,10})/;

    // Thanks, function hoisting!
    return {
      confirmCode,
      createGroup,
      fetchLinkPreviewImage,
      fetchLinkPreviewMetadata,
      getAttachment,
      getAvatar,
      getConfig,
      getDevices,
      getGroup,
      getGroupAvatar,
      getGroupCredentials,
      getGroupExternalCredential,
      getGroupFromLink,
      getGroupLog,
      getIceServers,
      getKeysForIdentifier,
      getKeysForIdentifierUnauth,
      getMessageSocket,
      getNewDeviceVerificationCode,
      getMyKeys,
      getProfile,
      getProfileUnauth,
      getProvisioningSocket,
      getSenderCertificate,
      getSticker,
      getStickerPackManifest,
      getStorageCredentials,
      getStorageManifest,
      getStorageRecords,
      getUuidsForE164s,
      linkOtherDevice,
      makeProxiedRequest,
      makeSfuRequest,
      modifyGroup,
      modifyStorageRecords,
      putAttachment,
      putStickers,
      registerCapabilities,
      registerKeys,
      registerSupportForUnauthenticatedDelivery,
      removeDevice,
      removeSignalingKey,
      requestVerificationSMS,
      requestVerificationVoice,
      sendMessages,
      sendMessagesUnauth,
      setSignedPreKey,
      updateDeviceName,
      uploadGroupAvatar,
      writeProfile,
      whoami,
      sendChallengeResponse,
    };

    async function _ajax(param: AjaxOptionsType): Promise<any> {
      if (!param.urlParameters) {
        param.urlParameters = '';
      }

      return _outerAjax(null, {
        basicAuth: param.basicAuth,
        certificateAuthority,
        contentType: param.contentType || 'application/json; charset=utf-8',
        data: param.data || (param.jsonData && _jsonThing(param.jsonData)),
        host: param.host || url,
        password: param.password || password,
        path: URL_CALLS[param.call] + param.urlParameters,
        proxyUrl,
        responseType: param.responseType,
        timeout: param.timeout,
        type: param.httpType,
        user: param.username || username,
        redactUrl: param.redactUrl,
        validateResponse: param.validateResponse,
        version,
        unauthenticated: param.unauthenticated,
        accessKey: param.accessKey,
      }).catch((e: Error) => {
        const { code } = e;
        if (code === 200) {
          // Happens sometimes when we get no response. Might be nice to get 204 instead.
          return null;
        }
        let message;
        switch (code) {
          case -1:
            message =
              'Failed to connect to the server, please check your network connection.';
            break;
          case 413:
            message = 'Rate limit exceeded, please try again later.';
            break;
          case 403:
            message = 'Invalid code, please try again.';
            break;
          case 417:
            message = 'Number already registered.';
            break;
          case 401:
            message =
              'Invalid authentication, most likely someone re-registered and invalidated our registration.';
            break;
          case 404:
            message = 'Number is not registered.';
            break;
          default:
            message =
              'The server rejected our query, please file a bug report.';
        }
        e.message = `${message} (original: ${e.message})`;
        throw e;
      });
    }

    async function whoami() {
      return _ajax({
        call: 'whoami',
        httpType: 'GET',
        responseType: 'json',
      });
    }

    async function sendChallengeResponse(challengeResponse: ChallengeType) {
      return _ajax({
        call: 'challenge',
        httpType: 'PUT',
        jsonData: challengeResponse,
      });
    }

<<<<<<< HEAD
    async function writeProfile(profile: ProfileWrite): Promise<void> {
      return _ajax({
        call: 'profile',
        contentType: 'application/json',
        jsonData: profile,
        httpType: 'PUT',
        responseType: 'json',
      });
    }

=======
>>>>>>> dd24b770
    async function getConfig() {
      type ResType = {
        config: Array<{ name: string; enabled: boolean; value: string | null }>;
      };
      const res: ResType = await _ajax({
        call: 'config',
        httpType: 'GET',
        responseType: 'json',
      });

      return res.config.filter(
        ({ name }: { name: string }) =>
          name.startsWith('desktop.') || name.startsWith('global.')
      );
    }

    async function getSenderCertificate(omitE164?: boolean) {
      return _ajax({
        call: 'deliveryCert',
        httpType: 'GET',
        responseType: 'json',
        validateResponse: { certificate: 'string' },
        ...(omitE164 ? { urlParameters: '?includeE164=false' } : {}),
      });
    }

    async function getStorageCredentials(): Promise<StorageServiceCredentials> {
      return _ajax({
        call: 'storageToken',
        httpType: 'GET',
        responseType: 'json',
        schema: { username: 'string', password: 'string' },
      });
    }

    async function getStorageManifest(
      options: StorageServiceCallOptionsType = {}
    ): Promise<ArrayBuffer> {
      const { credentials, greaterThanVersion } = options;

      return _ajax({
        call: 'storageManifest',
        contentType: 'application/x-protobuf',
        host: storageUrl,
        httpType: 'GET',
        responseType: 'arraybuffer',
        urlParameters: greaterThanVersion
          ? `/version/${greaterThanVersion}`
          : '',
        ...credentials,
      });
    }

    async function getStorageRecords(
      data: ArrayBuffer,
      options: StorageServiceCallOptionsType = {}
    ): Promise<ArrayBuffer> {
      const { credentials } = options;

      return _ajax({
        call: 'storageRead',
        contentType: 'application/x-protobuf',
        data,
        host: storageUrl,
        httpType: 'PUT',
        responseType: 'arraybuffer',
        ...credentials,
      });
    }

    async function modifyStorageRecords(
      data: ArrayBuffer,
      options: StorageServiceCallOptionsType = {}
    ): Promise<ArrayBuffer> {
      const { credentials } = options;

      return _ajax({
        call: 'storageModify',
        contentType: 'application/x-protobuf',
        data,
        host: storageUrl,
        httpType: 'PUT',
        // If we run into a conflict, the current manifest is returned -
        //   it will will be an ArrayBuffer at the response key on the Error
        responseType: 'arraybuffer',
        ...credentials,
      });
    }

    async function registerSupportForUnauthenticatedDelivery() {
      return _ajax({
        call: 'supportUnauthenticatedDelivery',
        httpType: 'PUT',
        responseType: 'json',
      });
    }

    async function registerCapabilities(capabilities: CapabilitiesUploadType) {
      return _ajax({
        call: 'registerCapabilities',
        httpType: 'PUT',
        jsonData: capabilities,
      });
    }

    function getProfileUrl(
      identifier: string,
      profileKeyVersion?: string,
      profileKeyCredentialRequest?: string
    ) {
      let profileUrl = `/${identifier}`;

      if (profileKeyVersion) {
        profileUrl += `/${profileKeyVersion}`;
      }
      if (profileKeyVersion && profileKeyCredentialRequest) {
        profileUrl += `/${profileKeyCredentialRequest}`;
      }

      return profileUrl;
    }

    async function getProfile(
      identifier: string,
      options: {
        profileKeyVersion?: string;
        profileKeyCredentialRequest?: string;
      } = {}
    ) {
      const { profileKeyVersion, profileKeyCredentialRequest } = options;

      return _ajax({
        call: 'profile',
        httpType: 'GET',
        urlParameters: getProfileUrl(
          identifier,
          profileKeyVersion,
          profileKeyCredentialRequest
        ),
        responseType: 'json',
        redactUrl: _createRedactor(
          identifier,
          profileKeyVersion,
          profileKeyCredentialRequest
        ),
      });
    }

    async function getProfileUnauth(
      identifier: string,
      options: {
        accessKey: string;
        profileKeyVersion?: string;
        profileKeyCredentialRequest?: string;
      }
    ) {
      const {
        accessKey,
        profileKeyVersion,
        profileKeyCredentialRequest,
      } = options;

      return _ajax({
        call: 'profile',
        httpType: 'GET',
        urlParameters: getProfileUrl(
          identifier,
          profileKeyVersion,
          profileKeyCredentialRequest
        ),
        responseType: 'json',
        unauthenticated: true,
        accessKey,
        redactUrl: _createRedactor(
          identifier,
          profileKeyVersion,
          profileKeyCredentialRequest
        ),
      });
    }

    async function getAvatar(path: string) {
      // Using _outerAJAX, since it's not hardcoded to the Signal Server. Unlike our
      //   attachment CDN, it uses our self-signed certificate, so we pass it in.
      return _outerAjax(`${cdnUrlObject['0']}/${path}`, {
        certificateAuthority,
        contentType: 'application/octet-stream',
        proxyUrl,
        responseType: 'arraybuffer',
        timeout: 0,
        type: 'GET',
        redactUrl: (href: string) => {
          const pattern = RegExp(escapeRegExp(path), 'g');
          return href.replace(pattern, `[REDACTED]${path.slice(-3)}`);
        },
        version,
      });
    }

    async function requestVerificationSMS(
      number: string,
      captchaToken?: string
    ) {
      let urlParameters = `/sms/code/${number}?client=desktop`;
      if (captchaToken) {
        urlParameters += `&captcha=${captchaToken}`;
      }
      return _ajax({
        call: 'accounts',
        httpType: 'GET',
        urlParameters,
      });
    }

    async function requestVerificationVoice(
      number: string,
      captchaToken?: string
    ) {
      let urlParameters = `/voice/code/${number}?client=desktop`;
      if (captchaToken) {
        urlParameters += `&captcha=${captchaToken}`;
      }
      return _ajax({
        call: 'accounts',
        httpType: 'GET',
        urlParameters,
      });
    }

    async function confirmCode(
      number: string,
      code: string,
      newPassword: string,
      registrationId: number,
      deviceName?: string | null,
      options: { accessKey?: ArrayBuffer } = {}
    ) {
      const capabilities: CapabilitiesUploadType = {
        'gv2-3': true,
        'gv1-migration': true,
      };

      const { accessKey } = options;
      const jsonData: any = {
        capabilities,
        fetchesMessages: true,
        name: deviceName || undefined,
        registrationId,
        supportsSms: false,
        unidentifiedAccessKey: accessKey
          ? _btoa(_getString(accessKey))
          : undefined,
        unrestrictedUnidentifiedAccess: false,
      };

      const call = deviceName ? 'devices' : 'accounts';
      const urlPrefix = deviceName ? '/' : '/code/';

      // We update our saved username and password, since we're creating a new account
      username = number;
      password = newPassword;

      const response = await _ajax({
        call,
        httpType: 'PUT',
        responseType: 'json',
        urlParameters: urlPrefix + code,
        jsonData,
      });

      // From here on out, our username will be our UUID or E164 combined with device
      username = `${response.uuid || number}.${response.deviceId || 1}`;

      return response;
    }

    async function updateDeviceName(deviceName: string) {
      return _ajax({
        call: 'updateDeviceName',
        httpType: 'PUT',
        jsonData: {
          deviceName,
        },
      });
    }

    async function getIceServers() {
      return _ajax({
        call: 'getIceServers',
        httpType: 'GET',
      });
    }

    async function removeSignalingKey() {
      return _ajax({
        call: 'removeSignalingKey',
        httpType: 'DELETE',
      });
    }

    async function getDevices() {
      return _ajax({
        call: 'devices',
        httpType: 'GET',
      });
    }

    type JSONSignedPreKeyType = {
      keyId: number;
      publicKey: string;
      signature: string;
    };

    type JSONKeysType = {
      identityKey: string;
      signedPreKey: JSONSignedPreKeyType;
      preKeys: Array<{
        keyId: number;
        publicKey: string;
      }>;
      lastResortKey: {
        keyId: number;
        publicKey: string;
      };
    };

    async function registerKeys(genKeys: KeysType) {
      const preKeys = genKeys.preKeys.map(key => ({
        keyId: key.keyId,
        publicKey: _btoa(_getString(key.publicKey)),
      }));

      const keys: JSONKeysType = {
        identityKey: _btoa(_getString(genKeys.identityKey)),
        signedPreKey: {
          keyId: genKeys.signedPreKey.keyId,
          publicKey: _btoa(_getString(genKeys.signedPreKey.publicKey)),
          signature: _btoa(_getString(genKeys.signedPreKey.signature)),
        },
        preKeys,
        // This is just to make the server happy (v2 clients should choke on publicKey)
        lastResortKey: {
          keyId: 0x7fffffff,
          publicKey: _btoa('42'),
        },
      };

      return _ajax({
        call: 'keys',
        httpType: 'PUT',
        jsonData: keys,
      });
    }

    async function setSignedPreKey(signedPreKey: SignedPreKeyType) {
      return _ajax({
        call: 'signed',
        httpType: 'PUT',
        jsonData: {
          keyId: signedPreKey.keyId,
          publicKey: _btoa(_getString(signedPreKey.publicKey)),
          signature: _btoa(_getString(signedPreKey.signature)),
        },
      });
    }

    type ServerKeyCountType = {
      count: number;
    };

    async function getMyKeys(): Promise<number> {
      const result: ServerKeyCountType = await _ajax({
        call: 'keys',
        httpType: 'GET',
        responseType: 'json',
        validateResponse: { count: 'number' },
      });

      return result.count;
    }

    type ServerKeyResponseType = {
      devices: Array<{
        deviceId: number;
        registrationId: number;
        signedPreKey: {
          keyId: number;
          publicKey: string;
          signature: string;
        };
        preKey?: {
          keyId: number;
          publicKey: string;
        };
      }>;
      identityKey: string;
    };

    function handleKeys(res: ServerKeyResponseType): ServerKeysType {
      if (!Array.isArray(res.devices)) {
        throw new Error('Invalid response');
      }

      const devices = res.devices.map(device => {
        if (
          !_validateResponse(device, { signedPreKey: 'object' }) ||
          !_validateResponse(device.signedPreKey, {
            publicKey: 'string',
            signature: 'string',
          })
        ) {
          throw new Error('Invalid signedPreKey');
        }

        let preKey;
        if (device.preKey) {
          if (
            !_validateResponse(device, { preKey: 'object' }) ||
            !_validateResponse(device.preKey, { publicKey: 'string' })
          ) {
            throw new Error('Invalid preKey');
          }

          preKey = {
            keyId: device.preKey.keyId,
            publicKey: _base64ToBytes(device.preKey.publicKey),
          };
        }

        return {
          deviceId: device.deviceId,
          registrationId: device.registrationId,
          preKey,
          signedPreKey: {
            keyId: device.signedPreKey.keyId,
            publicKey: _base64ToBytes(device.signedPreKey.publicKey),
            signature: _base64ToBytes(device.signedPreKey.signature),
          },
        };
      });

      return {
        devices,
        identityKey: _base64ToBytes(res.identityKey),
      };
    }

    async function getKeysForIdentifier(identifier: string, deviceId?: number) {
      return _ajax({
        call: 'keys',
        httpType: 'GET',
        urlParameters: `/${identifier}/${
          (deviceId === 1 ? '*' : deviceId) || '*'
        }`,
        responseType: 'json',
        validateResponse: { identityKey: 'string', devices: 'object' },
      }).then(handleKeys);
    }

    async function getKeysForIdentifierUnauth(
      identifier: string,
      deviceId?: number,
      { accessKey }: { accessKey?: string } = {}
    ) {
      return _ajax({
        call: 'keys',
        httpType: 'GET',
        urlParameters: `/${identifier}/${deviceId || '*'}`,
        responseType: 'json',
        validateResponse: { identityKey: 'string', devices: 'object' },
        unauthenticated: true,
        accessKey,
      }).then(handleKeys);
    }

    async function sendMessagesUnauth(
      destination: string,
      messageArray: Array<MessageType>,
      timestamp: number,
      silent?: boolean,
      online?: boolean,
      { accessKey }: { accessKey?: string } = {}
    ) {
      const jsonData: any = { messages: messageArray, timestamp };

      if (silent) {
        jsonData.silent = true;
      }
      if (online) {
        jsonData.online = true;
      }

      return _ajax({
        call: 'messages',
        httpType: 'PUT',
        urlParameters: `/${destination}`,
        jsonData,
        responseType: 'json',
        unauthenticated: true,
        accessKey,
      });
    }

    async function sendMessages(
      destination: string,
      messageArray: Array<MessageType>,
      timestamp: number,
      silent?: boolean,
      online?: boolean
    ) {
      const jsonData: any = { messages: messageArray, timestamp };

      if (silent) {
        jsonData.silent = true;
      }
      if (online) {
        jsonData.online = true;
      }

      return _ajax({
        call: 'messages',
        httpType: 'PUT',
        urlParameters: `/${destination}`,
        jsonData,
        responseType: 'json',
      });
    }

    function redactStickerUrl(stickerUrl: string) {
      return stickerUrl.replace(
        /(\/stickers\/)([^/]+)(\/)/,
        (_, begin: string, packId: string, end: string) =>
          `${begin}${redactPackId(packId)}${end}`
      );
    }

    async function getSticker(packId: string, stickerId: number) {
      if (!isPackIdValid(packId)) {
        throw new Error('getSticker: pack ID was invalid');
      }
      return _outerAjax(
        `${cdnUrlObject['0']}/stickers/${packId}/full/${stickerId}`,
        {
          certificateAuthority,
          proxyUrl,
          responseType: 'arraybuffer',
          type: 'GET',
          redactUrl: redactStickerUrl,
          version,
        }
      );
    }

    async function getStickerPackManifest(packId: string) {
      if (!isPackIdValid(packId)) {
        throw new Error('getStickerPackManifest: pack ID was invalid');
      }
      return _outerAjax(
        `${cdnUrlObject['0']}/stickers/${packId}/manifest.proto`,
        {
          certificateAuthority,
          proxyUrl,
          responseType: 'arraybuffer',
          type: 'GET',
          redactUrl: redactStickerUrl,
          version,
        }
      );
    }

    type ServerAttachmentType = {
      key: string;
      credential: string;
      acl: string;
      algorithm: string;
      date: string;
      policy: string;
      signature: string;
    };

    function makePutParams(
      {
        key,
        credential,
        acl,
        algorithm,
        date,
        policy,
        signature,
      }: ServerAttachmentType,
      encryptedBin: ArrayBuffer
    ) {
      // Note: when using the boundary string in the POST body, it needs to be prefixed by
      //   an extra --, and the final boundary string at the end gets a -- prefix and a --
      //   suffix.
      const boundaryString = `----------------${getGuid().replace(/-/g, '')}`;
      const CRLF = '\r\n';
      const getSection = (name: string, value: string) =>
        [
          `--${boundaryString}`,
          `Content-Disposition: form-data; name="${name}"${CRLF}`,
          value,
        ].join(CRLF);

      const start = [
        getSection('key', key),
        getSection('x-amz-credential', credential),
        getSection('acl', acl),
        getSection('x-amz-algorithm', algorithm),
        getSection('x-amz-date', date),
        getSection('policy', policy),
        getSection('x-amz-signature', signature),
        getSection('Content-Type', 'application/octet-stream'),
        `--${boundaryString}`,
        'Content-Disposition: form-data; name="file"',
        `Content-Type: application/octet-stream${CRLF}${CRLF}`,
      ].join(CRLF);
      const end = `${CRLF}--${boundaryString}--${CRLF}`;

      const startBuffer = Buffer.from(start, 'utf8');
      const attachmentBuffer = Buffer.from(encryptedBin);
      const endBuffer = Buffer.from(end, 'utf8');

      const contentLength =
        startBuffer.length + attachmentBuffer.length + endBuffer.length;
      const data = Buffer.concat(
        [startBuffer, attachmentBuffer, endBuffer],
        contentLength
      );

      return {
        data,
        contentType: `multipart/form-data; boundary=${boundaryString}`,
        headers: {
          'Content-Length': contentLength.toString(),
        },
      };
    }

    async function putStickers(
      encryptedManifest: ArrayBuffer,
      encryptedStickers: Array<ArrayBuffer>,
      onProgress?: () => void
    ) {
      // Get manifest and sticker upload parameters
      const { packId, manifest, stickers } = await _ajax({
        call: 'getStickerPackUpload',
        responseType: 'json',
        httpType: 'GET',
        urlParameters: `/${encryptedStickers.length}`,
      });

      // Upload manifest
      const manifestParams = makePutParams(manifest, encryptedManifest);
      // This is going to the CDN, not the service, so we use _outerAjax
      await _outerAjax(`${cdnUrlObject['0']}/`, {
        ...manifestParams,
        certificateAuthority,
        proxyUrl,
        timeout: 0,
        type: 'POST',
        version,
      });

      // Upload stickers
      const queue = new PQueue({ concurrency: 3, timeout: 1000 * 60 * 2 });
      await Promise.all(
        stickers.map(async (sticker: ServerAttachmentType, index: number) => {
          const stickerParams = makePutParams(
            sticker,
            encryptedStickers[index]
          );
          await queue.add(async () =>
            _outerAjax(`${cdnUrlObject['0']}/`, {
              ...stickerParams,
              certificateAuthority,
              proxyUrl,
              timeout: 0,
              type: 'POST',
              version,
            })
          );
          if (onProgress) {
            onProgress();
          }
        })
      );

      // Done!
      return packId;
    }

    async function getAttachment(cdnKey: string, cdnNumber: number) {
      const cdnUrl = cdnUrlObject[cdnNumber] || cdnUrlObject['0'];
      // This is going to the CDN, not the service, so we use _outerAjax
      return _outerAjax(`${cdnUrl}/attachments/${cdnKey}`, {
        certificateAuthority,
        proxyUrl,
        responseType: 'arraybuffer',
        timeout: 0,
        type: 'GET',
        redactUrl: _createRedactor(cdnKey),
        version,
      });
    }

    async function putAttachment(encryptedBin: ArrayBuffer) {
      const response = await _ajax({
        call: 'attachmentId',
        httpType: 'GET',
        responseType: 'json',
      });

      const { attachmentIdString } = response;

      const params = makePutParams(response, encryptedBin);

      // This is going to the CDN, not the service, so we use _outerAjax
      await _outerAjax(`${cdnUrlObject['0']}/attachments/`, {
        ...params,
        certificateAuthority,
        proxyUrl,
        timeout: 0,
        type: 'POST',
        version,
      });

      return attachmentIdString;
    }

    function getHeaderPadding() {
      const max = getRandomValue(1, 64);
      let characters = '';

      for (let i = 0; i < max; i += 1) {
        characters += String.fromCharCode(getRandomValue(65, 122));
      }

      return characters;
    }

    async function fetchLinkPreviewMetadata(
      href: string,
      abortSignal: AbortSignal
    ) {
      return linkPreviewFetch.fetchLinkPreviewMetadata(
        fetch,
        href,
        abortSignal
      );
    }

    async function fetchLinkPreviewImage(
      href: string,
      abortSignal: AbortSignal
    ) {
      return linkPreviewFetch.fetchLinkPreviewImage(fetch, href, abortSignal);
    }

    async function linkOtherDevice(
      destination: string,
      data: { body: string }
    ) {
      return _ajax({
        call: 'provisioningLink',
        urlParameters: `/${destination}`,
        responseType: 'json',
        httpType: 'PUT',
        jsonData: data,
      });
    }

    async function removeDevice(id: string) {
      return _ajax({
        call: 'devices',
        urlParameters: `/${id}`,
        httpType: 'DELETE',
      });
    }

    async function makeProxiedRequest(
      targetUrl: string,
      options: ProxiedRequestOptionsType = {}
    ) {
      const { returnArrayBuffer, start, end } = options;
      const headers: HeaderListType = {
        'X-SignalPadding': getHeaderPadding(),
      };

      if (is.number(start) && is.number(end)) {
        headers.Range = `bytes=${start}-${end}`;
      }

      const result = await _outerAjax(targetUrl, {
        responseType: returnArrayBuffer ? 'arraybufferwithdetails' : undefined,
        proxyUrl: contentProxyUrl,
        type: 'GET',
        redirect: 'follow',
        redactUrl: () => '[REDACTED_URL]',
        headers,
        version,
      });

      if (!returnArrayBuffer) {
        return result;
      }

      const { response } = result as ArrayBufferWithDetailsType;
      if (!response.headers || !response.headers.get) {
        throw new Error('makeProxiedRequest: Problem retrieving header value');
      }

      const range = response.headers.get('content-range');
      const match = PARSE_RANGE_HEADER.exec(range || '');

      if (!match || !match[1]) {
        throw new Error(
          `makeProxiedRequest: Unable to parse total size from ${range}`
        );
      }

      const totalSize = parseInt(match[1], 10);

      return {
        totalSize,
        result,
      };
    }

    async function makeSfuRequest(
      targetUrl: string,
      type: HTTPCodeType,
      headers: HeaderListType,
      body: ArrayBuffer | undefined
    ): Promise<ArrayBufferWithDetailsType> {
      return _outerAjax(targetUrl, {
        certificateAuthority,
        data: body,
        headers,
        proxyUrl,
        responseType: 'arraybufferwithdetails',
        timeout: 0,
        type,
        version,
      });
    }

    // Groups

    function generateGroupAuth(
      groupPublicParamsHex: string,
      authCredentialPresentationHex: string
    ) {
      return _btoa(`${groupPublicParamsHex}:${authCredentialPresentationHex}`);
    }

    type CredentialResponseType = {
      credentials: Array<GroupCredentialType>;
    };

    async function getGroupCredentials(
      startDay: number,
      endDay: number
    ): Promise<Array<GroupCredentialType>> {
      const response: CredentialResponseType = await _ajax({
        call: 'getGroupCredentials',
        urlParameters: `/${startDay}/${endDay}`,
        httpType: 'GET',
        responseType: 'json',
      });

      return response.credentials;
    }

    async function getGroupExternalCredential(
      options: GroupCredentialsType
    ): Promise<GroupExternalCredentialClass> {
      const basicAuth = generateGroupAuth(
        options.groupPublicParamsHex,
        options.authCredentialPresentationHex
      );

      const response: ArrayBuffer = await _ajax({
        basicAuth,
        call: 'groupToken',
        httpType: 'GET',
        contentType: 'application/x-protobuf',
        responseType: 'arraybuffer',
        host: storageUrl,
      });

      return window.textsecure.protobuf.GroupExternalCredential.decode(
        response
      );
    }

    function verifyAttributes(attributes: AvatarUploadAttributesClass) {
      const {
        key,
        credential,
        acl,
        algorithm,
        date,
        policy,
        signature,
      } = attributes;

      if (
        !key ||
        !credential ||
        !acl ||
        !algorithm ||
        !date ||
        !policy ||
        !signature
      ) {
        throw new Error(
          'verifyAttributes: Missing value from AvatarUploadAttributes'
        );
      }

      return {
        key,
        credential,
        acl,
        algorithm,
        date,
        policy,
        signature,
      };
    }

    async function uploadGroupAvatar(
      avatarData: ArrayBuffer,
      options: GroupCredentialsType
    ): Promise<string> {
      const basicAuth = generateGroupAuth(
        options.groupPublicParamsHex,
        options.authCredentialPresentationHex
      );

      const response: ArrayBuffer = await _ajax({
        basicAuth,
        call: 'getGroupAvatarUpload',
        httpType: 'GET',
        responseType: 'arraybuffer',
        host: storageUrl,
      });
      const attributes = window.textsecure.protobuf.AvatarUploadAttributes.decode(
        response
      );

      const verified = verifyAttributes(attributes);
      const { key } = verified;

      const manifestParams = makePutParams(verified, avatarData);

      await _outerAjax(`${cdnUrlObject['0']}/`, {
        ...manifestParams,
        certificateAuthority,
        proxyUrl,
        timeout: 0,
        type: 'POST',
        version,
      });

      return key;
    }

    async function getGroupAvatar(key: string): Promise<ArrayBuffer> {
      return _outerAjax(`${cdnUrlObject['0']}/${key}`, {
        certificateAuthority,
        proxyUrl,
        responseType: 'arraybuffer',
        timeout: 0,
        type: 'GET',
        version,
      });
    }

    async function createGroup(
      group: GroupClass,
      options: GroupCredentialsType
    ): Promise<void> {
      const basicAuth = generateGroupAuth(
        options.groupPublicParamsHex,
        options.authCredentialPresentationHex
      );
      const data = group.toArrayBuffer();

      await _ajax({
        basicAuth,
        call: 'groups',
        contentType: 'application/x-protobuf',
        data,
        host: storageUrl,
        httpType: 'PUT',
      });
    }

    async function getGroup(
      options: GroupCredentialsType
    ): Promise<GroupClass> {
      const basicAuth = generateGroupAuth(
        options.groupPublicParamsHex,
        options.authCredentialPresentationHex
      );

      const response: ArrayBuffer = await _ajax({
        basicAuth,
        call: 'groups',
        contentType: 'application/x-protobuf',
        host: storageUrl,
        httpType: 'GET',
        responseType: 'arraybuffer',
      });

      return window.textsecure.protobuf.Group.decode(response);
    }

    async function getGroupFromLink(
      inviteLinkPassword: string,
      auth: GroupCredentialsType
    ): Promise<GroupJoinInfoClass> {
      const basicAuth = generateGroupAuth(
        auth.groupPublicParamsHex,
        auth.authCredentialPresentationHex
      );
      const safeInviteLinkPassword = toWebSafeBase64(inviteLinkPassword);

      const response: ArrayBuffer = await _ajax({
        basicAuth,
        call: 'groupsViaLink',
        contentType: 'application/x-protobuf',
        host: storageUrl,
        httpType: 'GET',
        responseType: 'arraybuffer',
        urlParameters: `/${safeInviteLinkPassword}`,
        redactUrl: _createRedactor(safeInviteLinkPassword),
      });

      return window.textsecure.protobuf.GroupJoinInfo.decode(response);
    }

    async function modifyGroup(
      changes: GroupChangeClass.Actions,
      options: GroupCredentialsType,
      inviteLinkBase64?: string
    ): Promise<GroupChangeClass> {
      const basicAuth = generateGroupAuth(
        options.groupPublicParamsHex,
        options.authCredentialPresentationHex
      );
      const data = changes.toArrayBuffer();
      const safeInviteLinkPassword = inviteLinkBase64
        ? toWebSafeBase64(inviteLinkBase64)
        : undefined;

      const response: ArrayBuffer = await _ajax({
        basicAuth,
        call: 'groups',
        contentType: 'application/x-protobuf',
        data,
        host: storageUrl,
        httpType: 'PATCH',
        responseType: 'arraybuffer',
        urlParameters: safeInviteLinkPassword
          ? `?inviteLinkPassword=${safeInviteLinkPassword}`
          : undefined,
        redactUrl: safeInviteLinkPassword
          ? _createRedactor(safeInviteLinkPassword)
          : undefined,
      });

      return window.textsecure.protobuf.GroupChange.decode(response);
    }

    async function getGroupLog(
      startVersion: number,
      options: GroupCredentialsType
    ): Promise<GroupLogResponseType> {
      const basicAuth = generateGroupAuth(
        options.groupPublicParamsHex,
        options.authCredentialPresentationHex
      );

      const withDetails: ArrayBufferWithDetailsType = await _ajax({
        basicAuth,
        call: 'groupLog',
        contentType: 'application/x-protobuf',
        host: storageUrl,
        httpType: 'GET',
        responseType: 'arraybufferwithdetails',
        urlParameters: `/${startVersion}`,
      });
      const { data, response } = withDetails;
      const changes = window.textsecure.protobuf.GroupChanges.decode(data);

      if (response && response.status === 206) {
        const range = response.headers.get('Content-Range');
        const match = PARSE_GROUP_LOG_RANGE_HEADER.exec(range || '');

        const start = match ? parseInt(match[0], 10) : undefined;
        const end = match ? parseInt(match[1], 10) : undefined;
        const currentRevision = match ? parseInt(match[2], 10) : undefined;

        if (
          match &&
          is.number(start) &&
          is.number(end) &&
          is.number(currentRevision)
        ) {
          return {
            changes,
            start,
            end,
            currentRevision,
          };
        }
      }

      return {
        changes,
      };
    }

    function getMessageSocket() {
      window.log.info('opening message socket', url);
      const fixedScheme = url
        .replace('https://', 'wss://')
        .replace('http://', 'ws://');
      const login = encodeURIComponent(username);
      const pass = encodeURIComponent(password);
      const clientVersion = encodeURIComponent(version);

      return _createSocket(
        `${fixedScheme}/v1/websocket/?login=${login}&password=${pass}&agent=OWD&version=${clientVersion}`,
        { certificateAuthority, proxyUrl, version }
      );
    }

    async function getNewDeviceVerificationCode() {
      return _ajax({
        call: 'newDeviceVerificationCode',
        httpType: 'GET',
        responseType: 'json',
      });
    }

    function getProvisioningSocket() {
      window.log.info('opening provisioning socket', url);
      const fixedScheme = url
        .replace('https://', 'wss://')
        .replace('http://', 'ws://');
      const clientVersion = encodeURIComponent(version);

      return _createSocket(
        `${fixedScheme}/v1/websocket/provisioning/?agent=OWD&version=${clientVersion}`,
        { certificateAuthority, proxyUrl, version }
      );
    }

    async function getDirectoryAuth(): Promise<{
      username: string;
      password: string;
    }> {
      return _ajax({
        call: 'directoryAuth',
        httpType: 'GET',
        responseType: 'json',
      });
    }

    function validateAttestationQuote({
      serverStaticPublic,
      quote,
    }: {
      serverStaticPublic: ArrayBuffer;
      quote: ArrayBuffer;
    }) {
      const SGX_CONSTANTS = getSgxConstants();
      const byteBuffer = window.dcodeIO.ByteBuffer.wrap(
        quote,
        'binary',
        window.dcodeIO.ByteBuffer.LITTLE_ENDIAN
      );

      const quoteVersion = byteBuffer.readShort(0) & 0xffff;
      if (quoteVersion < 0 || quoteVersion > 2) {
        throw new Error(`Unknown version ${quoteVersion}`);
      }

      const miscSelect = new Uint8Array(getBytes(quote, 64, 4));
      if (!miscSelect.every(byte => byte === 0)) {
        throw new Error('Quote miscSelect invalid!');
      }

      const reserved1 = new Uint8Array(getBytes(quote, 68, 28));
      if (!reserved1.every(byte => byte === 0)) {
        throw new Error('Quote reserved1 invalid!');
      }

      const flags = byteBuffer.readLong(96);
      if (
        flags.and(SGX_CONSTANTS.SGX_FLAGS_RESERVED).notEquals(0) ||
        flags.and(SGX_CONSTANTS.SGX_FLAGS_INITTED).equals(0) ||
        flags.and(SGX_CONSTANTS.SGX_FLAGS_MODE64BIT).equals(0)
      ) {
        throw new Error(`Quote flags invalid ${flags.toString()}`);
      }

      const xfrm = byteBuffer.readLong(104);
      if (xfrm.and(SGX_CONSTANTS.SGX_XFRM_RESERVED).notEquals(0)) {
        throw new Error(`Quote xfrm invalid ${xfrm}`);
      }

      const mrenclave = new Uint8Array(getBytes(quote, 112, 32));
      const enclaveIdBytes = new Uint8Array(
        bytesFromHexString(directoryEnclaveId)
      );
      if (!mrenclave.every((byte, index) => byte === enclaveIdBytes[index])) {
        throw new Error('Quote mrenclave invalid!');
      }

      const reserved2 = new Uint8Array(getBytes(quote, 144, 32));
      if (!reserved2.every(byte => byte === 0)) {
        throw new Error('Quote reserved2 invalid!');
      }

      const reportData = new Uint8Array(getBytes(quote, 368, 64));
      const serverStaticPublicBytes = new Uint8Array(serverStaticPublic);
      if (
        !reportData.every((byte, index) => {
          if (index >= 32) {
            return byte === 0;
          }
          return byte === serverStaticPublicBytes[index];
        })
      ) {
        throw new Error('Quote report_data invalid!');
      }

      const reserved3 = new Uint8Array(getBytes(quote, 208, 96));
      if (!reserved3.every(byte => byte === 0)) {
        throw new Error('Quote reserved3 invalid!');
      }

      const reserved4 = new Uint8Array(getBytes(quote, 308, 60));
      if (!reserved4.every(byte => byte === 0)) {
        throw new Error('Quote reserved4 invalid!');
      }

      const signatureLength = byteBuffer.readInt(432) & 0xffff_ffff;
      if (signatureLength !== quote.byteLength - 436) {
        throw new Error(`Bad signatureLength ${signatureLength}`);
      }

      // const signature = Uint8Array.from(getBytes(quote, 436, signatureLength));
    }

    function validateAttestationSignatureBody(
      signatureBody: {
        timestamp: string;
        version: number;
        isvEnclaveQuoteBody: string;
        isvEnclaveQuoteStatus: string;
      },
      encodedQuote: string
    ) {
      // Parse timestamp as UTC
      const { timestamp } = signatureBody;
      const utcTimestamp = timestamp.endsWith('Z')
        ? timestamp
        : `${timestamp}Z`;
      const signatureTime = new Date(utcTimestamp).getTime();

      const now = Date.now();
      if (signatureBody.version !== 3) {
        throw new Error('Attestation signature invalid version!');
      }
      if (!encodedQuote.startsWith(signatureBody.isvEnclaveQuoteBody)) {
        throw new Error('Attestion signature mismatches quote!');
      }
      if (signatureBody.isvEnclaveQuoteStatus !== 'OK') {
        throw new Error('Attestation signature status not "OK"!');
      }
      if (signatureTime < now - 24 * 60 * 60 * 1000) {
        throw new Error('Attestation signature timestamp older than 24 hours!');
      }
    }

    async function validateAttestationSignature(
      signature: ArrayBuffer,
      signatureBody: string,
      certificates: string
    ) {
      const CERT_PREFIX = '-----BEGIN CERTIFICATE-----';
      const pem = compact(
        certificates.split(CERT_PREFIX).map(match => {
          if (!match) {
            return null;
          }

          return `${CERT_PREFIX}${match}`;
        })
      );
      if (pem.length < 2) {
        throw new Error(
          `validateAttestationSignature: Expect two or more entries; got ${pem.length}`
        );
      }

      const verify = createVerify('RSA-SHA256');
      verify.update(Buffer.from(bytesFromString(signatureBody)));
      const isValid = verify.verify(pem[0], Buffer.from(signature));
      if (!isValid) {
        throw new Error('Validation of signature across signatureBody failed!');
      }

      const caStore = pki.createCaStore([directoryTrustAnchor]);
      const chain = compact(pem.map(cert => pki.certificateFromPem(cert)));
      const isChainValid = pki.verifyCertificateChain(caStore, chain);
      if (!isChainValid) {
        throw new Error('Validation of certificate chain failed!');
      }

      const leafCert = chain[0];
      const fieldCN = leafCert.subject.getField('CN');
      if (
        !fieldCN ||
        fieldCN.value !== 'Intel SGX Attestation Report Signing'
      ) {
        throw new Error('Leaf cert CN field had unexpected value');
      }
      const fieldO = leafCert.subject.getField('O');
      if (!fieldO || fieldO.value !== 'Intel Corporation') {
        throw new Error('Leaf cert O field had unexpected value');
      }
      const fieldL = leafCert.subject.getField('L');
      if (!fieldL || fieldL.value !== 'Santa Clara') {
        throw new Error('Leaf cert L field had unexpected value');
      }
      const fieldST = leafCert.subject.getField('ST');
      if (!fieldST || fieldST.value !== 'CA') {
        throw new Error('Leaf cert ST field had unexpected value');
      }
      const fieldC = leafCert.subject.getField('C');
      if (!fieldC || fieldC.value !== 'US') {
        throw new Error('Leaf cert C field had unexpected value');
      }
    }

    async function putRemoteAttestation(auth: {
      username: string;
      password: string;
    }) {
      const keyPair = generateKeyPair();
      const { privKey, pubKey } = keyPair;
      // Remove first "key type" byte from public key
      const slicedPubKey = pubKey.slice(1);
      const pubKeyBase64 = arrayBufferToBase64(slicedPubKey);
      // Do request
      const data = JSON.stringify({ clientPublic: pubKeyBase64 });
      const result: JSONWithDetailsType = await _outerAjax(null, {
        certificateAuthority,
        type: 'PUT',
        contentType: 'application/json; charset=utf-8',
        host: directoryUrl,
        path: `${URL_CALLS.attestation}/${directoryEnclaveId}`,
        user: auth.username,
        password: auth.password,
        responseType: 'jsonwithdetails',
        data,
        timeout: 30000,
        version,
      });

      const { data: responseBody, response } = result;

      const attestationsLength = Object.keys(responseBody.attestations).length;
      if (attestationsLength > 3) {
        throw new Error(
          'Got more than three attestations from the Contact Discovery Service'
        );
      }
      if (attestationsLength < 1) {
        throw new Error(
          'Got no attestations from the Contact Discovery Service'
        );
      }

      const cookie = response.headers.get('set-cookie');

      // Decode response
      return {
        cookie,
        attestations: await pProps(
          responseBody.attestations,
          async attestation => {
            const decoded = { ...attestation };

            [
              'ciphertext',
              'iv',
              'quote',
              'serverEphemeralPublic',
              'serverStaticPublic',
              'signature',
              'tag',
            ].forEach(prop => {
              decoded[prop] = base64ToArrayBuffer(decoded[prop]);
            });

            // Validate response
            validateAttestationQuote(decoded);
            validateAttestationSignatureBody(
              JSON.parse(decoded.signatureBody),
              attestation.quote
            );
            await validateAttestationSignature(
              decoded.signature,
              decoded.signatureBody,
              decoded.certificates
            );

            // Derive key
            const ephemeralToEphemeral = calculateAgreement(
              decoded.serverEphemeralPublic,
              privKey
            );
            const ephemeralToStatic = calculateAgreement(
              decoded.serverStaticPublic,
              privKey
            );
            const masterSecret = concatenateBytes(
              ephemeralToEphemeral,
              ephemeralToStatic
            );
            const publicKeys = concatenateBytes(
              slicedPubKey,
              decoded.serverEphemeralPublic,
              decoded.serverStaticPublic
            );
            const [clientKey, serverKey] = await deriveSecrets(
              masterSecret,
              publicKeys,
              new ArrayBuffer(0)
            );

            // Decrypt ciphertext into requestId
            const requestId = await decryptAesGcm(
              serverKey,
              decoded.iv,
              concatenateBytes(decoded.ciphertext, decoded.tag)
            );

            return { clientKey, serverKey, requestId };
          }
        ),
      };
    }

    async function getUuidsForE164s(
      e164s: ReadonlyArray<string>
    ): Promise<Dictionary<string | null>> {
      const directoryAuth = await getDirectoryAuth();
      const attestationResult = await putRemoteAttestation(directoryAuth);

      // Encrypt data for discovery
      const data = await encryptCdsDiscoveryRequest(
        attestationResult.attestations,
        e164s
      );
      const { cookie } = attestationResult;

      // Send discovery request
      const discoveryResponse: {
        requestId: string;
        iv: string;
        data: string;
        mac: string;
      } = await _outerAjax(null, {
        certificateAuthority,
        type: 'PUT',
        headers: cookie
          ? {
              cookie,
            }
          : undefined,
        contentType: 'application/json; charset=utf-8',
        host: directoryUrl,
        path: `${URL_CALLS.discovery}/${directoryEnclaveId}`,
        user: directoryAuth.username,
        password: directoryAuth.password,
        responseType: 'json',
        timeout: 30000,
        data: JSON.stringify(data),
        version,
      });

      // Decode discovery request response
      const decodedDiscoveryResponse: {
        [K in keyof typeof discoveryResponse]: ArrayBuffer;
      } = mapValues(discoveryResponse, value => {
        return base64ToArrayBuffer(value);
      }) as any;

      const returnedAttestation = Object.values(
        attestationResult.attestations
      ).find(at =>
        constantTimeEqual(at.requestId, decodedDiscoveryResponse.requestId)
      );
      if (!returnedAttestation) {
        throw new Error('No known attestations returned from CDS');
      }

      // Decrypt discovery response
      const decryptedDiscoveryData = await decryptAesGcm(
        returnedAttestation.serverKey,
        decodedDiscoveryResponse.iv,
        concatenateBytes(
          decodedDiscoveryResponse.data,
          decodedDiscoveryResponse.mac
        )
      );

      // Process and return result
      const uuids = splitUuids(decryptedDiscoveryData);

      if (uuids.length !== e164s.length) {
        throw new Error(
          'Returned set of UUIDs did not match returned set of e164s!'
        );
      }

      return zipObject(e164s, uuids);
    }
  }
}<|MERGE_RESOLUTION|>--- conflicted
+++ resolved
@@ -906,10 +906,7 @@
   ) => Promise<string>;
   whoami: () => Promise<any>;
   sendChallengeResponse: (challengeResponse: ChallengeType) => Promise<any>;
-<<<<<<< HEAD
   writeProfile: (profile: ProfileWrite) => Promise<void>;
-=======
->>>>>>> dd24b770
   getConfig: () => Promise<
     Array<{ name: string; enabled: boolean; value: string | null }>
   >;
@@ -1159,7 +1156,6 @@
       });
     }
 
-<<<<<<< HEAD
     async function writeProfile(profile: ProfileWrite): Promise<void> {
       return _ajax({
         call: 'profile',
@@ -1170,8 +1166,6 @@
       });
     }
 
-=======
->>>>>>> dd24b770
     async function getConfig() {
       type ResType = {
         config: Array<{ name: string; enabled: boolean; value: string | null }>;
