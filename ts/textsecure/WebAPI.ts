--- conflicted
+++ resolved
@@ -903,11 +903,8 @@
     options: GroupCredentialsType
   ) => Promise<string>;
   whoami: () => Promise<any>;
-<<<<<<< HEAD
+  sendChallengeResponse: (challengeResponse: ChallengeType) => Promise<any>;
   writeProfile: (profile: ProfileWrite) => Promise<void>;
-=======
-  sendChallengeResponse: (challengeResponse: ChallengeType) => Promise<any>;
->>>>>>> c35e0b8e
   getConfig: () => Promise<
     Array<{ name: string; enabled: boolean; value: string | null }>
   >;
@@ -1149,7 +1146,14 @@
       });
     }
 
-<<<<<<< HEAD
+    async function sendChallengeResponse(challengeResponse: ChallengeType) {
+      return _ajax({
+        call: 'challenge',
+        httpType: 'PUT',
+        jsonData: challengeResponse,
+      });
+    }
+
     async function writeProfile(profile: ProfileWrite): Promise<void> {
       return _ajax({
         call: 'profile',
@@ -1157,13 +1161,6 @@
         jsonData: profile,
         httpType: 'PUT',
         responseType: 'json',
-=======
-    async function sendChallengeResponse(challengeResponse: ChallengeType) {
-      return _ajax({
-        call: 'challenge',
-        httpType: 'PUT',
-        jsonData: challengeResponse,
->>>>>>> c35e0b8e
       });
     }
 
