// Copyright 2020-2021 Signal Messenger, LLC
// SPDX-License-Identifier: AGPL-3.0-only

/* eslint-disable no-param-reassign */
/* eslint-disable more/no-then */
/* eslint-disable no-bitwise */
/* eslint-disable guard-for-in */
/* eslint-disable no-restricted-syntax */
/* eslint-disable no-nested-ternary */
/* eslint-disable @typescript-eslint/no-explicit-any */

import fetch, { Response } from 'node-fetch';
import { AbortSignal } from 'abort-controller';
import ProxyAgent from 'proxy-agent';
import { Agent } from 'https';
import pProps from 'p-props';
import {
  compact,
  Dictionary,
  escapeRegExp,
  mapValues,
  zipObject,
} from 'lodash';
import { createVerify } from 'crypto';
import { pki } from 'node-forge';
import is from '@sindresorhus/is';
import PQueue from 'p-queue';
import { v4 as getGuid } from 'uuid';

import { Long } from '../window.d';
import { getUserAgent } from '../util/getUserAgent';
import { toWebSafeBase64 } from '../util/webSafeBase64';
import { isPackIdValid, redactPackId } from '../../js/modules/stickers';
import {
  arrayBufferToBase64,
  base64ToArrayBuffer,
  bytesFromHexString,
  bytesFromString,
  concatenateBytes,
  constantTimeEqual,
  decryptAesGcm,
  encryptCdsDiscoveryRequest,
  getBytes,
  getRandomValue,
  splitUuids,
} from '../Crypto';
import * as linkPreviewFetch from '../linkPreviews/linkPreviewFetch';

import {
  AvatarUploadAttributesClass,
  GroupChangeClass,
  GroupChangesClass,
  GroupClass,
  GroupJoinInfoClass,
  GroupExternalCredentialClass,
  StorageServiceCallOptionsType,
  StorageServiceCredentials,
} from '../textsecure.d';

import { WebSocket } from './WebSocket';
import MessageSender from './SendMessage';

// Note: this will break some code that expects to be able to use err.response when a
//   web request fails, because it will force it to text. But it is very useful for
//   debugging failed requests.
const DEBUG = false;

type SgxConstantsType = {
  SGX_FLAGS_INITTED: Long;
  SGX_FLAGS_DEBUG: Long;
  SGX_FLAGS_MODE64BIT: Long;
  SGX_FLAGS_PROVISION_KEY: Long;
  SGX_FLAGS_EINITTOKEN_KEY: Long;
  SGX_FLAGS_RESERVED: Long;
  SGX_XFRM_LEGACY: Long;
  SGX_XFRM_AVX: Long;
  SGX_XFRM_RESERVED: Long;
};

let sgxConstantCache: SgxConstantsType | null = null;

function makeLong(value: string): Long {
  return window.dcodeIO.Long.fromString(value);
}
function getSgxConstants() {
  if (sgxConstantCache) {
    return sgxConstantCache;
  }

  sgxConstantCache = {
    SGX_FLAGS_INITTED: makeLong('x0000000000000001L'),
    SGX_FLAGS_DEBUG: makeLong('x0000000000000002L'),
    SGX_FLAGS_MODE64BIT: makeLong('x0000000000000004L'),
    SGX_FLAGS_PROVISION_KEY: makeLong('x0000000000000004L'),
    SGX_FLAGS_EINITTOKEN_KEY: makeLong('x0000000000000004L'),
    SGX_FLAGS_RESERVED: makeLong('xFFFFFFFFFFFFFFC8L'),
    SGX_XFRM_LEGACY: makeLong('x0000000000000003L'),
    SGX_XFRM_AVX: makeLong('x0000000000000006L'),
    SGX_XFRM_RESERVED: makeLong('xFFFFFFFFFFFFFFF8L'),
  };

  return sgxConstantCache;
}

function _btoa(str: any) {
  let buffer;

  if (str instanceof Buffer) {
    buffer = str;
  } else {
    buffer = Buffer.from(str.toString(), 'binary');
  }

  return buffer.toString('base64');
}

const _call = (object: any) => Object.prototype.toString.call(object);

const ArrayBufferToString = _call(new ArrayBuffer(0));
const Uint8ArrayToString = _call(new Uint8Array());

function _getString(thing: any): string {
  if (typeof thing !== 'string') {
    if (_call(thing) === Uint8ArrayToString) {
      return String.fromCharCode.apply(null, thing);
    }
    if (_call(thing) === ArrayBufferToString) {
      return _getString(new Uint8Array(thing));
    }
  }

  return thing;
}

// prettier-ignore
function _b64ToUint6(nChr: number) {
  return nChr > 64 && nChr < 91
    ? nChr - 65
    : nChr > 96 && nChr < 123
      ? nChr - 71
      : nChr > 47 && nChr < 58
        ? nChr + 4
        : nChr === 43
          ? 62
          : nChr === 47
            ? 63
            : 0;
}

function _getStringable(thing: any) {
  return (
    typeof thing === 'string' ||
    typeof thing === 'number' ||
    typeof thing === 'boolean' ||
    (thing === Object(thing) &&
      (_call(thing) === ArrayBufferToString ||
        _call(thing) === Uint8ArrayToString))
  );
}

function _ensureStringed(thing: any): any {
  if (_getStringable(thing)) {
    return _getString(thing);
  }
  if (thing instanceof Array) {
    const res = [];
    for (let i = 0; i < thing.length; i += 1) {
      res[i] = _ensureStringed(thing[i]);
    }

    return res;
  }
  if (thing === Object(thing)) {
    const res: any = {};
    for (const key in thing) {
      res[key] = _ensureStringed(thing[key]);
    }

    return res;
  }
  if (thing === null) {
    return null;
  }
  if (thing === undefined) {
    return undefined;
  }
  throw new Error(`unsure of how to jsonify object of type ${typeof thing}`);
}

function _jsonThing(thing: any) {
  return JSON.stringify(_ensureStringed(thing));
}

function _base64ToBytes(sBase64: string, nBlocksSize?: number) {
  const sB64Enc = sBase64.replace(/[^A-Za-z0-9+/]/g, '');
  const nInLen = sB64Enc.length;
  const nOutLen = nBlocksSize
    ? Math.ceil(((nInLen * 3 + 1) >> 2) / nBlocksSize) * nBlocksSize
    : (nInLen * 3 + 1) >> 2;
  const aBBytes = new ArrayBuffer(nOutLen);
  const taBytes = new Uint8Array(aBBytes);

  let nMod3 = 0;
  let nMod4 = 0;
  let nUint24 = 0;
  let nOutIdx = 0;

  for (let nInIdx = 0; nInIdx < nInLen; nInIdx += 1) {
    nMod4 = nInIdx & 3;
    nUint24 |= _b64ToUint6(sB64Enc.charCodeAt(nInIdx)) << (18 - 6 * nMod4);
    if (nMod4 === 3 || nInLen - nInIdx === 1) {
      for (
        nMod3 = 0;
        nMod3 < 3 && nOutIdx < nOutLen;
        nMod3 += 1, nOutIdx += 1
      ) {
        taBytes[nOutIdx] = (nUint24 >>> ((16 >>> nMod3) & 24)) & 255;
      }
      nUint24 = 0;
    }
  }

  return aBBytes;
}

function _createRedactor(
  ...toReplace: ReadonlyArray<string | undefined>
): RedactUrl {
  // NOTE: It would be nice to remove this cast, but TypeScript doesn't support
  //   it. However, there is [an issue][0] that discusses this in more detail.
  // [0]: https://github.com/Microsoft/TypeScript/issues/16069
  const stringsToReplace = toReplace.filter(Boolean) as Array<string>;
  return href =>
    stringsToReplace.reduce((result: string, stringToReplace: string) => {
      const pattern = RegExp(escapeRegExp(stringToReplace), 'g');
      const replacement = `[REDACTED]${stringToReplace.slice(-3)}`;
      return result.replace(pattern, replacement);
    }, href);
}

function _validateResponse(response: any, schema: any) {
  try {
    for (const i in schema) {
      switch (schema[i]) {
        case 'object':
        case 'string':
        case 'number':
          if (typeof response[i] !== schema[i]) {
            return false;
          }
          break;
        default:
      }
    }
  } catch (ex) {
    return false;
  }

  return true;
}

function _createSocket(
  url: string,
  {
    certificateAuthority,
    proxyUrl,
    version,
  }: { certificateAuthority: string; proxyUrl?: string; version: string }
) {
  let requestOptions;
  if (proxyUrl) {
    requestOptions = {
      ca: certificateAuthority,
      agent: new ProxyAgent(proxyUrl),
    };
  } else {
    requestOptions = {
      ca: certificateAuthority,
    };
  }
  const headers = {
    'User-Agent': getUserAgent(version),
  };
  return new WebSocket(url, undefined, undefined, headers, requestOptions, {
    maxReceivedFrameSize: 0x210000,
  });
}

const FIVE_MINUTES = 1000 * 60 * 5;

type AgentCacheType = {
  [name: string]: {
    timestamp: number;
    agent: ProxyAgent | Agent;
  };
};
const agents: AgentCacheType = {};

function getContentType(response: Response) {
  if (response.headers && response.headers.get) {
    return response.headers.get('content-type');
  }

  return null;
}

type HeaderListType = { [name: string]: string };
type HTTPCodeType = 'GET' | 'POST' | 'PUT' | 'DELETE' | 'PATCH';

type RedactUrl = (url: string) => string;

type PromiseAjaxOptionsType = {
  accessKey?: string;
  basicAuth?: string;
  certificateAuthority?: string;
  contentType?: string;
  data?: ArrayBuffer | Buffer | string;
  headers?: HeaderListType;
  host?: string;
  password?: string;
  path?: string;
  proxyUrl?: string;
  redactUrl?: RedactUrl;
  redirect?: 'error' | 'follow' | 'manual';
  responseType?:
    | 'json'
    | 'jsonwithdetails'
    | 'arraybuffer'
    | 'arraybufferwithdetails';
  stack?: string;
  timeout?: number;
  type: HTTPCodeType;
  unauthenticated?: boolean;
  user?: string;
  validateResponse?: any;
  version: string;
};

type JSONWithDetailsType = {
  data: any;
  contentType: string | null;
  response: Response;
};
type ArrayBufferWithDetailsType = {
  data: ArrayBuffer;
  contentType: string | null;
  response: Response;
};

function isSuccess(status: number): boolean {
  return status >= 0 && status < 400;
}

async function _promiseAjax(
  providedUrl: string | null,
  options: PromiseAjaxOptionsType
): Promise<any> {
  return new Promise((resolve, reject) => {
    const url = providedUrl || `${options.host}/${options.path}`;

    const unauthLabel = options.unauthenticated ? ' (unauth)' : '';
    if (options.redactUrl) {
      window.log.info(
        `${options.type} ${options.redactUrl(url)}${unauthLabel}`
      );
    } else {
      window.log.info(`${options.type} ${url}${unauthLabel}`);
    }

    const timeout =
      typeof options.timeout === 'number' ? options.timeout : 10000;

    const { proxyUrl } = options;
    const agentType = options.unauthenticated ? 'unauth' : 'auth';
    const cacheKey = `${proxyUrl}-${agentType}`;

    const { timestamp } = agents[cacheKey] || { timestamp: null };
    if (!timestamp || timestamp + FIVE_MINUTES < Date.now()) {
      if (timestamp) {
        window.log.info(`Cycling agent for type ${cacheKey}`);
      }
      agents[cacheKey] = {
        agent: proxyUrl
          ? new ProxyAgent(proxyUrl)
          : new Agent({ keepAlive: true }),
        timestamp: Date.now(),
      };
    }
    const { agent } = agents[cacheKey];

    const fetchOptions = {
      method: options.type,
      body: options.data,
      headers: {
        'User-Agent': getUserAgent(options.version),
        'X-Signal-Agent': 'OWD',
        ...options.headers,
      } as HeaderListType,
      redirect: options.redirect,
      agent,
      ca: options.certificateAuthority,
      timeout,
    };

    if (fetchOptions.body instanceof ArrayBuffer) {
      // node-fetch doesn't support ArrayBuffer, only node Buffer
      const contentLength = fetchOptions.body.byteLength;
      fetchOptions.body = Buffer.from(fetchOptions.body);

      // node-fetch doesn't set content-length like S3 requires
      fetchOptions.headers['Content-Length'] = contentLength.toString();
    }

    const { accessKey, basicAuth, unauthenticated } = options;
    if (basicAuth) {
      fetchOptions.headers.Authorization = `Basic ${basicAuth}`;
    } else if (unauthenticated) {
      if (!accessKey) {
        throw new Error(
          '_promiseAjax: mode is unauthenticated, but accessKey was not provided'
        );
      }
      // Access key is already a Base64 string
      fetchOptions.headers['Unidentified-Access-Key'] = accessKey;
    } else if (options.user && options.password) {
      const user = _getString(options.user);
      const password = _getString(options.password);
      const auth = _btoa(`${user}:${password}`);
      fetchOptions.headers.Authorization = `Basic ${auth}`;
    }

    if (options.contentType) {
      fetchOptions.headers['Content-Type'] = options.contentType;
    }

    fetch(url, fetchOptions)
      .then(async response => {
        // Build expired!
        if (response.status === 499) {
          window.log.error('Error: build expired');
          await window.storage.put('remoteBuildExpiration', Date.now());
          window.reduxActions.expiration.hydrateExpirationStatus(true);
        }

        let resultPromise;
        if (DEBUG && !isSuccess(response.status)) {
          resultPromise = response.text();
        } else if (
          (options.responseType === 'json' ||
            options.responseType === 'jsonwithdetails') &&
          response.headers.get('Content-Type') === 'application/json'
        ) {
          resultPromise = response.json();
        } else if (
          options.responseType === 'arraybuffer' ||
          options.responseType === 'arraybufferwithdetails'
        ) {
          resultPromise = response.buffer();
        } else {
          resultPromise = response.textConverted();
        }

        return resultPromise.then(result => {
          if (isSuccess(response.status)) {
            if (
              options.responseType === 'arraybuffer' ||
              options.responseType === 'arraybufferwithdetails'
            ) {
              result = result.buffer.slice(
                result.byteOffset,
                result.byteOffset + result.byteLength
              );
            }
            if (
              options.responseType === 'json' ||
              options.responseType === 'jsonwithdetails'
            ) {
              if (options.validateResponse) {
                if (!_validateResponse(result, options.validateResponse)) {
                  if (options.redactUrl) {
                    window.log.info(
                      options.type,
                      options.redactUrl(url),
                      response.status,
                      'Error'
                    );
                  } else {
                    window.log.error(
                      options.type,
                      url,
                      response.status,
                      'Error'
                    );
                  }
                  reject(
                    makeHTTPError(
                      'promiseAjax: invalid response',
                      response.status,
                      result,
                      options.stack
                    )
                  );

                  return;
                }
              }
            }

            if (options.redactUrl) {
              window.log.info(
                options.type,
                options.redactUrl(url),
                response.status,
                'Success'
              );
            } else {
              window.log.info(options.type, url, response.status, 'Success');
            }
            if (options.responseType === 'arraybufferwithdetails') {
              const fullResult: ArrayBufferWithDetailsType = {
                data: result,
                contentType: getContentType(response),
                response,
              };

              resolve(fullResult);

              return;
            }
            if (options.responseType === 'jsonwithdetails') {
              const fullResult: JSONWithDetailsType = {
                data: result,
                contentType: getContentType(response),
                response,
              };

              resolve(fullResult);

              return;
            }

            resolve(result);

            return;
          }

          if (options.redactUrl) {
            window.log.info(
              options.type,
              options.redactUrl(url),
              response.status,
              'Error'
            );
          } else {
            window.log.error(options.type, url, response.status, 'Error');
          }

          reject(
            makeHTTPError(
              'promiseAjax: error response',
              response.status,
              result,
              options.stack
            )
          );
        });
      })
      .catch(e => {
        if (options.redactUrl) {
          window.log.error(options.type, options.redactUrl(url), 0, 'Error');
        } else {
          window.log.error(options.type, url, 0, 'Error');
        }
        const stack = `${e.stack}\nInitial stack:\n${options.stack}`;
        reject(makeHTTPError('promiseAjax catch', 0, e.toString(), stack));
      });
  });
}

async function _retryAjax(
  url: string | null,
  options: PromiseAjaxOptionsType,
  providedLimit?: number,
  providedCount?: number
) {
  const count = (providedCount || 0) + 1;
  const limit = providedLimit || 3;

  return _promiseAjax(url, options).catch(async (e: Error) => {
    if (e.name === 'HTTPError' && e.code === -1 && count < limit) {
      return new Promise(resolve => {
        setTimeout(() => {
          resolve(_retryAjax(url, options, limit, count));
        }, 1000);
      });
    }
    throw e;
  });
}

async function _outerAjax(url: string | null, options: PromiseAjaxOptionsType) {
  options.stack = new Error().stack; // just in case, save stack here.

  return _retryAjax(url, options);
}

declare global {
  // We want to extend `Error`, so we need an interface.
  // eslint-disable-next-line no-restricted-syntax
  interface Error {
    code?: number | string;
    response?: any;
    warn?: boolean;
  }
}

function makeHTTPError(
  message: string,
  providedCode: number,
  response: any,
  stack?: string
) {
  const code = providedCode > 999 || providedCode < 100 ? -1 : providedCode;
  const e = new Error(`${message}; code: ${code}`);
  e.name = 'HTTPError';
  e.code = code;
  if (DEBUG && response) {
    e.stack += `\nresponse: ${response}`;
  }

  e.stack += `\nOriginal stack:\n${stack}`;
  if (response) {
    e.response = response;
  }

  return e;
}

const URL_CALLS = {
  accounts: 'v1/accounts',
  attachmentId: 'v2/attachments/form/upload',
  attestation: 'v1/attestation',
  config: 'v1/config',
  deliveryCert: 'v1/certificate/delivery',
  devices: 'v1/devices',
  directoryAuth: 'v1/directory/auth',
  discovery: 'v1/discovery',
  getGroupAvatarUpload: 'v1/groups/avatar/form',
  getGroupCredentials: 'v1/certificate/group',
  getIceServers: 'v1/accounts/turn',
  getStickerPackUpload: 'v1/sticker/pack/form',
  groupLog: 'v1/groups/logs',
  groups: 'v1/groups',
  groupsViaLink: 'v1/groups/join',
  groupToken: 'v1/groups/token',
  keys: 'v2/keys',
  messages: 'v1/messages',
  newDeviceVerificationCode: 'v1/devices/provisioning/code',
  profile: 'v1/profile',
  provisioningLink: 'v1/provisioning',
  registerCapabilities: 'v1/devices/capabilities',
  removeSignalingKey: 'v1/accounts/signaling_key',
  signed: 'v2/keys/signed',
  storageManifest: 'v1/storage/manifest',
  storageModify: 'v1/storage/',
  storageRead: 'v1/storage/read',
  storageToken: 'v1/storage/auth',
  supportUnauthenticatedDelivery: 'v1/devices/unauthenticated_delivery',
  updateDeviceName: 'v1/accounts/name',
  whoami: 'v1/accounts/whoami',
};

type InitializeOptionsType = {
  url: string;
  storageUrl: string;
  directoryEnclaveId: string;
  directoryTrustAnchor: string;
  directoryUrl: string;
  cdnUrlObject: {
    readonly '0': string;
    readonly [propName: string]: string;
  };
  certificateAuthority: string;
  contentProxyUrl: string;
  proxyUrl: string;
  version: string;
};

type ConnectParametersType = {
  username: string;
  password: string;
};

type MessageType = any;

type AjaxOptionsType = {
  accessKey?: string;
  basicAuth?: string;
  call: keyof typeof URL_CALLS;
  contentType?: string;
  data?: ArrayBuffer | Buffer | string;
  host?: string;
  httpType: HTTPCodeType;
  jsonData?: any;
  password?: string;
  redactUrl?: RedactUrl;
  responseType?: 'json' | 'arraybuffer' | 'arraybufferwithdetails';
  schema?: any;
  timeout?: number;
  unauthenticated?: boolean;
  urlParameters?: string;
  username?: string;
  validateResponse?: any;
};

export type WebAPIConnectType = {
  connect: (options: ConnectParametersType) => WebAPIType;
};

export type CapabilitiesType = {
  gv2: boolean;
  'gv1-migration': boolean;
};
export type CapabilitiesUploadType = {
  'gv2-3': boolean;
  'gv1-migration': boolean;
};

type StickerPackManifestType = any;

export type GroupCredentialType = {
  credential: string;
  redemptionTime: number;
};
export type GroupCredentialsType = {
  groupPublicParamsHex: string;
  authCredentialPresentationHex: string;
};
export type GroupLogResponseType = {
  currentRevision?: number;
  start?: number;
  end?: number;
  changes: GroupChangesClass;
};

export type ProfileWrite = {
  version: string;
  name: string;
  about: string;
  aboutEmoji: string;
  avatar: boolean;
  commitment: string;
};

export type WebAPIType = {
  confirmCode: (
    number: string,
    code: string,
    newPassword: string,
    registrationId: number,
    deviceName?: string | null,
    options?: { accessKey?: ArrayBuffer }
  ) => Promise<any>;
  createGroup: (
    group: GroupClass,
    options: GroupCredentialsType
  ) => Promise<void>;
  getAttachment: (cdnKey: string, cdnNumber: number) => Promise<any>;
  getAvatar: (path: string) => Promise<any>;
  getDevices: () => Promise<any>;
  getGroup: (options: GroupCredentialsType) => Promise<GroupClass>;
  getGroupFromLink: (
    inviteLinkPassword: string,
    auth: GroupCredentialsType
  ) => Promise<GroupJoinInfoClass>;
  getGroupAvatar: (key: string) => Promise<ArrayBuffer>;
  getGroupCredentials: (
    startDay: number,
    endDay: number
  ) => Promise<Array<GroupCredentialType>>;
  getGroupExternalCredential: (
    options: GroupCredentialsType
  ) => Promise<GroupExternalCredentialClass>;
  getGroupLog: (
    startVersion: number,
    options: GroupCredentialsType
  ) => Promise<GroupLogResponseType>;
  getIceServers: () => Promise<any>;
  getKeysForIdentifier: (
    identifier: string,
    deviceId?: number
  ) => Promise<ServerKeysType>;
  getKeysForIdentifierUnauth: (
    identifier: string,
    deviceId?: number,
    options?: { accessKey?: string }
  ) => Promise<ServerKeysType>;
  getMessageSocket: () => WebSocket;
  getMyKeys: () => Promise<number>;
  getNewDeviceVerificationCode: () => Promise<any>;
  getProfile: (
    identifier: string,
    options?: {
      profileKeyVersion?: string;
      profileKeyCredentialRequest?: string;
    }
  ) => Promise<any>;
  getProfileUnauth: (
    identifier: string,
    options: {
      accessKey: string;
      profileKeyVersion?: string;
      profileKeyCredentialRequest?: string;
    }
  ) => Promise<any>;
  getProvisioningSocket: () => WebSocket;
  getSenderCertificate: (withUuid?: boolean) => Promise<any>;
  getSticker: (packId: string, stickerId: number) => Promise<any>;
  getStickerPackManifest: (packId: string) => Promise<StickerPackManifestType>;
  getStorageCredentials: MessageSender['getStorageCredentials'];
  getStorageManifest: MessageSender['getStorageManifest'];
  getStorageRecords: MessageSender['getStorageRecords'];
  getUuidsForE164s: (
    e164s: ReadonlyArray<string>
  ) => Promise<Dictionary<string | null>>;
  fetchLinkPreviewMetadata: (
    href: string,
    abortSignal: AbortSignal
  ) => Promise<null | linkPreviewFetch.LinkPreviewMetadata>;
  fetchLinkPreviewImage: (
    href: string,
    abortSignal: AbortSignal
  ) => Promise<null | linkPreviewFetch.LinkPreviewImage>;
  linkOtherDevice: (
    destination: string,
    data: { body: string }
  ) => Promise<any>;
  makeProxiedRequest: (
    targetUrl: string,
    options?: ProxiedRequestOptionsType
  ) => Promise<any>;
  makeSfuRequest: (
    targetUrl: string,
    type: HTTPCodeType,
    headers: HeaderListType,
    body: ArrayBuffer | undefined
  ) => Promise<ArrayBufferWithDetailsType>;
  modifyGroup: (
    changes: GroupChangeClass.Actions,
    options: GroupCredentialsType,
    inviteLinkBase64?: string
  ) => Promise<GroupChangeClass>;
  modifyStorageRecords: MessageSender['modifyStorageRecords'];
  putAttachment: (encryptedBin: ArrayBuffer) => Promise<any>;
  registerCapabilities: (capabilities: CapabilitiesUploadType) => Promise<void>;
  putStickers: (
    encryptedManifest: ArrayBuffer,
    encryptedStickers: Array<ArrayBuffer>,
    onProgress?: () => void
  ) => Promise<string>;
  registerKeys: (genKeys: KeysType) => Promise<void>;
  registerSupportForUnauthenticatedDelivery: () => Promise<any>;
  removeDevice: (id: string) => Promise<void>;
  removeSignalingKey: () => Promise<void>;
  requestVerificationSMS: (number: string) => Promise<any>;
  requestVerificationVoice: (number: string) => Promise<any>;
  sendMessages: (
    destination: string,
    messageArray: Array<MessageType>,
    timestamp: number,
    silent?: boolean,
    online?: boolean
  ) => Promise<void>;
  sendMessagesUnauth: (
    destination: string,
    messageArray: Array<MessageType>,
    timestamp: number,
    silent?: boolean,
    online?: boolean,
    options?: { accessKey?: string }
  ) => Promise<void>;
  setSignedPreKey: (signedPreKey: SignedPreKeyType) => Promise<void>;
  updateDeviceName: (deviceName: string) => Promise<void>;
  uploadGroupAvatar: (
    avatarData: ArrayBuffer,
    options: GroupCredentialsType
  ) => Promise<string>;
  whoami: () => Promise<any>;
  writeProfile: (profile: ProfileWrite) => Promise<void>;
  getConfig: () => Promise<
    Array<{ name: string; enabled: boolean; value: string | null }>
  >;
};

export type SignedPreKeyType = {
  keyId: number;
  publicKey: ArrayBuffer;
  signature: ArrayBuffer;
};

export type KeysType = {
  identityKey: ArrayBuffer;
  signedPreKey: SignedPreKeyType;
  preKeys: Array<{
    keyId: number;
    publicKey: ArrayBuffer;
  }>;
};

export type ServerKeysType = {
  devices: Array<{
    deviceId: number;
    registrationId: number;
    signedPreKey: {
      keyId: number;
      publicKey: ArrayBuffer;
      signature: ArrayBuffer;
    };
    preKey?: {
      keyId: number;
      publicKey: ArrayBuffer;
    };
  }>;
  identityKey: ArrayBuffer;
};

export type ProxiedRequestOptionsType = {
  returnArrayBuffer?: boolean;
  start?: number;
  end?: number;
};

// We first set up the data that won't change during this session of the app
export function initialize({
  url,
  storageUrl,
  directoryEnclaveId,
  directoryTrustAnchor,
  directoryUrl,
  cdnUrlObject,
  certificateAuthority,
  contentProxyUrl,
  proxyUrl,
  version,
}: InitializeOptionsType): WebAPIConnectType {
  if (!is.string(url)) {
    throw new Error('WebAPI.initialize: Invalid server url');
  }
  if (!is.string(storageUrl)) {
    throw new Error('WebAPI.initialize: Invalid storageUrl');
  }
  if (!is.string(directoryEnclaveId)) {
    throw new Error('WebAPI.initialize: Invalid directory enclave id');
  }
  if (!is.string(directoryTrustAnchor)) {
    throw new Error('WebAPI.initialize: Invalid directory enclave id');
  }
  if (!is.string(directoryUrl)) {
    throw new Error('WebAPI.initialize: Invalid directory url');
  }
  if (!is.object(cdnUrlObject)) {
    throw new Error('WebAPI.initialize: Invalid cdnUrlObject');
  }
  if (!is.string(cdnUrlObject['0'])) {
    throw new Error('WebAPI.initialize: Missing CDN 0 configuration');
  }
  if (!is.string(cdnUrlObject['2'])) {
    throw new Error('WebAPI.initialize: Missing CDN 2 configuration');
  }
  if (!is.string(certificateAuthority)) {
    throw new Error('WebAPI.initialize: Invalid certificateAuthority');
  }
  if (!is.string(contentProxyUrl)) {
    throw new Error('WebAPI.initialize: Invalid contentProxyUrl');
  }
  if (proxyUrl && !is.string(proxyUrl)) {
    throw new Error('WebAPI.initialize: Invalid proxyUrl');
  }
  if (!is.string(version)) {
    throw new Error('WebAPI.initialize: Invalid version');
  }

  // Thanks to function-hoisting, we can put this return statement before all of the
  //   below function definitions.
  return {
    connect,
  };

  // Then we connect to the server with user-specific information. This is the only API
  //   exposed to the browser context, ensuring that it can't connect to arbitrary
  //   locations.
  function connect({
    username: initialUsername,
    password: initialPassword,
  }: ConnectParametersType) {
    let username = initialUsername;
    let password = initialPassword;
    const PARSE_RANGE_HEADER = /\/(\d+)$/;
    const PARSE_GROUP_LOG_RANGE_HEADER = /$versions (\d{1,10})-(\d{1,10})\/(d{1,10})/;

    // Thanks, function hoisting!
    return {
      confirmCode,
      createGroup,
      fetchLinkPreviewImage,
      fetchLinkPreviewMetadata,
      getAttachment,
      getAvatar,
      getConfig,
      getDevices,
      getGroup,
      getGroupAvatar,
      getGroupCredentials,
      getGroupExternalCredential,
      getGroupFromLink,
      getGroupLog,
      getIceServers,
      getKeysForIdentifier,
      getKeysForIdentifierUnauth,
      getMessageSocket,
      getNewDeviceVerificationCode,
      getMyKeys,
      getProfile,
      getProfileUnauth,
      getProvisioningSocket,
      getSenderCertificate,
      getSticker,
      getStickerPackManifest,
      getStorageCredentials,
      getStorageManifest,
      getStorageRecords,
      getUuidsForE164s,
<<<<<<< HEAD
      fetchLinkPreviewMetadata,
      fetchLinkPreviewImage,
      linkOtherDevice,
=======
>>>>>>> c9ebb807
      makeProxiedRequest,
      makeSfuRequest,
      modifyGroup,
      modifyStorageRecords,
      putAttachment,
      putStickers,
      registerCapabilities,
      registerKeys,
      registerSupportForUnauthenticatedDelivery,
      removeDevice,
      removeSignalingKey,
      requestVerificationSMS,
      requestVerificationVoice,
      sendMessages,
      sendMessagesUnauth,
      setSignedPreKey,
      updateDeviceName,
      uploadGroupAvatar,
      writeProfile,
      whoami,
    };

    async function _ajax(param: AjaxOptionsType): Promise<any> {
      if (!param.urlParameters) {
        param.urlParameters = '';
      }

      return _outerAjax(null, {
        basicAuth: param.basicAuth,
        certificateAuthority,
        contentType: param.contentType || 'application/json; charset=utf-8',
        data: param.data || (param.jsonData && _jsonThing(param.jsonData)),
        host: param.host || url,
        password: param.password || password,
        path: URL_CALLS[param.call] + param.urlParameters,
        proxyUrl,
        responseType: param.responseType,
        timeout: param.timeout,
        type: param.httpType,
        user: param.username || username,
        redactUrl: param.redactUrl,
        validateResponse: param.validateResponse,
        version,
        unauthenticated: param.unauthenticated,
        accessKey: param.accessKey,
      }).catch((e: Error) => {
        const { code } = e;
        if (code === 200) {
          // Happens sometimes when we get no response. Might be nice to get 204 instead.
          return null;
        }
        let message;
        switch (code) {
          case -1:
            message =
              'Failed to connect to the server, please check your network connection.';
            break;
          case 413:
            message = 'Rate limit exceeded, please try again later.';
            break;
          case 403:
            message = 'Invalid code, please try again.';
            break;
          case 417:
            message = 'Number already registered.';
            break;
          case 401:
            message =
              'Invalid authentication, most likely someone re-registered and invalidated our registration.';
            break;
          case 404:
            message = 'Number is not registered.';
            break;
          default:
            message =
              'The server rejected our query, please file a bug report.';
        }
        e.message = `${message} (original: ${e.message})`;
        throw e;
      });
    }

    async function whoami() {
      return _ajax({
        call: 'whoami',
        httpType: 'GET',
        responseType: 'json',
      });
    }

    async function writeProfile(profile: ProfileWrite): Promise<void> {
      return _ajax({
        call: 'profile',
        contentType: 'application/json',
        jsonData: profile,
        httpType: 'PUT',
        responseType: 'json',
      });
    }

    async function getConfig() {
      type ResType = {
        config: Array<{ name: string; enabled: boolean; value: string | null }>;
      };
      const res: ResType = await _ajax({
        call: 'config',
        httpType: 'GET',
        responseType: 'json',
      });

      return res.config.filter(
        ({ name }: { name: string }) =>
          name.startsWith('desktop.') || name.startsWith('global.')
      );
    }

    async function getSenderCertificate(omitE164?: boolean) {
      return _ajax({
        call: 'deliveryCert',
        httpType: 'GET',
        responseType: 'json',
        validateResponse: { certificate: 'string' },
        ...(omitE164 ? { urlParameters: '?includeE164=false' } : {}),
      });
    }

    async function getStorageCredentials(): Promise<StorageServiceCredentials> {
      return _ajax({
        call: 'storageToken',
        httpType: 'GET',
        responseType: 'json',
        schema: { username: 'string', password: 'string' },
      });
    }

    async function getStorageManifest(
      options: StorageServiceCallOptionsType = {}
    ): Promise<ArrayBuffer> {
      const { credentials, greaterThanVersion } = options;

      return _ajax({
        call: 'storageManifest',
        contentType: 'application/x-protobuf',
        host: storageUrl,
        httpType: 'GET',
        responseType: 'arraybuffer',
        urlParameters: greaterThanVersion
          ? `/version/${greaterThanVersion}`
          : '',
        ...credentials,
      });
    }

    async function getStorageRecords(
      data: ArrayBuffer,
      options: StorageServiceCallOptionsType = {}
    ): Promise<ArrayBuffer> {
      const { credentials } = options;

      return _ajax({
        call: 'storageRead',
        contentType: 'application/x-protobuf',
        data,
        host: storageUrl,
        httpType: 'PUT',
        responseType: 'arraybuffer',
        ...credentials,
      });
    }

    async function modifyStorageRecords(
      data: ArrayBuffer,
      options: StorageServiceCallOptionsType = {}
    ): Promise<ArrayBuffer> {
      const { credentials } = options;

      return _ajax({
        call: 'storageModify',
        contentType: 'application/x-protobuf',
        data,
        host: storageUrl,
        httpType: 'PUT',
        // If we run into a conflict, the current manifest is returned -
        //   it will will be an ArrayBuffer at the response key on the Error
        responseType: 'arraybuffer',
        ...credentials,
      });
    }

    async function registerSupportForUnauthenticatedDelivery() {
      return _ajax({
        call: 'supportUnauthenticatedDelivery',
        httpType: 'PUT',
        responseType: 'json',
      });
    }

    async function registerCapabilities(capabilities: CapabilitiesUploadType) {
      return _ajax({
        call: 'registerCapabilities',
        httpType: 'PUT',
        jsonData: capabilities,
      });
    }

    function getProfileUrl(
      identifier: string,
      profileKeyVersion?: string,
      profileKeyCredentialRequest?: string
    ) {
      let profileUrl = `/${identifier}`;

      if (profileKeyVersion) {
        profileUrl += `/${profileKeyVersion}`;
      }
      if (profileKeyVersion && profileKeyCredentialRequest) {
        profileUrl += `/${profileKeyCredentialRequest}`;
      }

      return profileUrl;
    }

    async function getProfile(
      identifier: string,
      options: {
        profileKeyVersion?: string;
        profileKeyCredentialRequest?: string;
      } = {}
    ) {
      const { profileKeyVersion, profileKeyCredentialRequest } = options;

      return _ajax({
        call: 'profile',
        httpType: 'GET',
        urlParameters: getProfileUrl(
          identifier,
          profileKeyVersion,
          profileKeyCredentialRequest
        ),
        responseType: 'json',
        redactUrl: _createRedactor(
          identifier,
          profileKeyVersion,
          profileKeyCredentialRequest
        ),
      });
    }

    async function getProfileUnauth(
      identifier: string,
      options: {
        accessKey: string;
        profileKeyVersion?: string;
        profileKeyCredentialRequest?: string;
      }
    ) {
      const {
        accessKey,
        profileKeyVersion,
        profileKeyCredentialRequest,
      } = options;

      return _ajax({
        call: 'profile',
        httpType: 'GET',
        urlParameters: getProfileUrl(
          identifier,
          profileKeyVersion,
          profileKeyCredentialRequest
        ),
        responseType: 'json',
        unauthenticated: true,
        accessKey,
        redactUrl: _createRedactor(
          identifier,
          profileKeyVersion,
          profileKeyCredentialRequest
        ),
      });
    }

    async function getAvatar(path: string) {
      // Using _outerAJAX, since it's not hardcoded to the Signal Server. Unlike our
      //   attachment CDN, it uses our self-signed certificate, so we pass it in.
      return _outerAjax(`${cdnUrlObject['0']}/${path}`, {
        certificateAuthority,
        contentType: 'application/octet-stream',
        proxyUrl,
        responseType: 'arraybuffer',
        timeout: 0,
        type: 'GET',
        redactUrl: (href: string) => {
          const pattern = RegExp(escapeRegExp(path), 'g');
          return href.replace(pattern, `[REDACTED]${path.slice(-3)}`);
        },
        version,
      });
    }

    async function requestVerificationSMS(number: string) {
      return _ajax({
        call: 'accounts',
        httpType: 'GET',
        urlParameters: `/sms/code/${number}`,
      });
    }

    async function requestVerificationVoice(number: string) {
      return _ajax({
        call: 'accounts',
        httpType: 'GET',
        urlParameters: `/voice/code/${number}`,
      });
    }

    async function confirmCode(
      number: string,
      code: string,
      newPassword: string,
      registrationId: number,
      deviceName?: string | null,
      options: { accessKey?: ArrayBuffer } = {}
    ) {
      const capabilities: CapabilitiesUploadType = {
        'gv2-3': true,
        'gv1-migration': true,
      };

      const { accessKey } = options;
      const jsonData: any = {
        capabilities,
        fetchesMessages: true,
        name: deviceName || undefined,
        registrationId,
        supportsSms: false,
        unidentifiedAccessKey: accessKey
          ? _btoa(_getString(accessKey))
          : undefined,
        unrestrictedUnidentifiedAccess: false,
      };

      const call = deviceName ? 'devices' : 'accounts';
      const urlPrefix = deviceName ? '/' : '/code/';

      // We update our saved username and password, since we're creating a new account
      username = number;
      password = newPassword;

      const response = await _ajax({
        call,
        httpType: 'PUT',
        responseType: 'json',
        urlParameters: urlPrefix + code,
        jsonData,
      });

      // From here on out, our username will be our UUID or E164 combined with device
      username = `${response.uuid || number}.${response.deviceId || 1}`;

      return response;
    }

    async function updateDeviceName(deviceName: string) {
      return _ajax({
        call: 'updateDeviceName',
        httpType: 'PUT',
        jsonData: {
          deviceName,
        },
      });
    }

    async function getIceServers() {
      return _ajax({
        call: 'getIceServers',
        httpType: 'GET',
      });
    }

    async function removeSignalingKey() {
      return _ajax({
        call: 'removeSignalingKey',
        httpType: 'DELETE',
      });
    }

    async function getDevices() {
      return _ajax({
        call: 'devices',
        httpType: 'GET',
      });
    }

    type JSONSignedPreKeyType = {
      keyId: number;
      publicKey: string;
      signature: string;
    };

    type JSONKeysType = {
      identityKey: string;
      signedPreKey: JSONSignedPreKeyType;
      preKeys: Array<{
        keyId: number;
        publicKey: string;
      }>;
      lastResortKey: {
        keyId: number;
        publicKey: string;
      };
    };

    async function registerKeys(genKeys: KeysType) {
      const preKeys = genKeys.preKeys.map(key => ({
        keyId: key.keyId,
        publicKey: _btoa(_getString(key.publicKey)),
      }));

      const keys: JSONKeysType = {
        identityKey: _btoa(_getString(genKeys.identityKey)),
        signedPreKey: {
          keyId: genKeys.signedPreKey.keyId,
          publicKey: _btoa(_getString(genKeys.signedPreKey.publicKey)),
          signature: _btoa(_getString(genKeys.signedPreKey.signature)),
        },
        preKeys,
        // This is just to make the server happy (v2 clients should choke on publicKey)
        lastResortKey: {
          keyId: 0x7fffffff,
          publicKey: _btoa('42'),
        },
      };

      return _ajax({
        call: 'keys',
        httpType: 'PUT',
        jsonData: keys,
      });
    }

    async function setSignedPreKey(signedPreKey: SignedPreKeyType) {
      return _ajax({
        call: 'signed',
        httpType: 'PUT',
        jsonData: {
          keyId: signedPreKey.keyId,
          publicKey: _btoa(_getString(signedPreKey.publicKey)),
          signature: _btoa(_getString(signedPreKey.signature)),
        },
      });
    }

    type ServerKeyCountType = {
      count: number;
    };

    async function getMyKeys(): Promise<number> {
      const result: ServerKeyCountType = await _ajax({
        call: 'keys',
        httpType: 'GET',
        responseType: 'json',
        validateResponse: { count: 'number' },
      });

      return result.count;
    }

    type ServerKeyResponseType = {
      devices: Array<{
        deviceId: number;
        registrationId: number;
        signedPreKey: {
          keyId: number;
          publicKey: string;
          signature: string;
        };
        preKey?: {
          keyId: number;
          publicKey: string;
        };
      }>;
      identityKey: string;
    };

    function handleKeys(res: ServerKeyResponseType): ServerKeysType {
      if (!Array.isArray(res.devices)) {
        throw new Error('Invalid response');
      }

      const devices = res.devices.map(device => {
        if (
          !_validateResponse(device, { signedPreKey: 'object' }) ||
          !_validateResponse(device.signedPreKey, {
            publicKey: 'string',
            signature: 'string',
          })
        ) {
          throw new Error('Invalid signedPreKey');
        }

        let preKey;
        if (device.preKey) {
          if (
            !_validateResponse(device, { preKey: 'object' }) ||
            !_validateResponse(device.preKey, { publicKey: 'string' })
          ) {
            throw new Error('Invalid preKey');
          }

          preKey = {
            keyId: device.preKey.keyId,
            publicKey: _base64ToBytes(device.preKey.publicKey),
          };
        }

        return {
          deviceId: device.deviceId,
          registrationId: device.registrationId,
          preKey,
          signedPreKey: {
            keyId: device.signedPreKey.keyId,
            publicKey: _base64ToBytes(device.signedPreKey.publicKey),
            signature: _base64ToBytes(device.signedPreKey.signature),
          },
        };
      });

      return {
        devices,
        identityKey: _base64ToBytes(res.identityKey),
      };
    }

    async function getKeysForIdentifier(identifier: string, deviceId?: number) {
      return _ajax({
        call: 'keys',
        httpType: 'GET',
        urlParameters: `/${identifier}/${
          (deviceId === 1 ? '*' : deviceId) || '*'
        }`,
        responseType: 'json',
        validateResponse: { identityKey: 'string', devices: 'object' },
      }).then(handleKeys);
    }

    async function getKeysForIdentifierUnauth(
      identifier: string,
      deviceId?: number,
      { accessKey }: { accessKey?: string } = {}
    ) {
      return _ajax({
        call: 'keys',
        httpType: 'GET',
        urlParameters: `/${identifier}/${deviceId || '*'}`,
        responseType: 'json',
        validateResponse: { identityKey: 'string', devices: 'object' },
        unauthenticated: true,
        accessKey,
      }).then(handleKeys);
    }

    async function sendMessagesUnauth(
      destination: string,
      messageArray: Array<MessageType>,
      timestamp: number,
      silent?: boolean,
      online?: boolean,
      { accessKey }: { accessKey?: string } = {}
    ) {
      const jsonData: any = { messages: messageArray, timestamp };

      if (silent) {
        jsonData.silent = true;
      }
      if (online) {
        jsonData.online = true;
      }

      return _ajax({
        call: 'messages',
        httpType: 'PUT',
        urlParameters: `/${destination}`,
        jsonData,
        responseType: 'json',
        unauthenticated: true,
        accessKey,
      });
    }

    async function sendMessages(
      destination: string,
      messageArray: Array<MessageType>,
      timestamp: number,
      silent?: boolean,
      online?: boolean
    ) {
      const jsonData: any = { messages: messageArray, timestamp };

      if (silent) {
        jsonData.silent = true;
      }
      if (online) {
        jsonData.online = true;
      }

      return _ajax({
        call: 'messages',
        httpType: 'PUT',
        urlParameters: `/${destination}`,
        jsonData,
        responseType: 'json',
      });
    }

    function redactStickerUrl(stickerUrl: string) {
      return stickerUrl.replace(
        /(\/stickers\/)([^/]+)(\/)/,
        (_, begin: string, packId: string, end: string) =>
          `${begin}${redactPackId(packId)}${end}`
      );
    }

    async function getSticker(packId: string, stickerId: number) {
      if (!isPackIdValid(packId)) {
        throw new Error('getSticker: pack ID was invalid');
      }
      return _outerAjax(
        `${cdnUrlObject['0']}/stickers/${packId}/full/${stickerId}`,
        {
          certificateAuthority,
          proxyUrl,
          responseType: 'arraybuffer',
          type: 'GET',
          redactUrl: redactStickerUrl,
          version,
        }
      );
    }

    async function getStickerPackManifest(packId: string) {
      if (!isPackIdValid(packId)) {
        throw new Error('getStickerPackManifest: pack ID was invalid');
      }
      return _outerAjax(
        `${cdnUrlObject['0']}/stickers/${packId}/manifest.proto`,
        {
          certificateAuthority,
          proxyUrl,
          responseType: 'arraybuffer',
          type: 'GET',
          redactUrl: redactStickerUrl,
          version,
        }
      );
    }

    type ServerAttachmentType = {
      key: string;
      credential: string;
      acl: string;
      algorithm: string;
      date: string;
      policy: string;
      signature: string;
    };

    function makePutParams(
      {
        key,
        credential,
        acl,
        algorithm,
        date,
        policy,
        signature,
      }: ServerAttachmentType,
      encryptedBin: ArrayBuffer
    ) {
      // Note: when using the boundary string in the POST body, it needs to be prefixed by
      //   an extra --, and the final boundary string at the end gets a -- prefix and a --
      //   suffix.
      const boundaryString = `----------------${getGuid().replace(/-/g, '')}`;
      const CRLF = '\r\n';
      const getSection = (name: string, value: string) =>
        [
          `--${boundaryString}`,
          `Content-Disposition: form-data; name="${name}"${CRLF}`,
          value,
        ].join(CRLF);

      const start = [
        getSection('key', key),
        getSection('x-amz-credential', credential),
        getSection('acl', acl),
        getSection('x-amz-algorithm', algorithm),
        getSection('x-amz-date', date),
        getSection('policy', policy),
        getSection('x-amz-signature', signature),
        getSection('Content-Type', 'application/octet-stream'),
        `--${boundaryString}`,
        'Content-Disposition: form-data; name="file"',
        `Content-Type: application/octet-stream${CRLF}${CRLF}`,
      ].join(CRLF);
      const end = `${CRLF}--${boundaryString}--${CRLF}`;

      const startBuffer = Buffer.from(start, 'utf8');
      const attachmentBuffer = Buffer.from(encryptedBin);
      const endBuffer = Buffer.from(end, 'utf8');

      const contentLength =
        startBuffer.length + attachmentBuffer.length + endBuffer.length;
      const data = Buffer.concat(
        [startBuffer, attachmentBuffer, endBuffer],
        contentLength
      );

      return {
        data,
        contentType: `multipart/form-data; boundary=${boundaryString}`,
        headers: {
          'Content-Length': contentLength.toString(),
        },
      };
    }

    async function putStickers(
      encryptedManifest: ArrayBuffer,
      encryptedStickers: Array<ArrayBuffer>,
      onProgress?: () => void
    ) {
      // Get manifest and sticker upload parameters
      const { packId, manifest, stickers } = await _ajax({
        call: 'getStickerPackUpload',
        responseType: 'json',
        httpType: 'GET',
        urlParameters: `/${encryptedStickers.length}`,
      });

      // Upload manifest
      const manifestParams = makePutParams(manifest, encryptedManifest);
      // This is going to the CDN, not the service, so we use _outerAjax
      await _outerAjax(`${cdnUrlObject['0']}/`, {
        ...manifestParams,
        certificateAuthority,
        proxyUrl,
        timeout: 0,
        type: 'POST',
        version,
      });

      // Upload stickers
      const queue = new PQueue({ concurrency: 3, timeout: 1000 * 60 * 2 });
      await Promise.all(
        stickers.map(async (sticker: ServerAttachmentType, index: number) => {
          const stickerParams = makePutParams(
            sticker,
            encryptedStickers[index]
          );
          await queue.add(async () =>
            _outerAjax(`${cdnUrlObject['0']}/`, {
              ...stickerParams,
              certificateAuthority,
              proxyUrl,
              timeout: 0,
              type: 'POST',
              version,
            })
          );
          if (onProgress) {
            onProgress();
          }
        })
      );

      // Done!
      return packId;
    }

    async function getAttachment(cdnKey: string, cdnNumber: number) {
      const cdnUrl = cdnUrlObject[cdnNumber] || cdnUrlObject['0'];
      // This is going to the CDN, not the service, so we use _outerAjax
      return _outerAjax(`${cdnUrl}/attachments/${cdnKey}`, {
        certificateAuthority,
        proxyUrl,
        responseType: 'arraybuffer',
        timeout: 0,
        type: 'GET',
        redactUrl: _createRedactor(cdnKey),
        version,
      });
    }

    async function putAttachment(encryptedBin: ArrayBuffer) {
      const response = await _ajax({
        call: 'attachmentId',
        httpType: 'GET',
        responseType: 'json',
      });

      const { attachmentIdString } = response;

      const params = makePutParams(response, encryptedBin);

      // This is going to the CDN, not the service, so we use _outerAjax
      await _outerAjax(`${cdnUrlObject['0']}/attachments/`, {
        ...params,
        certificateAuthority,
        proxyUrl,
        timeout: 0,
        type: 'POST',
        version,
      });

      return attachmentIdString;
    }

    function getHeaderPadding() {
      const max = getRandomValue(1, 64);
      let characters = '';

      for (let i = 0; i < max; i += 1) {
        characters += String.fromCharCode(getRandomValue(65, 122));
      }

      return characters;
    }

    async function fetchLinkPreviewMetadata(
      href: string,
      abortSignal: AbortSignal
    ) {
      return linkPreviewFetch.fetchLinkPreviewMetadata(
        fetch,
        href,
        abortSignal
      );
    }

    async function fetchLinkPreviewImage(
      href: string,
      abortSignal: AbortSignal
    ) {
      return linkPreviewFetch.fetchLinkPreviewImage(fetch, href, abortSignal);
    }

    async function linkOtherDevice(
      destination: string,
      data: { body: string }
    ) {
      return _ajax({
        call: 'provisioningLink',
        urlParameters: `/${destination}`,
        responseType: 'json',
        httpType: 'PUT',
        jsonData: data,
      });
    }

    async function removeDevice(id: string) {
      return _ajax({
        call: 'devices',
        urlParameters: `/${id}`,
        httpType: 'DELETE',
      });
    }

    async function makeProxiedRequest(
      targetUrl: string,
      options: ProxiedRequestOptionsType = {}
    ) {
      const { returnArrayBuffer, start, end } = options;
      const headers: HeaderListType = {
        'X-SignalPadding': getHeaderPadding(),
      };

      if (is.number(start) && is.number(end)) {
        headers.Range = `bytes=${start}-${end}`;
      }

      const result = await _outerAjax(targetUrl, {
        responseType: returnArrayBuffer ? 'arraybufferwithdetails' : undefined,
        proxyUrl: contentProxyUrl,
        type: 'GET',
        redirect: 'follow',
        redactUrl: () => '[REDACTED_URL]',
        headers,
        version,
      });

      if (!returnArrayBuffer) {
        return result;
      }

      const { response } = result as ArrayBufferWithDetailsType;
      if (!response.headers || !response.headers.get) {
        throw new Error('makeProxiedRequest: Problem retrieving header value');
      }

      const range = response.headers.get('content-range');
      const match = PARSE_RANGE_HEADER.exec(range || '');

      if (!match || !match[1]) {
        throw new Error(
          `makeProxiedRequest: Unable to parse total size from ${range}`
        );
      }

      const totalSize = parseInt(match[1], 10);

      return {
        totalSize,
        result,
      };
    }

    async function makeSfuRequest(
      targetUrl: string,
      type: HTTPCodeType,
      headers: HeaderListType,
      body: ArrayBuffer | undefined
    ): Promise<ArrayBufferWithDetailsType> {
      return _outerAjax(targetUrl, {
        certificateAuthority,
        data: body,
        headers,
        proxyUrl,
        responseType: 'arraybufferwithdetails',
        timeout: 0,
        type,
        version,
      });
    }

    // Groups

    function generateGroupAuth(
      groupPublicParamsHex: string,
      authCredentialPresentationHex: string
    ) {
      return _btoa(`${groupPublicParamsHex}:${authCredentialPresentationHex}`);
    }

    type CredentialResponseType = {
      credentials: Array<GroupCredentialType>;
    };

    async function getGroupCredentials(
      startDay: number,
      endDay: number
    ): Promise<Array<GroupCredentialType>> {
      const response: CredentialResponseType = await _ajax({
        call: 'getGroupCredentials',
        urlParameters: `/${startDay}/${endDay}`,
        httpType: 'GET',
        responseType: 'json',
      });

      return response.credentials;
    }

    async function getGroupExternalCredential(
      options: GroupCredentialsType
    ): Promise<GroupExternalCredentialClass> {
      const basicAuth = generateGroupAuth(
        options.groupPublicParamsHex,
        options.authCredentialPresentationHex
      );

      const response: ArrayBuffer = await _ajax({
        basicAuth,
        call: 'groupToken',
        httpType: 'GET',
        contentType: 'application/x-protobuf',
        responseType: 'arraybuffer',
        host: storageUrl,
      });

      return window.textsecure.protobuf.GroupExternalCredential.decode(
        response
      );
    }

    function verifyAttributes(attributes: AvatarUploadAttributesClass) {
      const {
        key,
        credential,
        acl,
        algorithm,
        date,
        policy,
        signature,
      } = attributes;

      if (
        !key ||
        !credential ||
        !acl ||
        !algorithm ||
        !date ||
        !policy ||
        !signature
      ) {
        throw new Error(
          'verifyAttributes: Missing value from AvatarUploadAttributes'
        );
      }

      return {
        key,
        credential,
        acl,
        algorithm,
        date,
        policy,
        signature,
      };
    }

    async function uploadGroupAvatar(
      avatarData: ArrayBuffer,
      options: GroupCredentialsType
    ): Promise<string> {
      const basicAuth = generateGroupAuth(
        options.groupPublicParamsHex,
        options.authCredentialPresentationHex
      );

      const response: ArrayBuffer = await _ajax({
        basicAuth,
        call: 'getGroupAvatarUpload',
        httpType: 'GET',
        responseType: 'arraybuffer',
        host: storageUrl,
      });
      const attributes = window.textsecure.protobuf.AvatarUploadAttributes.decode(
        response
      );

      const verified = verifyAttributes(attributes);
      const { key } = verified;

      const manifestParams = makePutParams(verified, avatarData);

      await _outerAjax(`${cdnUrlObject['0']}/`, {
        ...manifestParams,
        certificateAuthority,
        proxyUrl,
        timeout: 0,
        type: 'POST',
        version,
      });

      return key;
    }

    async function getGroupAvatar(key: string): Promise<ArrayBuffer> {
      return _outerAjax(`${cdnUrlObject['0']}/${key}`, {
        certificateAuthority,
        proxyUrl,
        responseType: 'arraybuffer',
        timeout: 0,
        type: 'GET',
        version,
      });
    }

    async function createGroup(
      group: GroupClass,
      options: GroupCredentialsType
    ): Promise<void> {
      const basicAuth = generateGroupAuth(
        options.groupPublicParamsHex,
        options.authCredentialPresentationHex
      );
      const data = group.toArrayBuffer();

      await _ajax({
        basicAuth,
        call: 'groups',
        contentType: 'application/x-protobuf',
        data,
        host: storageUrl,
        httpType: 'PUT',
      });
    }

    async function getGroup(
      options: GroupCredentialsType
    ): Promise<GroupClass> {
      const basicAuth = generateGroupAuth(
        options.groupPublicParamsHex,
        options.authCredentialPresentationHex
      );

      const response: ArrayBuffer = await _ajax({
        basicAuth,
        call: 'groups',
        contentType: 'application/x-protobuf',
        host: storageUrl,
        httpType: 'GET',
        responseType: 'arraybuffer',
      });

      return window.textsecure.protobuf.Group.decode(response);
    }

    async function getGroupFromLink(
      inviteLinkPassword: string,
      auth: GroupCredentialsType
    ): Promise<GroupJoinInfoClass> {
      const basicAuth = generateGroupAuth(
        auth.groupPublicParamsHex,
        auth.authCredentialPresentationHex
      );

      const response: ArrayBuffer = await _ajax({
        basicAuth,
        call: 'groupsViaLink',
        contentType: 'application/x-protobuf',
        host: storageUrl,
        httpType: 'GET',
        responseType: 'arraybuffer',
        urlParameters: `/${toWebSafeBase64(inviteLinkPassword)}`,
      });

      return window.textsecure.protobuf.GroupJoinInfo.decode(response);
    }

    async function modifyGroup(
      changes: GroupChangeClass.Actions,
      options: GroupCredentialsType,
      inviteLinkBase64?: string
    ): Promise<GroupChangeClass> {
      const basicAuth = generateGroupAuth(
        options.groupPublicParamsHex,
        options.authCredentialPresentationHex
      );
      const data = changes.toArrayBuffer();

      const response: ArrayBuffer = await _ajax({
        basicAuth,
        call: 'groups',
        contentType: 'application/x-protobuf',
        data,
        host: storageUrl,
        httpType: 'PATCH',
        responseType: 'arraybuffer',
        urlParameters: inviteLinkBase64
          ? `?inviteLinkPassword=${toWebSafeBase64(inviteLinkBase64)}`
          : undefined,
      });

      return window.textsecure.protobuf.GroupChange.decode(response);
    }

    async function getGroupLog(
      startVersion: number,
      options: GroupCredentialsType
    ): Promise<GroupLogResponseType> {
      const basicAuth = generateGroupAuth(
        options.groupPublicParamsHex,
        options.authCredentialPresentationHex
      );

      const withDetails: ArrayBufferWithDetailsType = await _ajax({
        basicAuth,
        call: 'groupLog',
        contentType: 'application/x-protobuf',
        host: storageUrl,
        httpType: 'GET',
        responseType: 'arraybufferwithdetails',
        urlParameters: `/${startVersion}`,
      });
      const { data, response } = withDetails;
      const changes = window.textsecure.protobuf.GroupChanges.decode(data);

      if (response && response.status === 206) {
        const range = response.headers.get('Content-Range');
        const match = PARSE_GROUP_LOG_RANGE_HEADER.exec(range || '');

        const start = match ? parseInt(match[0], 10) : undefined;
        const end = match ? parseInt(match[1], 10) : undefined;
        const currentRevision = match ? parseInt(match[2], 10) : undefined;

        if (
          match &&
          is.number(start) &&
          is.number(end) &&
          is.number(currentRevision)
        ) {
          return {
            changes,
            start,
            end,
            currentRevision,
          };
        }
      }

      return {
        changes,
      };
    }

    function getMessageSocket() {
      window.log.info('opening message socket', url);
      const fixedScheme = url
        .replace('https://', 'wss://')
        .replace('http://', 'ws://');
      const login = encodeURIComponent(username);
      const pass = encodeURIComponent(password);
      const clientVersion = encodeURIComponent(version);

      return _createSocket(
        `${fixedScheme}/v1/websocket/?login=${login}&password=${pass}&agent=OWD&version=${clientVersion}`,
        { certificateAuthority, proxyUrl, version }
      );
    }

    async function getNewDeviceVerificationCode() {
      return _ajax({
        call: 'newDeviceVerificationCode',
        httpType: 'GET',
        responseType: 'json',
      });
    }

    function getProvisioningSocket() {
      window.log.info('opening provisioning socket', url);
      const fixedScheme = url
        .replace('https://', 'wss://')
        .replace('http://', 'ws://');
      const clientVersion = encodeURIComponent(version);

      return _createSocket(
        `${fixedScheme}/v1/websocket/provisioning/?agent=OWD&version=${clientVersion}`,
        { certificateAuthority, proxyUrl, version }
      );
    }

    async function getDirectoryAuth(): Promise<{
      username: string;
      password: string;
    }> {
      return _ajax({
        call: 'directoryAuth',
        httpType: 'GET',
        responseType: 'json',
      });
    }

    function validateAttestationQuote({
      serverStaticPublic,
      quote,
    }: {
      serverStaticPublic: ArrayBuffer;
      quote: ArrayBuffer;
    }) {
      const SGX_CONSTANTS = getSgxConstants();
      const byteBuffer = window.dcodeIO.ByteBuffer.wrap(
        quote,
        'binary',
        window.dcodeIO.ByteBuffer.LITTLE_ENDIAN
      );

      const quoteVersion = byteBuffer.readShort(0) & 0xffff;
      if (quoteVersion < 0 || quoteVersion > 2) {
        throw new Error(`Unknown version ${quoteVersion}`);
      }

      const miscSelect = new Uint8Array(getBytes(quote, 64, 4));
      if (!miscSelect.every(byte => byte === 0)) {
        throw new Error('Quote miscSelect invalid!');
      }

      const reserved1 = new Uint8Array(getBytes(quote, 68, 28));
      if (!reserved1.every(byte => byte === 0)) {
        throw new Error('Quote reserved1 invalid!');
      }

      const flags = byteBuffer.readLong(96);
      if (
        flags.and(SGX_CONSTANTS.SGX_FLAGS_RESERVED).notEquals(0) ||
        flags.and(SGX_CONSTANTS.SGX_FLAGS_INITTED).equals(0) ||
        flags.and(SGX_CONSTANTS.SGX_FLAGS_MODE64BIT).equals(0)
      ) {
        throw new Error(`Quote flags invalid ${flags.toString()}`);
      }

      const xfrm = byteBuffer.readLong(104);
      if (xfrm.and(SGX_CONSTANTS.SGX_XFRM_RESERVED).notEquals(0)) {
        throw new Error(`Quote xfrm invalid ${xfrm}`);
      }

      const mrenclave = new Uint8Array(getBytes(quote, 112, 32));
      const enclaveIdBytes = new Uint8Array(
        bytesFromHexString(directoryEnclaveId)
      );
      if (!mrenclave.every((byte, index) => byte === enclaveIdBytes[index])) {
        throw new Error('Quote mrenclave invalid!');
      }

      const reserved2 = new Uint8Array(getBytes(quote, 144, 32));
      if (!reserved2.every(byte => byte === 0)) {
        throw new Error('Quote reserved2 invalid!');
      }

      const reportData = new Uint8Array(getBytes(quote, 368, 64));
      const serverStaticPublicBytes = new Uint8Array(serverStaticPublic);
      if (
        !reportData.every((byte, index) => {
          if (index >= 32) {
            return byte === 0;
          }
          return byte === serverStaticPublicBytes[index];
        })
      ) {
        throw new Error('Quote report_data invalid!');
      }

      const reserved3 = new Uint8Array(getBytes(quote, 208, 96));
      if (!reserved3.every(byte => byte === 0)) {
        throw new Error('Quote reserved3 invalid!');
      }

      const reserved4 = new Uint8Array(getBytes(quote, 308, 60));
      if (!reserved4.every(byte => byte === 0)) {
        throw new Error('Quote reserved4 invalid!');
      }

      const signatureLength = byteBuffer.readInt(432) & 0xffff_ffff;
      if (signatureLength !== quote.byteLength - 436) {
        throw new Error(`Bad signatureLength ${signatureLength}`);
      }

      // const signature = Uint8Array.from(getBytes(quote, 436, signatureLength));
    }

    function validateAttestationSignatureBody(
      signatureBody: {
        timestamp: string;
        version: number;
        isvEnclaveQuoteBody: string;
        isvEnclaveQuoteStatus: string;
      },
      encodedQuote: string
    ) {
      // Parse timestamp as UTC
      const { timestamp } = signatureBody;
      const utcTimestamp = timestamp.endsWith('Z')
        ? timestamp
        : `${timestamp}Z`;
      const signatureTime = new Date(utcTimestamp).getTime();

      const now = Date.now();
      if (signatureBody.version !== 3) {
        throw new Error('Attestation signature invalid version!');
      }
      if (!encodedQuote.startsWith(signatureBody.isvEnclaveQuoteBody)) {
        throw new Error('Attestion signature mismatches quote!');
      }
      if (signatureBody.isvEnclaveQuoteStatus !== 'OK') {
        throw new Error('Attestation signature status not "OK"!');
      }
      if (signatureTime < now - 24 * 60 * 60 * 1000) {
        throw new Error('Attestation signature timestamp older than 24 hours!');
      }
    }

    async function validateAttestationSignature(
      signature: ArrayBuffer,
      signatureBody: string,
      certificates: string
    ) {
      const CERT_PREFIX = '-----BEGIN CERTIFICATE-----';
      const pem = compact(
        certificates.split(CERT_PREFIX).map(match => {
          if (!match) {
            return null;
          }

          return `${CERT_PREFIX}${match}`;
        })
      );
      if (pem.length < 2) {
        throw new Error(
          `validateAttestationSignature: Expect two or more entries; got ${pem.length}`
        );
      }

      const verify = createVerify('RSA-SHA256');
      verify.update(Buffer.from(bytesFromString(signatureBody)));
      const isValid = verify.verify(pem[0], Buffer.from(signature));
      if (!isValid) {
        throw new Error('Validation of signature across signatureBody failed!');
      }

      const caStore = pki.createCaStore([directoryTrustAnchor]);
      const chain = compact(pem.map(cert => pki.certificateFromPem(cert)));
      const isChainValid = pki.verifyCertificateChain(caStore, chain);
      if (!isChainValid) {
        throw new Error('Validation of certificate chain failed!');
      }

      const leafCert = chain[0];
      const fieldCN = leafCert.subject.getField('CN');
      if (
        !fieldCN ||
        fieldCN.value !== 'Intel SGX Attestation Report Signing'
      ) {
        throw new Error('Leaf cert CN field had unexpected value');
      }
      const fieldO = leafCert.subject.getField('O');
      if (!fieldO || fieldO.value !== 'Intel Corporation') {
        throw new Error('Leaf cert O field had unexpected value');
      }
      const fieldL = leafCert.subject.getField('L');
      if (!fieldL || fieldL.value !== 'Santa Clara') {
        throw new Error('Leaf cert L field had unexpected value');
      }
      const fieldST = leafCert.subject.getField('ST');
      if (!fieldST || fieldST.value !== 'CA') {
        throw new Error('Leaf cert ST field had unexpected value');
      }
      const fieldC = leafCert.subject.getField('C');
      if (!fieldC || fieldC.value !== 'US') {
        throw new Error('Leaf cert C field had unexpected value');
      }
    }

    async function putRemoteAttestation(auth: {
      username: string;
      password: string;
    }) {
      const keyPair = await window.libsignal.externalCurveAsync.generateKeyPair();
      const { privKey, pubKey } = keyPair;
      // Remove first "key type" byte from public key
      const slicedPubKey = pubKey.slice(1);
      const pubKeyBase64 = arrayBufferToBase64(slicedPubKey);
      // Do request
      const data = JSON.stringify({ clientPublic: pubKeyBase64 });
      const result: JSONWithDetailsType = await _outerAjax(null, {
        certificateAuthority,
        type: 'PUT',
        contentType: 'application/json; charset=utf-8',
        host: directoryUrl,
        path: `${URL_CALLS.attestation}/${directoryEnclaveId}`,
        user: auth.username,
        password: auth.password,
        responseType: 'jsonwithdetails',
        data,
        timeout: 30000,
        version,
      });

      const { data: responseBody, response } = result;

      const attestationsLength = Object.keys(responseBody.attestations).length;
      if (attestationsLength > 3) {
        throw new Error(
          'Got more than three attestations from the Contact Discovery Service'
        );
      }
      if (attestationsLength < 1) {
        throw new Error(
          'Got no attestations from the Contact Discovery Service'
        );
      }

      const cookie = response.headers.get('set-cookie');

      // Decode response
      return {
        cookie,
        attestations: await pProps(
          responseBody.attestations,
          async attestation => {
            const decoded = { ...attestation };

            [
              'ciphertext',
              'iv',
              'quote',
              'serverEphemeralPublic',
              'serverStaticPublic',
              'signature',
              'tag',
            ].forEach(prop => {
              decoded[prop] = base64ToArrayBuffer(decoded[prop]);
            });

            // Validate response
            validateAttestationQuote(decoded);
            validateAttestationSignatureBody(
              JSON.parse(decoded.signatureBody),
              attestation.quote
            );
            await validateAttestationSignature(
              decoded.signature,
              decoded.signatureBody,
              decoded.certificates
            );

            // Derive key
            const ephemeralToEphemeral = await window.libsignal.externalCurveAsync.calculateAgreement(
              decoded.serverEphemeralPublic,
              privKey
            );
            const ephemeralToStatic = await window.libsignal.externalCurveAsync.calculateAgreement(
              decoded.serverStaticPublic,
              privKey
            );
            const masterSecret = concatenateBytes(
              ephemeralToEphemeral,
              ephemeralToStatic
            );
            const publicKeys = concatenateBytes(
              slicedPubKey,
              decoded.serverEphemeralPublic,
              decoded.serverStaticPublic
            );
            const [
              clientKey,
              serverKey,
            ] = await window.libsignal.HKDF.deriveSecrets(
              masterSecret,
              publicKeys
            );

            // Decrypt ciphertext into requestId
            const requestId = await decryptAesGcm(
              serverKey,
              decoded.iv,
              concatenateBytes(decoded.ciphertext, decoded.tag)
            );

            return { clientKey, serverKey, requestId };
          }
        ),
      };
    }

    async function getUuidsForE164s(
      e164s: ReadonlyArray<string>
    ): Promise<Dictionary<string | null>> {
      const directoryAuth = await getDirectoryAuth();
      const attestationResult = await putRemoteAttestation(directoryAuth);

      // Encrypt data for discovery
      const data = await encryptCdsDiscoveryRequest(
        attestationResult.attestations,
        e164s
      );
      const { cookie } = attestationResult;

      // Send discovery request
      const discoveryResponse: {
        requestId: string;
        iv: string;
        data: string;
        mac: string;
      } = await _outerAjax(null, {
        certificateAuthority,
        type: 'PUT',
        headers: cookie
          ? {
              cookie,
            }
          : undefined,
        contentType: 'application/json; charset=utf-8',
        host: directoryUrl,
        path: `${URL_CALLS.discovery}/${directoryEnclaveId}`,
        user: directoryAuth.username,
        password: directoryAuth.password,
        responseType: 'json',
        timeout: 30000,
        data: JSON.stringify(data),
        version,
      });

      // Decode discovery request response
      const decodedDiscoveryResponse: {
        [K in keyof typeof discoveryResponse]: ArrayBuffer;
      } = mapValues(discoveryResponse, value => {
        return base64ToArrayBuffer(value);
      }) as any;

      const returnedAttestation = Object.values(
        attestationResult.attestations
      ).find(at =>
        constantTimeEqual(at.requestId, decodedDiscoveryResponse.requestId)
      );
      if (!returnedAttestation) {
        throw new Error('No known attestations returned from CDS');
      }

      // Decrypt discovery response
      const decryptedDiscoveryData = await decryptAesGcm(
        returnedAttestation.serverKey,
        decodedDiscoveryResponse.iv,
        concatenateBytes(
          decodedDiscoveryResponse.data,
          decodedDiscoveryResponse.mac
        )
      );

      // Process and return result
      const uuids = splitUuids(decryptedDiscoveryData);

      if (uuids.length !== e164s.length) {
        throw new Error(
          'Returned set of UUIDs did not match returned set of e164s!'
        );
      }

      return zipObject(e164s, uuids);
    }
  }
}<|MERGE_RESOLUTION|>--- conflicted
+++ resolved
@@ -1030,12 +1030,7 @@
       getStorageManifest,
       getStorageRecords,
       getUuidsForE164s,
-<<<<<<< HEAD
-      fetchLinkPreviewMetadata,
-      fetchLinkPreviewImage,
       linkOtherDevice,
-=======
->>>>>>> c9ebb807
       makeProxiedRequest,
       makeSfuRequest,
       modifyGroup,
