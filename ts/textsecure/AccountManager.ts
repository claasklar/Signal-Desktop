// Copyright 2020-2021 Signal Messenger, LLC
// SPDX-License-Identifier: AGPL-3.0-only

/* eslint-disable @typescript-eslint/no-explicit-any */
/* eslint-disable @typescript-eslint/ban-types */
/* eslint-disable more/no-then */
/* eslint-disable class-methods-use-this */
/* eslint-disable @typescript-eslint/explicit-module-boundary-types */
import PQueue from 'p-queue';

import EventTarget from './EventTarget';
import { WebAPIType, ProfileWrite } from './WebAPI';
import MessageReceiver from './MessageReceiver';
import { KeyPairType, SignedPreKeyType } from '../libsignal.d';
import utils from './Helpers';
import ProvisioningCipher from './ProvisioningCipher';
import WebSocketResource, {
  IncomingWebSocketRequest,
} from './WebsocketResources';
import { isMoreRecentThan, isOlderThan } from '../util/timestamp';
<<<<<<< HEAD
import StringView from './StringView';
=======
import { ourProfileKeyService } from '../services/ourProfileKey';
>>>>>>> c35e0b8e

const ARCHIVE_AGE = 30 * 24 * 60 * 60 * 1000;
const PREKEY_ROTATION_AGE = 24 * 60 * 60 * 1000;

function getIdentifier(id: string) {
  if (!id || !id.length) {
    return id;
  }

  const parts = id.split('.');
  if (!parts.length) {
    return id;
  }

  return parts[0];
}

type GeneratedKeysType = {
  preKeys: Array<{
    keyId: number;
    publicKey: ArrayBuffer;
  }>;
  signedPreKey: {
    keyId: number;
    publicKey: ArrayBuffer;
    signature: ArrayBuffer;
    keyPair: KeyPairType;
  };
  identityKey: ArrayBuffer;
};

export default class AccountManager extends EventTarget {
  server: WebAPIType;

  pending: Promise<void>;

  pendingQueue?: PQueue;

  constructor(username: string, password: string) {
    super();

    this.server = window.WebAPI.connect({ username, password });
    this.pending = Promise.resolve();
  }

  async requestVoiceVerification(number: string, captchaToken?: string) {
    return this.server.requestVerificationVoice(number, captchaToken);
  }

  async requestSMSVerification(number: string, captchaToken?: string) {
    return this.server.requestVerificationSMS(number, captchaToken);
  }

  async encryptDeviceName(name: string, providedIdentityKey?: KeyPairType) {
    if (!name) {
      return null;
    }
    const identityKey =
      providedIdentityKey ||
      (await window.textsecure.storage.protocol.getIdentityKeyPair());
    if (!identityKey) {
      throw new Error('Identity key was not provided and is not in database!');
    }
    const encrypted = await window.Signal.Crypto.encryptDeviceName(
      name,
      identityKey.pubKey
    );

    const proto = new window.textsecure.protobuf.DeviceName();
    proto.ephemeralPublic = encrypted.ephemeralPublic;
    proto.syntheticIv = encrypted.syntheticIv;
    proto.ciphertext = encrypted.ciphertext;

    const arrayBuffer = proto.encode().toArrayBuffer();
    return MessageReceiver.arrayBufferToStringBase64(arrayBuffer);
  }

  async decryptDeviceName(base64: string) {
    const identityKey = await window.textsecure.storage.protocol.getIdentityKeyPair();

    const arrayBuffer = MessageReceiver.stringToArrayBufferBase64(base64);
    const proto = window.textsecure.protobuf.DeviceName.decode(arrayBuffer);
    const encrypted = {
      ephemeralPublic: proto.ephemeralPublic.toArrayBuffer(),
      syntheticIv: proto.syntheticIv.toArrayBuffer(),
      ciphertext: proto.ciphertext.toArrayBuffer(),
    };

    const name = await window.Signal.Crypto.decryptDeviceName(
      encrypted,
      identityKey.privKey
    );

    return name;
  }

  async maybeUpdateDeviceName() {
    const isNameEncrypted = window.textsecure.storage.user.getDeviceNameEncrypted();
    if (isNameEncrypted) {
      return;
    }
    const deviceName = window.textsecure.storage.user.getDeviceName();
    const base64 = await this.encryptDeviceName(deviceName);

    if (base64) {
      await this.server.updateDeviceName(base64);
    }
  }

  async deviceNameIsEncrypted() {
    await window.textsecure.storage.user.setDeviceNameEncrypted();
  }

  async maybeDeleteSignalingKey() {
    const key = window.textsecure.storage.user.getSignalingKey();
    if (key) {
      await this.server.removeSignalingKey();
    }
  }

  async addDevice(deviceIdentifier: string, deviceKey: string): Promise<any> {
    return this.server.getNewDeviceVerificationCode().then(response => {
      return Promise.all([
        window.textsecure.storage.protocol.getIdentityKeyPair(),
        window.textsecure.storage.protocol.getProfileKey(),
      ]).then(values => {
        const identityKeyPair = values[0];
        const profileKey = values[1];

        const deviceKeyBytes = StringView.base64ToBytes(deviceKey);

        const code = response.verificationCode;
        if (!code) {
          throw new Error('Could not retrieve new device verification code');
        }

        const provisionMessage = new window.textsecure.protobuf.ProvisionMessage();
        provisionMessage.identityKeyPrivate = identityKeyPair.privKey;
        provisionMessage.number = window.textsecure.storage.user.getNumber();
        provisionMessage.provisioningCode = code;
        provisionMessage.profileKey = profileKey;
        provisionMessage.uuid = window.textsecure.storage.user.getUuid();

        const provisioningCipher = new ProvisioningCipher();
        return provisioningCipher
          .encrypt(provisionMessage, deviceKeyBytes)
          .then(provisionEnvelope =>
            this.server.linkOtherDevice(deviceIdentifier, {
              body: provisionEnvelope.encode64(),
            })
          );
      });
    });
  }

  async registerSingleDevice(number: string, verificationCode: string) {
    const registerKeys = this.server.registerKeys.bind(this.server);
    const createAccount = this.createAccount.bind(this);
    const clearSessionsAndPreKeys = this.clearSessionsAndPreKeys.bind(this);
    const generateKeys = this.generateKeys.bind(this, 100);
    const confirmKeys = this.confirmKeys.bind(this);
    const setupProfile = this.setupProfile.bind(this);
    const registrationDone = this.registrationDone.bind(this);
    return this.queueTask(async () =>
      window.libsignal.KeyHelper.generateIdentityKeyPair().then(
        async identityKeyPair => {
          const profileKey = window.libsignal.crypto.getRandomBytes(32);
          const accessKey = await window.Signal.Crypto.deriveAccessKey(
            profileKey
          );

          return createAccount(
            number,
            verificationCode,
            identityKeyPair,
            profileKey,
            null,
            null,
            null,
            { accessKey }
          )
            .then(clearSessionsAndPreKeys)
            .then(async () => generateKeys())
            .then(async (keys: GeneratedKeysType) =>
              registerKeys(keys).then(async () => confirmKeys(keys))
            )
            .then(async () => {
              const uuid = window.textsecure.storage.user.getUuid();
              await setupProfile({ uuid, e164: number, profileKey });
            })
            .then(async () => registrationDone());
        }
      )
    );
  }

  async registerSecondDevice(
    setProvisioningUrl: Function,
    confirmNumber: (number?: string) => Promise<string>,
    progressCallback: Function
  ) {
    const createAccount = this.createAccount.bind(this);
    const clearSessionsAndPreKeys = this.clearSessionsAndPreKeys.bind(this);
    const generateKeys = this.generateKeys.bind(this, 100, progressCallback);
    const confirmKeys = this.confirmKeys.bind(this);
    const registrationDone = this.registrationDone.bind(this);
    const registerKeys = this.server.registerKeys.bind(this.server);
    const getSocket = this.server.getProvisioningSocket.bind(this.server);
    const queueTask = this.queueTask.bind(this);
    const provisioningCipher = new ProvisioningCipher();
    let gotProvisionEnvelope = false;
    return provisioningCipher.getPublicKey().then(
      async (pubKey: ArrayBuffer) =>
        new Promise((resolve, reject) => {
          const socket = getSocket();
          socket.onclose = event => {
            window.log.info('provisioning socket closed. Code:', event.code);
            if (!gotProvisionEnvelope) {
              reject(new Error('websocket closed'));
            }
          };
          socket.onopen = () => {
            window.log.info('provisioning socket open');
          };
          const wsr = new WebSocketResource(socket, {
            keepalive: { path: '/v1/keepalive/provisioning' },
            handleRequest(request: IncomingWebSocketRequest) {
              if (
                request.path === '/v1/address' &&
                request.verb === 'PUT' &&
                request.body
              ) {
                const proto = window.textsecure.protobuf.ProvisioningUuid.decode(
                  request.body
                );
                const url = [
                  'tsdevice:/?uuid=',
                  proto.uuid,
                  '&pub_key=',
                  encodeURIComponent(btoa(utils.getString(pubKey))),
                ].join('');

                if (window.CI) {
                  window.CI.setProvisioningURL(url);
                }

                setProvisioningUrl(url);
                request.respond(200, 'OK');
              } else if (
                request.path === '/v1/message' &&
                request.verb === 'PUT' &&
                request.body
              ) {
                const envelope = window.textsecure.protobuf.ProvisionEnvelope.decode(
                  request.body,
                  'binary'
                );
                request.respond(200, 'OK');
                gotProvisionEnvelope = true;
                wsr.close();
                resolve(
                  provisioningCipher
                    .decrypt(envelope)
                    .then(async provisionMessage =>
                      queueTask(async () =>
                        confirmNumber(provisionMessage.number).then(
                          async deviceName => {
                            if (
                              typeof deviceName !== 'string' ||
                              deviceName.length === 0
                            ) {
                              throw new Error(
                                'AccountManager.registerSecondDevice: Invalid device name'
                              );
                            }
                            if (
                              !provisionMessage.number ||
                              !provisionMessage.provisioningCode ||
                              !provisionMessage.identityKeyPair
                            ) {
                              throw new Error(
                                'AccountManager.registerSecondDevice: Provision message was missing key data'
                              );
                            }

                            return createAccount(
                              provisionMessage.number,
                              provisionMessage.provisioningCode,
                              provisionMessage.identityKeyPair,
                              provisionMessage.profileKey,
                              deviceName,
                              provisionMessage.userAgent,
                              provisionMessage.readReceipts,
                              { uuid: provisionMessage.uuid }
                            )
                              .then(clearSessionsAndPreKeys)
                              .then(generateKeys)
                              .then(async (keys: GeneratedKeysType) =>
                                registerKeys(keys).then(async () =>
                                  confirmKeys(keys)
                                )
                              )
                              .then(registrationDone);
                          }
                        )
                      )
                    )
                );
              } else {
                window.log.error('Unknown websocket message', request.path);
              }
            },
          });
        })
    );
  }

  async refreshPreKeys() {
    const generateKeys = this.generateKeys.bind(this, 100);
    const registerKeys = this.server.registerKeys.bind(this.server);

    return this.queueTask(async () =>
      this.server.getMyKeys().then(async preKeyCount => {
        window.log.info(`prekey count ${preKeyCount}`);
        if (preKeyCount < 10) {
          return generateKeys().then(registerKeys);
        }
        return null;
      })
    );
  }

  async rotateSignedPreKey() {
    return this.queueTask(async () => {
      const signedKeyId = window.textsecure.storage.get('signedKeyId', 1);
      if (typeof signedKeyId !== 'number') {
        throw new Error('Invalid signedKeyId');
      }

      const store = window.textsecure.storage.protocol;
      const { server, cleanSignedPreKeys } = this;

      const existingKeys = await store.loadSignedPreKeys();
      existingKeys.sort((a, b) => (b.created_at || 0) - (a.created_at || 0));
      const confirmedKeys = existingKeys.filter(key => key.confirmed);

      if (
        confirmedKeys.length >= 3 &&
        isMoreRecentThan(confirmedKeys[0].created_at, PREKEY_ROTATION_AGE)
      ) {
        window.log.warn(
          'rotateSignedPreKey: 3+ confirmed keys, most recent is less than a day old. Cancelling rotation.'
        );
        return;
      }

      // eslint-disable-next-line consistent-return
      return store
        .getIdentityKeyPair()
        .then(
          async (identityKey: KeyPairType) =>
            window.libsignal.KeyHelper.generateSignedPreKey(
              identityKey,
              signedKeyId
            ),
          () => {
            // We swallow any error here, because we don't want to get into
            //   a loop of repeated retries.
            window.log.error(
              'Failed to get identity key. Canceling key rotation.'
            );
            return null;
          }
        )
        .then(async (res: SignedPreKeyType | null) => {
          if (!res) {
            return null;
          }
          window.log.info('Saving new signed prekey', res.keyId);
          return Promise.all([
            window.textsecure.storage.put('signedKeyId', signedKeyId + 1),
            store.storeSignedPreKey(res.keyId, res.keyPair),
            server.setSignedPreKey({
              keyId: res.keyId,
              publicKey: res.keyPair.pubKey,
              signature: res.signature,
            }),
          ])
            .then(async () => {
              const confirmed = true;
              window.log.info('Confirming new signed prekey', res.keyId);
              return Promise.all([
                window.textsecure.storage.remove('signedKeyRotationRejected'),
                store.storeSignedPreKey(res.keyId, res.keyPair, confirmed),
              ]);
            })
            .then(cleanSignedPreKeys);
        })
        .catch(async (e: Error) => {
          window.log.error(
            'rotateSignedPrekey error:',
            e && e.stack ? e.stack : e
          );

          if (
            e instanceof Error &&
            e.name === 'HTTPError' &&
            e.code &&
            e.code >= 400 &&
            e.code <= 599
          ) {
            const rejections =
              1 + window.textsecure.storage.get('signedKeyRotationRejected', 0);
            await window.textsecure.storage.put(
              'signedKeyRotationRejected',
              rejections
            );
            window.log.error('Signed key rotation rejected count:', rejections);
          } else {
            throw e;
          }
        });
    });
  }

  async queueTask(task: () => Promise<any>) {
    this.pendingQueue = this.pendingQueue || new PQueue({ concurrency: 1 });
    const taskWithTimeout = window.textsecure.createTaskWithTimeout(task);

    return this.pendingQueue.add(taskWithTimeout);
  }

  async cleanSignedPreKeys() {
    const MINIMUM_KEYS = 3;
    const store = window.textsecure.storage.protocol;
    return store.loadSignedPreKeys().then(async allKeys => {
      allKeys.sort((a, b) => (b.created_at || 0) - (a.created_at || 0));
      const confirmed = allKeys.filter(key => key.confirmed);
      const unconfirmed = allKeys.filter(key => !key.confirmed);

      const recent = allKeys[0] ? allKeys[0].keyId : 'none';
      const recentConfirmed = confirmed[0] ? confirmed[0].keyId : 'none';
      window.log.info(`Most recent signed key: ${recent}`);
      window.log.info(`Most recent confirmed signed key: ${recentConfirmed}`);
      window.log.info(
        'Total signed key count:',
        allKeys.length,
        '-',
        confirmed.length,
        'confirmed'
      );

      let confirmedCount = confirmed.length;

      // Keep MINIMUM_KEYS confirmed keys, then drop if older than a week
      await Promise.all(
        confirmed.map(async (key, index) => {
          if (index < MINIMUM_KEYS) {
            return;
          }
          const createdAt = key.created_at || 0;

          if (isOlderThan(createdAt, ARCHIVE_AGE)) {
            window.log.info(
              'Removing confirmed signed prekey:',
              key.keyId,
              'with timestamp:',
              new Date(createdAt).toJSON()
            );
            await store.removeSignedPreKey(key.keyId);
            confirmedCount -= 1;
          }
        })
      );

      const stillNeeded = MINIMUM_KEYS - confirmedCount;

      // If we still don't have enough total keys, we keep as many unconfirmed
      // keys as necessary. If not necessary, and over a week old, we drop.
      await Promise.all(
        unconfirmed.map(async (key, index) => {
          if (index < stillNeeded) {
            return;
          }

          const createdAt = key.created_at || 0;
          if (isOlderThan(createdAt, ARCHIVE_AGE)) {
            window.log.info(
              'Removing unconfirmed signed prekey:',
              key.keyId,
              'with timestamp:',
              new Date(createdAt).toJSON()
            );
            await store.removeSignedPreKey(key.keyId);
          }
        })
      );
    });
  }

  async createAccount(
    number: string,
    verificationCode: string,
    identityKeyPair: KeyPairType,
    profileKey: ArrayBuffer | undefined,
    deviceName: string | null,
    userAgent?: string | null,
    readReceipts?: boolean | null,
    options: { accessKey?: ArrayBuffer; uuid?: string } = {}
  ): Promise<void> {
    const { accessKey, uuid } = options;
    let password = btoa(
      utils.getString(window.libsignal.crypto.getRandomBytes(16))
    );
    password = password.substring(0, password.length - 2);
    const registrationId = window.libsignal.KeyHelper.generateRegistrationId();

    const previousNumber = getIdentifier(
      window.textsecure.storage.get('number_id')
    );
    const previousUuid = getIdentifier(
      window.textsecure.storage.get('uuid_id')
    );

    let encryptedDeviceName;
    if (deviceName) {
      encryptedDeviceName = await this.encryptDeviceName(
        deviceName,
        identityKeyPair
      );
      await this.deviceNameIsEncrypted();
    }

    window.log.info(
      `createAccount: Number is ${number}, password has length: ${
        password ? password.length : 'none'
      }`
    );

    const response = await this.server.confirmCode(
      number,
      verificationCode,
      password,
      registrationId,
      encryptedDeviceName,
      { accessKey }
    );

    const numberChanged = previousNumber && previousNumber !== number;
    const uuidChanged = previousUuid && uuid && previousUuid !== uuid;

    if (numberChanged || uuidChanged) {
      if (numberChanged) {
        window.log.warn(
          'New number is different from old number; deleting all previous data'
        );
      }
      if (uuidChanged) {
        window.log.warn(
          'New uuid is different from old uuid; deleting all previous data'
        );
      }

      try {
        await window.textsecure.storage.protocol.removeAllData();
        window.log.info('Successfully deleted previous data');
      } catch (error) {
        window.log.error(
          'Something went wrong deleting data from previous number',
          error && error.stack ? error.stack : error
        );
      }
    }

    await Promise.all([
      window.textsecure.storage.remove('identityKey'),
      window.textsecure.storage.remove('password'),
      window.textsecure.storage.remove('registrationId'),
      window.textsecure.storage.remove('number_id'),
      window.textsecure.storage.remove('device_name'),
      window.textsecure.storage.remove('regionCode'),
      window.textsecure.storage.remove('userAgent'),
      window.textsecure.storage.remove('profileKey'),
      window.textsecure.storage.remove('read-receipts-setting'),
    ]);

    // `setNumberAndDeviceId` and `setUuidAndDeviceId` need to be called
    // before `saveIdentifyWithAttributes` since `saveIdentityWithAttributes`
    // indirectly calls `ConversationController.getConverationId()` which
    // initializes the conversation for the given number (our number) which
    // calls out to the user storage API to get the stored UUID and number
    // information.
    await window.textsecure.storage.user.setNumberAndDeviceId(
      number,
      response.deviceId || 1,
      deviceName
    );

    if (uuid || response.uuid) {
      await window.textsecure.storage.user.setUuidAndDeviceId(
        uuid || response.uuid,
        response.deviceId || 1
      );
    }

    // This needs to be done very early, because it changes how things are saved in the
    //   database. Your identity, for example, in the saveIdentityWithAttributes call
    //   below.
    const conversationId = window.ConversationController.ensureContactIds({
      e164: number,
      uuid,
      highTrust: true,
    });

    if (!conversationId) {
      throw new Error('registrationDone: no conversationId!');
    }

    // update our own identity key, which may have changed
    // if we're relinking after a reinstall on the master device
    await window.textsecure.storage.protocol.saveIdentityWithAttributes(
      uuid || response.uuid,
      {
        publicKey: identityKeyPair.pubKey,
        firstUse: true,
        timestamp: Date.now(),
        verified: window.textsecure.storage.protocol.VerifiedStatus.VERIFIED,
        nonblockingApproval: true,
      }
    );

    await window.textsecure.storage.put('identityKey', identityKeyPair);
    await window.textsecure.storage.put('password', password);
    await window.textsecure.storage.put('registrationId', registrationId);
    if (profileKey) {
      await ourProfileKeyService.set(profileKey);
    }
    if (userAgent) {
      await window.textsecure.storage.put('userAgent', userAgent);
    }

    await window.textsecure.storage.put(
      'read-receipt-setting',
      Boolean(readReceipts)
    );

    const regionCode = window.libphonenumber.util.getRegionCodeForNumber(
      number
    );
    await window.textsecure.storage.put('regionCode', regionCode);
    await window.textsecure.storage.protocol.hydrateCaches();
  }

  async clearSessionsAndPreKeys() {
    const store = window.textsecure.storage.protocol;

    window.log.info('clearing all sessions, prekeys, and signed prekeys');
    await Promise.all([
      store.clearPreKeyStore(),
      store.clearSignedPreKeysStore(),
      store.clearSessionStore(),
    ]);
  }

  async getGroupCredentials(startDay: number, endDay: number) {
    return this.server.getGroupCredentials(startDay, endDay);
  }

  // Takes the same object returned by generateKeys
  async confirmKeys(keys: GeneratedKeysType) {
    const store = window.textsecure.storage.protocol;
    const key = keys.signedPreKey;
    const confirmed = true;

    if (!key) {
      throw new Error('confirmKeys: signedPreKey is null');
    }

    window.log.info('confirmKeys: confirming key', key.keyId);
    await store.storeSignedPreKey(key.keyId, key.keyPair, confirmed);
  }

  async generateKeys(count: number, providedProgressCallback?: Function) {
    const progressCallback =
      typeof providedProgressCallback === 'function'
        ? providedProgressCallback
        : null;
    const startId = window.textsecure.storage.get('maxPreKeyId', 1);
    const signedKeyId = window.textsecure.storage.get('signedKeyId', 1);

    if (typeof startId !== 'number') {
      throw new Error('Invalid maxPreKeyId');
    }
    if (typeof signedKeyId !== 'number') {
      throw new Error('Invalid signedKeyId');
    }

    const store = window.textsecure.storage.protocol;
    return store.getIdentityKeyPair().then(async identityKey => {
      const result: any = {
        preKeys: [],
        identityKey: identityKey.pubKey,
      };
      const promises = [];

      for (let keyId = startId; keyId < startId + count; keyId += 1) {
        promises.push(
          window.libsignal.KeyHelper.generatePreKey(keyId).then(async res => {
            await store.storePreKey(res.keyId, res.keyPair);
            result.preKeys.push({
              keyId: res.keyId,
              publicKey: res.keyPair.pubKey,
            });
            if (progressCallback) {
              progressCallback();
            }
          })
        );
      }

      promises.push(
        window.libsignal.KeyHelper.generateSignedPreKey(
          identityKey,
          signedKeyId
        ).then(async res => {
          await store.storeSignedPreKey(res.keyId, res.keyPair);
          result.signedPreKey = {
            keyId: res.keyId,
            publicKey: res.keyPair.pubKey,
            signature: res.signature,
            // server.registerKeys doesn't use keyPair, confirmKeys does
            keyPair: res.keyPair,
          };
        })
      );

      promises.push(
        window.textsecure.storage.put('maxPreKeyId', startId + count)
      );
      promises.push(
        window.textsecure.storage.put('signedKeyId', signedKeyId + 1)
      );

      return Promise.all(promises).then(async () =>
        // This is primarily for the signed prekey summary it logs out
        this.cleanSignedPreKeys().then(() => result as GeneratedKeysType)
      );
    });
  }

  async registrationDone() {
    window.log.info('registration done');
    this.dispatchEvent(new Event('registration'));
  }

  async setupProfile({
    uuid,
    e164,
    profileKey,
  }: {
    uuid?: string;
    e164: string;
    profileKey: ArrayBuffer;
  }) {
    const conversationId = window.ConversationController.ensureContactIds({
      e164,
      uuid,
      highTrust: true,
    });
    if (!conversationId) {
      throw new Error('registrationDone: no conversationId!');
    }

    const conversation = window.ConversationController.get(conversationId);
    if (conversation && profileKey) {
      conversation.setProfileKey(
        window.Signal.Crypto.arrayBufferToBase64(profileKey)
      );
    }
    if (profileKey && uuid) {
      await this.setVersionedProfile(uuid, profileKey);
    }
  }

  async getDevices(): Promise<Array<any>> {
    return this.server.getDevices().then(jsonList => {
      const list = JSON.parse(jsonList);

      return (list.devices as Array<{ id: string; name: string }>)
        .filter(device => device.name != null)
        .map(device => {
          return {
            id: device.id,
            name: this.decryptDeviceName(device.name),
          };
        });
    });
  }

  async setVersionedProfile(
    uuid: string,
    profileKey: ArrayBuffer
  ): Promise<void> {
    const profileKeyBase64 = window.Signal.Crypto.arrayBufferToBase64(
      profileKey
    );

    const profileWrite: ProfileWrite = {
      version: window.Signal.Util.zkgroup.deriveProfileKeyVersion(
        profileKeyBase64,
        uuid
      ),
      name: window.Signal.Crypto.arrayBufferToBase64(
        await window.textsecure.crypto.encryptProfileName(
          new ArrayBuffer(0),
          profileKey
        )
      ),
      about: window.Signal.Crypto.arrayBufferToBase64(
        await window.textsecure.crypto.encryptProfileAbout(
          new ArrayBuffer(0),
          profileKey
        )
      ),
      aboutEmoji: window.Signal.Crypto.arrayBufferToBase64(
        await window.textsecure.crypto.encryptProfileEmoji(
          new ArrayBuffer(0),
          profileKey
        )
      ),
      avatar: false,
      commitment: window.Signal.Crypto.arrayBufferToBase64(
        window.Signal.Util.zkgroup.deriveProfileKeyCommitment(
          profileKeyBase64,
          uuid
        )
      ),
    };
    return this.server.writeProfile(profileWrite);
  }

  async removeDevice(id: string): Promise<void> {
    return this.server.removeDevice(id);
  }

  isStandaloneDevice(): boolean {
    const name = window.textsecure.storage.user.getDeviceName();
    return name === undefined || name === null;
  }
}<|MERGE_RESOLUTION|>--- conflicted
+++ resolved
@@ -18,11 +18,8 @@
   IncomingWebSocketRequest,
 } from './WebsocketResources';
 import { isMoreRecentThan, isOlderThan } from '../util/timestamp';
-<<<<<<< HEAD
 import StringView from './StringView';
-=======
 import { ourProfileKeyService } from '../services/ourProfileKey';
->>>>>>> c35e0b8e
 
 const ARCHIVE_AGE = 30 * 24 * 60 * 60 * 1000;
 const PREKEY_ROTATION_AGE = 24 * 60 * 60 * 1000;
