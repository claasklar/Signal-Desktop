--- conflicted
+++ resolved
@@ -138,8 +138,6 @@
       assert.deepEqual(actual, expected);
     });
 
-<<<<<<< HEAD
-=======
     it('returns the correct "from" and "to" when sent to me', () => {
       const searchId = 'search-id';
       const fromId = 'from-id';
@@ -185,7 +183,6 @@
       assert.deepEqual(actual?.to, meAsRecipient);
     });
 
->>>>>>> dd24b770
     it('returns outgoing message and caches appropriately', () => {
       const searchId = 'search-id';
       const fromId = 'from-id';
