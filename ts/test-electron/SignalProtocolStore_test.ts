// Copyright 2015-2021 Signal Messenger, LLC
// SPDX-License-Identifier: AGPL-3.0-only

/* eslint-disable @typescript-eslint/no-explicit-any */

import chai, { assert } from 'chai';
import chaiAsPromised from 'chai-as-promised';
import {
  Direction,
  SenderKeyRecord,
  SessionRecord,
} from '@signalapp/signal-client';

import { signal } from '../protobuf/compiled';
import { sessionStructureToArrayBuffer } from '../util/sessionTranslation';
import { Zone } from '../util/Zone';

import { getRandomBytes, constantTimeEqual } from '../Crypto';
import { clampPrivateKey, setPublicKeyTypeByte } from '../Curve';
import { SignalProtocolStore, GLOBAL_ZONE } from '../SignalProtocolStore';
import { IdentityKeyType, KeyPairType } from '../textsecure/Types.d';

chai.use(chaiAsPromised);

const {
  RecordStructure,
  SessionStructure,
  SenderKeyRecordStructure,
  SenderKeyStateStructure,
} = signal.proto.storage;

describe('SignalProtocolStore', () => {
  const number = '+5558675309';
  let store: SignalProtocolStore;
  let identityKey: KeyPairType;
  let testKey: KeyPairType;

  function getSessionRecord(isOpen?: boolean): SessionRecord {
    const proto = new RecordStructure();

    proto.previousSessions = [];

    if (isOpen) {
      proto.currentSession = new SessionStructure();

      proto.currentSession.aliceBaseKey = toUint8Array(getPublicKey());
      proto.currentSession.localIdentityPublic = toUint8Array(getPublicKey());
      proto.currentSession.localRegistrationId = 435;

      proto.currentSession.previousCounter = 1;
      proto.currentSession.remoteIdentityPublic = toUint8Array(getPublicKey());
      proto.currentSession.remoteRegistrationId = 243;

      proto.currentSession.rootKey = toUint8Array(getPrivateKey());
      proto.currentSession.sessionVersion = 3;
    }

    return SessionRecord.deserialize(
      Buffer.from(sessionStructureToArrayBuffer(proto))
    );
  }

  function getSenderKeyRecord(): SenderKeyRecord {
    const proto = new SenderKeyRecordStructure();

    const state = new SenderKeyStateStructure();

    state.senderKeyId = 4;

    const senderChainKey = new SenderKeyStateStructure.SenderChainKey();

    senderChainKey.iteration = 10;
    senderChainKey.seed = toUint8Array(getPublicKey());
    state.senderChainKey = senderChainKey;

    const senderSigningKey = new SenderKeyStateStructure.SenderSigningKey();
    senderSigningKey.public = toUint8Array(getPublicKey());
    senderSigningKey.private = toUint8Array(getPrivateKey());

    state.senderSigningKey = senderSigningKey;

    state.senderMessageKeys = [];
    const messageKey = new SenderKeyStateStructure.SenderMessageKey();
    messageKey.iteration = 234;
    messageKey.seed = toUint8Array(getPublicKey());
    state.senderMessageKeys.push(messageKey);

    proto.senderKeyStates = [];
    proto.senderKeyStates.push(state);

    return SenderKeyRecord.deserialize(
      Buffer.from(
        signal.proto.storage.SenderKeyRecordStructure.encode(proto).finish()
      )
    );
  }

  function toUint8Array(buffer: ArrayBuffer): Uint8Array {
    return new Uint8Array(buffer);
  }

  function getPrivateKey() {
    const key = getRandomBytes(32);
    clampPrivateKey(key);
    return key;
  }
  function getPublicKey() {
    const key = getRandomBytes(33);
    setPublicKeyTypeByte(key);
    return key;
  }

  before(async () => {
    store = window.textsecure.storage.protocol;
    store.hydrateCaches();
    identityKey = {
      pubKey: getPublicKey(),
      privKey: getPrivateKey(),
    };
    testKey = {
      pubKey: getPublicKey(),
      privKey: getPrivateKey(),
    };

    setPublicKeyTypeByte(identityKey.pubKey);
    setPublicKeyTypeByte(testKey.pubKey);

    clampPrivateKey(identityKey.privKey);
    clampPrivateKey(testKey.privKey);

    window.storage.put('registrationId', 1337);
    window.storage.put('identityKey', identityKey);
    await window.storage.fetch();

    window.ConversationController.reset();
    await window.ConversationController.load();
    await window.ConversationController.getOrCreateAndWait(number, 'private');
  });

  describe('getLocalRegistrationId', () => {
    it('retrieves my registration id', async () => {
      await store.hydrateCaches();
      const id = await store.getLocalRegistrationId();
      assert.strictEqual(id, 1337);
    });
  });
  describe('getIdentityKeyPair', () => {
    it('retrieves my identity key', async () => {
      await store.hydrateCaches();
      const key = await store.getIdentityKeyPair();
      if (!key) {
        throw new Error('Missing key!');
      }

      assert.isTrue(constantTimeEqual(key.pubKey, identityKey.pubKey));
      assert.isTrue(constantTimeEqual(key.privKey, identityKey.privKey));
    });
  });

  describe('senderKeys', () => {
    it('roundtrips in memory', async () => {
      const distributionId = window.getGuid();
      const expected = getSenderKeyRecord();

      const deviceId = 1;
      const encodedAddress = `${number}.${deviceId}`;

      await store.saveSenderKey(encodedAddress, distributionId, expected);

      const actual = await store.getSenderKey(encodedAddress, distributionId);
      if (!actual) {
        throw new Error('getSenderKey returned nothing!');
      }

      assert.isTrue(
        constantTimeEqual(expected.serialize(), actual.serialize())
      );

      await store.removeSenderKey(encodedAddress, distributionId);

      const postDeleteGet = await store.getSenderKey(
        encodedAddress,
        distributionId
      );
      assert.isUndefined(postDeleteGet);
    });

    it('roundtrips through database', async () => {
      const distributionId = window.getGuid();
      const expected = getSenderKeyRecord();

      const deviceId = 1;
      const encodedAddress = `${number}.${deviceId}`;

      await store.saveSenderKey(encodedAddress, distributionId, expected);

      // Re-fetch from the database to ensure we get the latest database value
      await store.hydrateCaches();

      const actual = await store.getSenderKey(encodedAddress, distributionId);
      if (!actual) {
        throw new Error('getSenderKey returned nothing!');
      }

      assert.isTrue(
        constantTimeEqual(expected.serialize(), actual.serialize())
      );

      await store.removeSenderKey(encodedAddress, distributionId);

      // Re-fetch from the database to ensure we get the latest database value
      await store.hydrateCaches();

      const postDeleteGet = await store.getSenderKey(
        encodedAddress,
        distributionId
      );
      assert.isUndefined(postDeleteGet);
    });
  });

  describe('saveIdentity', () => {
    const identifier = `${number}.1`;

    it('stores identity keys', async () => {
      await store.saveIdentity(identifier, testKey.pubKey);
      const key = await store.loadIdentityKey(number);
      if (!key) {
        throw new Error('Missing key!');
      }

      assert.isTrue(constantTimeEqual(key, testKey.pubKey));
    });
    it('allows key changes', async () => {
      const newIdentity = getPublicKey();
      await store.saveIdentity(identifier, testKey.pubKey);
      await store.saveIdentity(identifier, newIdentity);
    });

    describe('When there is no existing key (first use)', () => {
      before(async () => {
        await store.removeIdentityKey(number);
        await store.saveIdentity(identifier, testKey.pubKey);
      });
      it('marks the key firstUse', async () => {
        const identity = await window.Signal.Data.getIdentityKeyById(number);
        if (!identity) {
          throw new Error('Missing identity!');
        }
        assert(identity.firstUse);
      });
      it('sets the timestamp', async () => {
        const identity = await window.Signal.Data.getIdentityKeyById(number);
        if (!identity) {
          throw new Error('Missing identity!');
        }
        assert(identity.timestamp);
      });
      it('sets the verified status to DEFAULT', async () => {
        const identity = await window.Signal.Data.getIdentityKeyById(number);
        if (!identity) {
          throw new Error('Missing identity!');
        }
        assert.strictEqual(identity.verified, store.VerifiedStatus.DEFAULT);
      });
    });
    describe('When there is a different existing key (non first use)', () => {
      const newIdentity = getPublicKey();
      const oldTimestamp = Date.now();

      before(async () => {
        await window.Signal.Data.createOrUpdateIdentityKey({
          id: identifier,
          publicKey: testKey.pubKey,
          firstUse: true,
          timestamp: oldTimestamp,
          nonblockingApproval: false,
          verified: store.VerifiedStatus.DEFAULT,
        });

        await store.hydrateCaches();
        await store.saveIdentity(identifier, newIdentity);
      });
      it('marks the key not firstUse', async () => {
        const identity = await window.Signal.Data.getIdentityKeyById(number);
        if (!identity) {
          throw new Error('Missing identity!');
        }
        assert(!identity.firstUse);
      });
      it('updates the timestamp', async () => {
        const identity = await window.Signal.Data.getIdentityKeyById(number);
        if (!identity) {
          throw new Error('Missing identity!');
        }
        assert.notEqual(identity.timestamp, oldTimestamp);
      });

      describe('The previous verified status was DEFAULT', () => {
        before(async () => {
          await window.Signal.Data.createOrUpdateIdentityKey({
            id: number,
            publicKey: testKey.pubKey,
            firstUse: true,
            timestamp: oldTimestamp,
            nonblockingApproval: false,
            verified: store.VerifiedStatus.DEFAULT,
          });
          await store.hydrateCaches();

          await store.saveIdentity(identifier, newIdentity);
        });
        it('sets the new key to default', async () => {
          const identity = await window.Signal.Data.getIdentityKeyById(number);
          if (!identity) {
            throw new Error('Missing identity!');
          }
          assert.strictEqual(identity.verified, store.VerifiedStatus.DEFAULT);
        });
      });
      describe('The previous verified status was VERIFIED', () => {
        before(async () => {
          await window.Signal.Data.createOrUpdateIdentityKey({
            id: number,
            publicKey: testKey.pubKey,
            firstUse: true,
            timestamp: oldTimestamp,
            nonblockingApproval: false,
            verified: store.VerifiedStatus.VERIFIED,
          });

          await store.hydrateCaches();
          await store.saveIdentity(identifier, newIdentity);
        });
        it('sets the new key to unverified', async () => {
          const identity = await window.Signal.Data.getIdentityKeyById(number);
          if (!identity) {
            throw new Error('Missing identity!');
          }
          assert.strictEqual(
            identity.verified,
            store.VerifiedStatus.UNVERIFIED
          );
        });
      });
      describe('The previous verified status was UNVERIFIED', () => {
        before(async () => {
          await window.Signal.Data.createOrUpdateIdentityKey({
            id: number,
            publicKey: testKey.pubKey,
            firstUse: true,
            timestamp: oldTimestamp,
            nonblockingApproval: false,
            verified: store.VerifiedStatus.UNVERIFIED,
          });

          await store.hydrateCaches();
          await store.saveIdentity(identifier, newIdentity);
        });
        it('sets the new key to unverified', async () => {
          const identity = await window.Signal.Data.getIdentityKeyById(number);
          if (!identity) {
            throw new Error('Missing identity!');
          }
          assert.strictEqual(
            identity.verified,
            store.VerifiedStatus.UNVERIFIED
          );
        });
      });
    });
    describe('When the key has not changed', () => {
      const oldTimestamp = Date.now();
      before(async () => {
        await window.Signal.Data.createOrUpdateIdentityKey({
          id: number,
          publicKey: testKey.pubKey,
          timestamp: oldTimestamp,
          nonblockingApproval: false,
          firstUse: false,
          verified: store.VerifiedStatus.DEFAULT,
        });
        await store.hydrateCaches();
      });
      describe('If it is marked firstUse', () => {
        before(async () => {
          const identity = await window.Signal.Data.getIdentityKeyById(number);
          if (!identity) {
            throw new Error('Missing identity!');
          }
          identity.firstUse = true;
          await window.Signal.Data.createOrUpdateIdentityKey(identity);
          await store.hydrateCaches();
        });
        it('nothing changes', async () => {
          await store.saveIdentity(identifier, testKey.pubKey, true);

          const identity = await window.Signal.Data.getIdentityKeyById(number);
          if (!identity) {
            throw new Error('Missing identity!');
          }
          assert(!identity.nonblockingApproval);
          assert.strictEqual(identity.timestamp, oldTimestamp);
        });
      });
      describe('If it is not marked firstUse', () => {
        before(async () => {
          const identity = await window.Signal.Data.getIdentityKeyById(number);
          if (!identity) {
            throw new Error('Missing identity!');
          }
          identity.firstUse = false;
          await window.Signal.Data.createOrUpdateIdentityKey(identity);
          await store.hydrateCaches();
        });
        describe('If nonblocking approval is required', () => {
          let now: number;
          before(async () => {
            now = Date.now();
            const identity = await window.Signal.Data.getIdentityKeyById(
              number
            );
            if (!identity) {
              throw new Error('Missing identity!');
            }
            identity.timestamp = now;
            await window.Signal.Data.createOrUpdateIdentityKey(identity);
            await store.hydrateCaches();
          });
          it('sets non-blocking approval', async () => {
            await store.saveIdentity(identifier, testKey.pubKey, true);

            const identity = await window.Signal.Data.getIdentityKeyById(
              number
            );
            if (!identity) {
              throw new Error('Missing identity!');
            }

            assert.strictEqual(identity.nonblockingApproval, true);
            assert.strictEqual(identity.timestamp, now);
            assert.strictEqual(identity.firstUse, false);
          });
        });
      });
    });
  });
  describe('saveIdentityWithAttributes', () => {
    let now: number;
    let validAttributes: IdentityKeyType;

    before(async () => {
      now = Date.now();
      validAttributes = {
        id: number,
        publicKey: testKey.pubKey,
        firstUse: true,
        timestamp: now,
        verified: store.VerifiedStatus.VERIFIED,
        nonblockingApproval: false,
      };

      await store.removeIdentityKey(number);
    });
    describe('with valid attributes', () => {
      before(async () => {
        await store.saveIdentityWithAttributes(number, validAttributes);
      });

      it('publicKey is saved', async () => {
        const identity = await window.Signal.Data.getIdentityKeyById(number);
        if (!identity) {
          throw new Error('Missing identity!');
        }
        assert.isTrue(constantTimeEqual(identity.publicKey, testKey.pubKey));
      });
      it('firstUse is saved', async () => {
        const identity = await window.Signal.Data.getIdentityKeyById(number);
        if (!identity) {
          throw new Error('Missing identity!');
        }
        assert.strictEqual(identity.firstUse, true);
      });
      it('timestamp is saved', async () => {
        const identity = await window.Signal.Data.getIdentityKeyById(number);
        if (!identity) {
          throw new Error('Missing identity!');
        }
        assert.strictEqual(identity.timestamp, now);
      });
      it('verified is saved', async () => {
        const identity = await window.Signal.Data.getIdentityKeyById(number);
        if (!identity) {
          throw new Error('Missing identity!');
        }
        assert.strictEqual(identity.verified, store.VerifiedStatus.VERIFIED);
      });
      it('nonblockingApproval is saved', async () => {
        const identity = await window.Signal.Data.getIdentityKeyById(number);
        if (!identity) {
          throw new Error('Missing identity!');
        }
        assert.strictEqual(identity.nonblockingApproval, false);
      });
    });
    describe('with invalid attributes', () => {
      let attributes: IdentityKeyType;
      beforeEach(() => {
        attributes = window._.clone(validAttributes);
      });

      async function testInvalidAttributes() {
        try {
          await store.saveIdentityWithAttributes(number, attributes);
          throw new Error('saveIdentityWithAttributes should have failed');
        } catch (error) {
          // good. we expect to fail with invalid attributes.
        }
      }

      it('rejects an invalid publicKey', async () => {
        attributes.publicKey = 'a string' as any;
        await testInvalidAttributes();
      });
      it('rejects invalid firstUse', async () => {
        attributes.firstUse = 0 as any;
        await testInvalidAttributes();
      });
      it('rejects invalid timestamp', async () => {
        attributes.timestamp = NaN as any;
        await testInvalidAttributes();
      });
      it('rejects invalid verified', async () => {
        attributes.verified = null as any;
        await testInvalidAttributes();
      });
      it('rejects invalid nonblockingApproval', async () => {
        attributes.nonblockingApproval = 0 as any;
        await testInvalidAttributes();
      });
    });
  });
  describe('setApproval', () => {
    it('sets nonblockingApproval', async () => {
      await store.setApproval(number, true);
      const identity = await window.Signal.Data.getIdentityKeyById(number);
      if (!identity) {
        throw new Error('Missing identity!');
      }

      assert.strictEqual(identity.nonblockingApproval, true);
    });
  });
  describe('setVerified', () => {
    async function saveRecordDefault() {
      await window.Signal.Data.createOrUpdateIdentityKey({
        id: number,
        publicKey: testKey.pubKey,
        firstUse: true,
        timestamp: Date.now(),
        verified: store.VerifiedStatus.DEFAULT,
        nonblockingApproval: false,
      });
      await store.hydrateCaches();
    }
    describe('with no public key argument', () => {
      before(saveRecordDefault);
      it('updates the verified status', async () => {
        await store.setVerified(number, store.VerifiedStatus.VERIFIED);

        const identity = await window.Signal.Data.getIdentityKeyById(number);
        if (!identity) {
          throw new Error('Missing identity!');
        }

        assert.strictEqual(identity.verified, store.VerifiedStatus.VERIFIED);
        assert.isTrue(constantTimeEqual(identity.publicKey, testKey.pubKey));
      });
    });
    describe('with the current public key', () => {
      before(saveRecordDefault);
      it('updates the verified status', async () => {
        await store.setVerified(
          number,
          store.VerifiedStatus.VERIFIED,
          testKey.pubKey
        );

        const identity = await window.Signal.Data.getIdentityKeyById(number);
        if (!identity) {
          throw new Error('Missing identity!');
        }

        assert.strictEqual(identity.verified, store.VerifiedStatus.VERIFIED);
        assert.isTrue(constantTimeEqual(identity.publicKey, testKey.pubKey));
      });
    });
    describe('with a mismatching public key', () => {
      const newIdentity = getPublicKey();
      before(saveRecordDefault);
      it('does not change the record.', async () => {
        await store.setVerified(
          number,
          store.VerifiedStatus.VERIFIED,
          newIdentity
        );

        const identity = await window.Signal.Data.getIdentityKeyById(number);
        if (!identity) {
          throw new Error('Missing identity!');
        }

        assert.strictEqual(identity.verified, store.VerifiedStatus.DEFAULT);
        assert.isTrue(constantTimeEqual(identity.publicKey, testKey.pubKey));
      });
    });
  });
  describe('processContactSyncVerificationState', () => {
    const newIdentity = getPublicKey();
    let keychangeTriggered: number;

    beforeEach(() => {
      keychangeTriggered = 0;
      store.bind('keychange', () => {
        keychangeTriggered += 1;
      });
    });
    afterEach(() => {
      store.unbind('keychange');
    });

    describe('when the new verified status is DEFAULT', () => {
      describe('when there is no existing record', () => {
        before(async () => {
          await window.Signal.Data.removeIdentityKeyById(number);
          await store.hydrateCaches();
        });

        it('does nothing', async () => {
          await store.processContactSyncVerificationState(
            number,
            store.VerifiedStatus.DEFAULT,
            newIdentity
          );

          const identity = await window.Signal.Data.getIdentityKeyById(number);

          if (identity) {
            // fetchRecord resolved so there is a record.
            // Bad.
            throw new Error(
              'processContactSyncVerificationState should not save new records'
            );
          }

          assert.strictEqual(keychangeTriggered, 0);
        });
      });
      describe('when the record exists', () => {
        describe('when the existing key is different', () => {
          before(async () => {
            await window.Signal.Data.createOrUpdateIdentityKey({
              id: number,
              publicKey: testKey.pubKey,
              firstUse: true,
              timestamp: Date.now(),
              verified: store.VerifiedStatus.VERIFIED,
              nonblockingApproval: false,
            });
            await store.hydrateCaches();
          });

          it('does not save the new identity (because this is a less secure state)', async () => {
            await store.processContactSyncVerificationState(
              number,
              store.VerifiedStatus.DEFAULT,
              newIdentity
            );

            const identity = await window.Signal.Data.getIdentityKeyById(
              number
            );
            if (!identity) {
              throw new Error('Missing identity!');
            }

            assert.strictEqual(
              identity.verified,
              store.VerifiedStatus.VERIFIED
            );
            assert.isTrue(
              constantTimeEqual(identity.publicKey, testKey.pubKey)
            );
            assert.strictEqual(keychangeTriggered, 0);
          });
        });
        describe('when the existing key is the same but VERIFIED', () => {
          before(async () => {
            await window.Signal.Data.createOrUpdateIdentityKey({
              id: number,
              publicKey: testKey.pubKey,
              firstUse: true,
              timestamp: Date.now(),
              verified: store.VerifiedStatus.VERIFIED,
              nonblockingApproval: false,
            });
            await store.hydrateCaches();
          });

          it('updates the verified status', async () => {
            await store.processContactSyncVerificationState(
              number,
              store.VerifiedStatus.DEFAULT,
              testKey.pubKey
            );

            const identity = await window.Signal.Data.getIdentityKeyById(
              number
            );
            if (!identity) {
              throw new Error('Missing identity!');
            }

            assert.strictEqual(identity.verified, store.VerifiedStatus.DEFAULT);
            assert.isTrue(
              constantTimeEqual(identity.publicKey, testKey.pubKey)
            );
            assert.strictEqual(keychangeTriggered, 0);
          });
        });
        describe('when the existing key is the same and already DEFAULT', () => {
          before(async () => {
            await window.Signal.Data.createOrUpdateIdentityKey({
              id: number,
              publicKey: testKey.pubKey,
              firstUse: true,
              timestamp: Date.now(),
              verified: store.VerifiedStatus.DEFAULT,
              nonblockingApproval: false,
            });
            await store.hydrateCaches();
          });

          it('does not hang', async () => {
            await store.processContactSyncVerificationState(
              number,
              store.VerifiedStatus.DEFAULT,
              testKey.pubKey
            );

            assert.strictEqual(keychangeTriggered, 0);
          });
        });
      });
    });
    describe('when the new verified status is UNVERIFIED', () => {
      describe('when there is no existing record', () => {
        before(async () => {
          await window.Signal.Data.removeIdentityKeyById(number);
          await store.hydrateCaches();
        });

        it('saves the new identity and marks it verified', async () => {
          await store.processContactSyncVerificationState(
            number,
            store.VerifiedStatus.UNVERIFIED,
            newIdentity
          );

          const identity = await window.Signal.Data.getIdentityKeyById(number);
          if (!identity) {
            throw new Error('Missing identity!');
          }

          assert.strictEqual(
            identity.verified,
            store.VerifiedStatus.UNVERIFIED
          );
          assert.isTrue(constantTimeEqual(identity.publicKey, newIdentity));
          assert.strictEqual(keychangeTriggered, 0);
        });
      });
      describe('when the record exists', () => {
        describe('when the existing key is different', () => {
          before(async () => {
            await window.Signal.Data.createOrUpdateIdentityKey({
              id: number,
              publicKey: testKey.pubKey,
              firstUse: true,
              timestamp: Date.now(),
              verified: store.VerifiedStatus.VERIFIED,
              nonblockingApproval: false,
            });
            await store.hydrateCaches();
          });

          it('saves the new identity and marks it UNVERIFIED', async () => {
            await store.processContactSyncVerificationState(
              number,
              store.VerifiedStatus.UNVERIFIED,
              newIdentity
            );

            const identity = await window.Signal.Data.getIdentityKeyById(
              number
            );
            if (!identity) {
              throw new Error('Missing identity!');
            }

            assert.strictEqual(
              identity.verified,
              store.VerifiedStatus.UNVERIFIED
            );
            assert.isTrue(constantTimeEqual(identity.publicKey, newIdentity));
            assert.strictEqual(keychangeTriggered, 1);
          });
        });
        describe('when the key exists and is DEFAULT', () => {
          before(async () => {
            await window.Signal.Data.createOrUpdateIdentityKey({
              id: number,
              publicKey: testKey.pubKey,
              firstUse: true,
              timestamp: Date.now(),
              verified: store.VerifiedStatus.DEFAULT,
              nonblockingApproval: false,
            });
            await store.hydrateCaches();
          });

          it('updates the verified status', async () => {
            await store.processContactSyncVerificationState(
              number,
              store.VerifiedStatus.UNVERIFIED,
              testKey.pubKey
            );
            const identity = await window.Signal.Data.getIdentityKeyById(
              number
            );
            if (!identity) {
              throw new Error('Missing identity!');
            }

            assert.strictEqual(
              identity.verified,
              store.VerifiedStatus.UNVERIFIED
            );
            assert.isTrue(
              constantTimeEqual(identity.publicKey, testKey.pubKey)
            );
            assert.strictEqual(keychangeTriggered, 0);
          });
        });
        describe('when the key exists and is already UNVERIFIED', () => {
          before(async () => {
            await window.Signal.Data.createOrUpdateIdentityKey({
              id: number,
              publicKey: testKey.pubKey,
              firstUse: true,
              timestamp: Date.now(),
              verified: store.VerifiedStatus.UNVERIFIED,
              nonblockingApproval: false,
            });
            await store.hydrateCaches();
          });

          it('does not hang', async () => {
            await store.processContactSyncVerificationState(
              number,
              store.VerifiedStatus.UNVERIFIED,
              testKey.pubKey
            );

            assert.strictEqual(keychangeTriggered, 0);
          });
        });
      });
    });
    describe('when the new verified status is VERIFIED', () => {
      describe('when there is no existing record', () => {
        before(async () => {
          await window.Signal.Data.removeIdentityKeyById(number);
          await store.hydrateCaches();
        });

        it('saves the new identity and marks it verified', async () => {
          await store.processContactSyncVerificationState(
            number,
            store.VerifiedStatus.VERIFIED,
            newIdentity
          );
          const identity = await window.Signal.Data.getIdentityKeyById(number);
          if (!identity) {
            throw new Error('Missing identity!');
          }

          assert.strictEqual(identity.verified, store.VerifiedStatus.VERIFIED);
          assert.isTrue(constantTimeEqual(identity.publicKey, newIdentity));
          assert.strictEqual(keychangeTriggered, 0);
        });
      });
      describe('when the record exists', () => {
        describe('when the existing key is different', () => {
          before(async () => {
            await window.Signal.Data.createOrUpdateIdentityKey({
              id: number,
              publicKey: testKey.pubKey,
              firstUse: true,
              timestamp: Date.now(),
              verified: store.VerifiedStatus.VERIFIED,
              nonblockingApproval: false,
            });
            await store.hydrateCaches();
          });

          it('saves the new identity and marks it VERIFIED', async () => {
            await store.processContactSyncVerificationState(
              number,
              store.VerifiedStatus.VERIFIED,
              newIdentity
            );

            const identity = await window.Signal.Data.getIdentityKeyById(
              number
            );
            if (!identity) {
              throw new Error('Missing identity!');
            }

            assert.strictEqual(
              identity.verified,
              store.VerifiedStatus.VERIFIED
            );
            assert.isTrue(constantTimeEqual(identity.publicKey, newIdentity));
            assert.strictEqual(keychangeTriggered, 1);
          });
        });
        describe('when the existing key is the same but UNVERIFIED', () => {
          before(async () => {
            await window.Signal.Data.createOrUpdateIdentityKey({
              id: number,
              publicKey: testKey.pubKey,
              firstUse: true,
              timestamp: Date.now(),
              verified: store.VerifiedStatus.UNVERIFIED,
              nonblockingApproval: false,
            });
            await store.hydrateCaches();
          });

          it('saves the identity and marks it verified', async () => {
            await store.processContactSyncVerificationState(
              number,
              store.VerifiedStatus.VERIFIED,
              testKey.pubKey
            );
            const identity = await window.Signal.Data.getIdentityKeyById(
              number
            );
            if (!identity) {
              throw new Error('Missing identity!');
            }

            assert.strictEqual(
              identity.verified,
              store.VerifiedStatus.VERIFIED
            );
            assert.isTrue(
              constantTimeEqual(identity.publicKey, testKey.pubKey)
            );
            assert.strictEqual(keychangeTriggered, 0);
          });
        });
        describe('when the existing key is the same and already VERIFIED', () => {
          before(async () => {
            await window.Signal.Data.createOrUpdateIdentityKey({
              id: number,
              publicKey: testKey.pubKey,
              firstUse: true,
              timestamp: Date.now(),
              verified: store.VerifiedStatus.VERIFIED,
              nonblockingApproval: false,
            });
            await store.hydrateCaches();
          });

          it('does not hang', async () => {
            await store.processContactSyncVerificationState(
              number,
              store.VerifiedStatus.VERIFIED,
              testKey.pubKey
            );

            assert.strictEqual(keychangeTriggered, 0);
          });
        });
      });
    });
  });

  describe('isUntrusted', () => {
    it('returns false if identity key old enough', async () => {
      await window.Signal.Data.createOrUpdateIdentityKey({
        id: number,
        publicKey: testKey.pubKey,
        timestamp: Date.now() - 10 * 1000 * 60,
        verified: store.VerifiedStatus.DEFAULT,
        firstUse: false,
        nonblockingApproval: false,
      });

      await store.hydrateCaches();
      const untrusted = await store.isUntrusted(number);
      assert.strictEqual(untrusted, false);
    });

    it('returns false if new but nonblockingApproval is true', async () => {
      await window.Signal.Data.createOrUpdateIdentityKey({
        id: number,
        publicKey: testKey.pubKey,
        timestamp: Date.now(),
        verified: store.VerifiedStatus.DEFAULT,
        firstUse: false,
        nonblockingApproval: true,
      });
      await store.hydrateCaches();

      const untrusted = await store.isUntrusted(number);
      assert.strictEqual(untrusted, false);
    });

    it('returns false if new but firstUse is true', async () => {
      await window.Signal.Data.createOrUpdateIdentityKey({
        id: number,
        publicKey: testKey.pubKey,
        timestamp: Date.now(),
        verified: store.VerifiedStatus.DEFAULT,
        firstUse: true,
        nonblockingApproval: false,
      });
      await store.hydrateCaches();

      const untrusted = await store.isUntrusted(number);
      assert.strictEqual(untrusted, false);
    });

    it('returns true if new, and no flags are set', async () => {
      await window.Signal.Data.createOrUpdateIdentityKey({
        id: number,
        publicKey: testKey.pubKey,
        timestamp: Date.now(),
        verified: store.VerifiedStatus.DEFAULT,
        firstUse: false,
        nonblockingApproval: false,
      });
      await store.hydrateCaches();

      const untrusted = await store.isUntrusted(number);
      assert.strictEqual(untrusted, true);
    });
  });

  describe('getVerified', () => {
    before(async () => {
      await store.setVerified(number, store.VerifiedStatus.VERIFIED);
    });
    it('resolves to the verified status', async () => {
      const result = await store.getVerified(number);
      assert.strictEqual(result, store.VerifiedStatus.VERIFIED);
    });
  });
  describe('isTrustedIdentity', () => {
    const identifier = `${number}.1`;

    describe('When invalid direction is given', () => {
      it('should fail', async () => {
        try {
          await store.isTrustedIdentity(number, testKey.pubKey, 'dir' as any);
          throw new Error('isTrustedIdentity should have failed');
        } catch (error) {
          // good
        }
      });
    });
    describe('When direction is RECEIVING', () => {
      it('always returns true', async () => {
        const newIdentity = getPublicKey();
        await store.saveIdentity(identifier, testKey.pubKey);

        const trusted = await store.isTrustedIdentity(
          identifier,
          newIdentity,
          Direction.Receiving
        );

        if (!trusted) {
          throw new Error('isTrusted returned false when receiving');
        }
      });
    });
    describe('When direction is SENDING', () => {
      describe('When there is no existing key (first use)', () => {
        before(async () => {
          await store.removeIdentityKey(number);
        });
        it('returns true', async () => {
          const newIdentity = getPublicKey();
          const trusted = await store.isTrustedIdentity(
            identifier,
            newIdentity,
            Direction.Sending
          );
          if (!trusted) {
            throw new Error('isTrusted returned false on first use');
          }
        });
      });
      describe('When there is an existing key', () => {
        before(async () => {
          await store.saveIdentity(identifier, testKey.pubKey);
        });
        describe('When the existing key is different', () => {
          it('returns false', async () => {
            const newIdentity = getPublicKey();
            const trusted = await store.isTrustedIdentity(
              identifier,
              newIdentity,
              Direction.Sending
            );
            if (trusted) {
              throw new Error('isTrusted returned true on untrusted key');
            }
          });
        });
        describe('When the existing key matches the new key', () => {
          const newIdentity = getPublicKey();
          before(async () => {
            await store.saveIdentity(identifier, newIdentity);
          });
          it('returns false if keys match but we just received this new identiy', async () => {
            const trusted = await store.isTrustedIdentity(
              identifier,
              newIdentity,
              Direction.Sending
            );

            if (trusted) {
              throw new Error('isTrusted returned true on untrusted key');
            }
          });
          it('returns true if we have already approved identity', async () => {
            await store.saveIdentity(identifier, newIdentity, true);

            const trusted = await store.isTrustedIdentity(
              identifier,
              newIdentity,
              Direction.Sending
            );
            if (!trusted) {
              throw new Error('isTrusted returned false on an approved key');
            }
          });
        });
      });
    });
  });
  describe('storePreKey', () => {
    it('stores prekeys', async () => {
      await store.storePreKey(1, testKey);
      const key = await store.loadPreKey(1);
      if (!key) {
        throw new Error('Missing key!');
      }

      const keyPair = {
        pubKey: window.Signal.Crypto.typedArrayToArrayBuffer(
          key.publicKey().serialize()
        ),
        privKey: window.Signal.Crypto.typedArrayToArrayBuffer(
          key.privateKey().serialize()
        ),
      };

      assert.isTrue(constantTimeEqual(keyPair.pubKey, testKey.pubKey));
      assert.isTrue(constantTimeEqual(keyPair.privKey, testKey.privKey));
    });
  });
  describe('removePreKey', () => {
    before(async () => {
      await store.storePreKey(2, testKey);
    });
    it('deletes prekeys', async () => {
      await store.removePreKey(2);

      const key = await store.loadPreKey(2);
      assert.isUndefined(key);
    });
  });
  describe('storeSignedPreKey', () => {
    it('stores signed prekeys', async () => {
      await store.storeSignedPreKey(3, testKey);
      const key = await store.loadSignedPreKey(3);
      if (!key) {
        throw new Error('Missing key!');
      }

      const keyPair = {
        pubKey: window.Signal.Crypto.typedArrayToArrayBuffer(
          key.publicKey().serialize()
        ),
        privKey: window.Signal.Crypto.typedArrayToArrayBuffer(
          key.privateKey().serialize()
        ),
      };

      assert.isTrue(constantTimeEqual(keyPair.pubKey, testKey.pubKey));
      assert.isTrue(constantTimeEqual(keyPair.privKey, testKey.privKey));
    });
  });
  describe('removeSignedPreKey', () => {
    before(async () => {
      await store.storeSignedPreKey(4, testKey);
    });
    it('deletes signed prekeys', async () => {
      await store.removeSignedPreKey(4);

      const key = await store.loadSignedPreKey(4);
      assert.isUndefined(key);
    });
  });
  describe('storeSession', () => {
    it('stores sessions', async () => {
      const testRecord = getSessionRecord();
      await store.storeSession(`${number}.1`, testRecord);
      const record = await store.loadSession(`${number}.1`);
      if (!record) {
        throw new Error('Missing record!');
      }

      assert.equal(record, testRecord);
    });
  });
  describe('removeAllSessions', () => {
    it('removes all sessions for a number', async () => {
      const devices = [1, 2, 3].map(deviceId => {
        return [number, deviceId].join('.');
      });

      await Promise.all(
        devices.map(async encodedNumber => {
          await store.storeSession(encodedNumber, getSessionRecord());
        })
      );

      await store.removeAllSessions(number);

      const records = await Promise.all(
        devices.map(device => store.loadSession(device))
      );

      for (let i = 0, max = records.length; i < max; i += 1) {
        assert.isUndefined(records[i]);
      }
    });
  });
  describe('clearSessionStore', () => {
    it('clears the session store', async () => {
      const testRecord = getSessionRecord();
      await store.storeSession(`${number}.1`, testRecord);
      await store.clearSessionStore();

      const record = await store.loadSession(`${number}.1`);
      assert.isUndefined(record);
    });
  });
  describe('getDeviceIds', () => {
    it('returns deviceIds for a number', async () => {
      const openRecord = getSessionRecord(true);
      const openDevices = [1, 2, 3, 10].map(deviceId => {
        return [number, deviceId].join('.');
      });
      await Promise.all(
        openDevices.map(async encodedNumber => {
          await store.storeSession(encodedNumber, openRecord);
        })
      );

      const closedRecord = getSessionRecord(false);
      await store.storeSession([number, 11].join('.'), closedRecord);

      const deviceIds = await store.getDeviceIds(number);
      assert.sameMembers(deviceIds, [1, 2, 3, 10]);
    });

    it('returns empty array for a number with no device ids', async () => {
      const deviceIds = await store.getDeviceIds('foo');
      assert.sameMembers(deviceIds, []);
    });
  });

  describe('getOpenDevices', () => {
    it('returns all open devices for a number', async () => {
      const openRecord = getSessionRecord(true);
      const openDevices = [1, 2, 3, 10].map(deviceId => {
        return [number, deviceId].join('.');
      });
      await Promise.all(
        openDevices.map(async encodedNumber => {
          await store.storeSession(encodedNumber, openRecord);
        })
      );

      const closedRecord = getSessionRecord(false);
      await store.storeSession([number, 11].join('.'), closedRecord);

      const result = await store.getOpenDevices([number, 'blah', 'blah2']);
      assert.deepEqual(result, {
        devices: [
          {
            id: 1,
            identifier: number,
          },
          {
            id: 2,
            identifier: number,
          },
          {
            id: 3,
            identifier: number,
          },
          {
            id: 10,
            identifier: number,
          },
        ],
        emptyIdentifiers: ['blah', 'blah2'],
      });
    });

    it('returns empty array for a number with no device ids', async () => {
      const result = await store.getOpenDevices(['foo']);
      assert.deepEqual(result, {
        devices: [],
        emptyIdentifiers: ['foo'],
      });
    });
  });

  describe('zones', () => {
    const zone = new Zone('zone', {
      pendingSessions: true,
      pendingUnprocessed: true,
    });

    beforeEach(async () => {
      await store.removeAllUnprocessed();
      await store.removeAllSessions(number);
    });

    it('should not store pending sessions in global zone', async () => {
      const id = `${number}.1`;
      const testRecord = getSessionRecord();

      await assert.isRejected(
        store.withZone(GLOBAL_ZONE, 'test', async () => {
          await store.storeSession(id, testRecord);
          throw new Error('Failure');
        }),
        'Failure'
      );

      assert.equal(await store.loadSession(id), testRecord);
    });

    it('commits session stores and unprocessed on success', async () => {
      const id = `${number}.1`;
      const testRecord = getSessionRecord();

      await store.withZone(zone, 'test', async () => {
        await store.storeSession(id, testRecord, { zone });

        await store.addUnprocessed(
          {
            id: '2-two',
            envelope: 'second',
            timestamp: 2,
            version: 2,
            attempts: 0,
          },
          { zone }
        );
        assert.equal(await store.loadSession(id, { zone }), testRecord);
      });

      assert.equal(await store.loadSession(id), testRecord);

      const allUnprocessed = await store.getAllUnprocessed();
      assert.deepEqual(
        allUnprocessed.map(({ envelope }) => envelope),
        ['second']
      );
    });

    it('reverts session stores and unprocessed on error', async () => {
      const id = `${number}.1`;
      const testRecord = getSessionRecord();
      const failedRecord = getSessionRecord();

      await store.storeSession(id, testRecord);
      assert.equal(await store.loadSession(id), testRecord);

      await assert.isRejected(
        store.withZone(zone, 'test', async () => {
          await store.storeSession(id, failedRecord, { zone });
          assert.equal(await store.loadSession(id, { zone }), failedRecord);

          await store.addUnprocessed(
            {
              id: '2-two',
              envelope: 'second',
              timestamp: 2,
              version: 2,
              attempts: 0,
            },
            { zone }
          );

          throw new Error('Failure');
        }),
        'Failure'
      );

      assert.equal(await store.loadSession(id), testRecord);
      assert.deepEqual(await store.getAllUnprocessed(), []);
    });

    it('can be re-entered', async () => {
      const id = `${number}.1`;
      const testRecord = getSessionRecord();

      await store.withZone(zone, 'test', async () => {
        await store.withZone(zone, 'nested', async () => {
          await store.storeSession(id, testRecord, { zone });

          assert.equal(await store.loadSession(id, { zone }), testRecord);
        });

        assert.equal(await store.loadSession(id, { zone }), testRecord);
      });

      assert.equal(await store.loadSession(id), testRecord);
    });

    it('can be re-entered after waiting', async () => {
      const a = new Zone('a');
      const b = new Zone('b');

      const order: Array<number> = [];
      const promises: Array<Promise<unknown>> = [];

      // What happens below is briefly following:
      // 1. We enter zone "a"
      // 2. We wait for zone "a" to be left to enter zone "b"
      // 3. Skip few ticks to trigger leave of zone "a" and resolve the waiting
      //    queue promise for zone "b"
      // 4. Enter zone "a" while resolution was the promise above is queued in
      //    microtasks queue.

      promises.push(store.withZone(a, 'a', async () => order.push(1)));
      promises.push(store.withZone(b, 'b', async () => order.push(2)));
      await Promise.resolve();
      await Promise.resolve();
      promises.push(store.withZone(a, 'a again', async () => order.push(3)));

      await Promise.all(promises);

      assert.deepEqual(order, [1, 2, 3]);
    });
<<<<<<< HEAD
=======

    it('should not deadlock in archiveSiblingSessions', async () => {
      const id = `${number}.1`;
      const sibling = `${number}.2`;

      await store.storeSession(id, getSessionRecord(true));
      await store.storeSession(sibling, getSessionRecord(true));

      await store.archiveSiblingSessions(id, { zone });
    });
>>>>>>> 8a429ad5
  });

  describe('Not yet processed messages', () => {
    beforeEach(async () => {
      await store.removeAllUnprocessed();
      const items = await store.getAllUnprocessed();
      assert.strictEqual(items.length, 0);
    });

    it('adds three and gets them back', async () => {
      await Promise.all([
        store.addUnprocessed({
          id: '2-two',
          envelope: 'second',
          timestamp: 2,
          version: 2,
          attempts: 0,
        }),
        store.addUnprocessed({
          id: '3-three',
          envelope: 'third',
          timestamp: 3,
          version: 2,
          attempts: 0,
        }),
        store.addUnprocessed({
          id: '1-one',
          envelope: 'first',
          timestamp: 1,
          version: 2,
          attempts: 0,
        }),
      ]);

      const items = await store.getAllUnprocessed();
      assert.strictEqual(items.length, 3);

      // they are in the proper order because the collection comparator is 'timestamp'
      assert.strictEqual(items[0].envelope, 'first');
      assert.strictEqual(items[1].envelope, 'second');
      assert.strictEqual(items[2].envelope, 'third');
    });

    it('can updates items', async () => {
      const id = '1-one';
      await store.addUnprocessed({
        id,
        envelope: 'first',
        timestamp: 1,
        version: 2,
        attempts: 0,
      });
      await store.updateUnprocessedWithData(id, { decrypted: 'updated' });

      const items = await store.getAllUnprocessed();
      assert.strictEqual(items.length, 1);
      assert.strictEqual(items[0].decrypted, 'updated');
      assert.strictEqual(items[0].timestamp, 1);
    });

    it('removeUnprocessed successfully deletes item', async () => {
      const id = '1-one';
      await store.addUnprocessed({
        id,
        envelope: 'first',
        timestamp: 1,
        version: 2,
        attempts: 0,
      });
      await store.removeUnprocessed(id);

      const items = await store.getAllUnprocessed();
      assert.strictEqual(items.length, 0);
    });
  });
});<|MERGE_RESOLUTION|>--- conflicted
+++ resolved
@@ -1477,8 +1477,6 @@
 
       assert.deepEqual(order, [1, 2, 3]);
     });
-<<<<<<< HEAD
-=======
 
     it('should not deadlock in archiveSiblingSessions', async () => {
       const id = `${number}.1`;
@@ -1489,7 +1487,6 @@
 
       await store.archiveSiblingSessions(id, { zone });
     });
->>>>>>> 8a429ad5
   });
 
   describe('Not yet processed messages', () => {
