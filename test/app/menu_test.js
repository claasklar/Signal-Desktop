--- conflicted
+++ resolved
@@ -50,11 +50,8 @@
               };
               const options = {
                 isBeta: false,
-<<<<<<< HEAD
+                devTools: true,
                 manageDevices: null,
-=======
-                devTools: true,
->>>>>>> 8ba64d4c
                 openContactUs: null,
                 openForums: null,
                 openJoinTheBeta: null,
