--- conflicted
+++ resolved
@@ -308,7 +308,15 @@
         value: window.initialData.mediaCameraPermissions,
         setFn: window.setMediaCameraPermissions,
       });
-<<<<<<< HEAD
+
+      const disappearingMessagesView = new DisappearingMessagesView({
+        value: window.initialData.universalExpireTimer,
+        name: 'disappearing-messages-setting',
+      });
+      this.$('.disappearing-messages-setting').append(
+        disappearingMessagesView.el
+      );
+
       new CheckboxView({
         el: this.$('.read-receipt-setting'),
         value: window.initialData.readReceiptSetting,
@@ -329,17 +337,6 @@
         value: window.initialData.linkPreviewSetting,
         setFn: window.setLinkPreviewSetting,
       });
-=======
-
-      const disappearingMessagesView = new DisappearingMessagesView({
-        value: window.initialData.universalExpireTimer,
-        name: 'disappearing-messages-setting',
-      });
-      this.$('.disappearing-messages-setting').append(
-        disappearingMessagesView.el
-      );
-
->>>>>>> 8a429ad5
       if (!window.initialData.isPrimary) {
         const syncView = new SyncView().render();
         this.$('.sync-setting').append(syncView.el);
