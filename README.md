<!-- Copyright 2014-2020 Signal Messenger, LLC -->
<!-- SPDX-License-Identifier: AGPL-3.0-only -->

# Signal Desktop

**REGISTERING A NEW DEVICE WILL DELETE THE OLD ACCOUNT ASSOCIATED WITH THE NUMBER**

This Signal Desktop fork can be used without a smartphone.

---

This is a hobby project and I am no frontend developer nor a security expert in any way. Nevertheless I am using this fork myself and am trying to keep it up to date with the upstream master branch. This project can not be considered finished, but a minimal usage is covered. Here is a brief overview about what is currently possible:

### Features

- Register Signal-Desktop as a standalone device.
  - This option is part of the official Signal-Desktop (only in development mode) and can therefore be considered rather stable
- Changing a contact's name
- Linking a secondary Signal-Desktop instance to the primary one
- One-Way Synchronization accross multiple devices. This is similar to the synchronization mechanism between Signal-Android/iOS and Signal-Desktop.
  - Any changes made in the secondary devices will be overwritten upon next synchronization
- Changing privacy settings
  - Read Receipts
  - Unidentified Delivery Indicators
  - Typing Indicators
  - Link Previews

## Got a question?

You can find answers to a number of frequently asked questions on our [support site](https://support.signal.org/).
The [community forum](https://community.signalusers.org/) is another good place for questions.

## Found a Bug?

<<<<<<< HEAD
Please search for any [existing issues](https://github.com/claasklar/Signal-Desktop/issues) that describe your bug in order to avoid duplicate submissions.
=======
Please search for any [existing issues](https://github.com/signalapp/Signal-Desktop/issues) that describe your bug in order to avoid duplicate submissions.

## Have a feature request, question, comment?

Please use our community forum: https://community.signalusers.org/

## Contributing Translations

Interested in helping to translate Signal? Contribute here:

https://www.transifex.com/projects/p/signal-desktop
>>>>>>> c9ebb807

## Contributing Code

Please see [CONTRIBUTING.md](https://github.com/claasklar/Signal-Desktop/blob/standalone/CONTRIBUTING.md)
for setup instructions and guidelines for new contributors.

## Cryptography Notice

This distribution includes cryptographic software. The country in which you currently reside may have restrictions on the import, possession, use, and/or re-export to another country, of encryption software.
BEFORE using any encryption software, please check your country's laws, regulations and policies concerning the import, possession, or use, and re-export of encryption software, to see if this is permitted.
See <http://www.wassenaar.org/> for more information.

The U.S. Government Department of Commerce, Bureau of Industry and Security (BIS), has classified this software as Export Commodity Control Number (ECCN) 5D002.C.1, which includes information security software using or performing cryptographic functions with asymmetric algorithms.
The form and manner of this distribution makes it eligible for export under the License Exception ENC Technology Software Unrestricted (TSU) exception (see the BIS Export Administration Regulations, Section 740.13) for both object code and source code.

## License

Copyright 2013–2021 Signal, a 501c3 nonprofit

Licensed under the AGPLv3: https://opensource.org/licenses/agpl-3.0<|MERGE_RESOLUTION|>--- conflicted
+++ resolved
@@ -32,21 +32,11 @@
 
 ## Found a Bug?
 
-<<<<<<< HEAD
 Please search for any [existing issues](https://github.com/claasklar/Signal-Desktop/issues) that describe your bug in order to avoid duplicate submissions.
-=======
-Please search for any [existing issues](https://github.com/signalapp/Signal-Desktop/issues) that describe your bug in order to avoid duplicate submissions.
 
 ## Have a feature request, question, comment?
 
 Please use our community forum: https://community.signalusers.org/
-
-## Contributing Translations
-
-Interested in helping to translate Signal? Contribute here:
-
-https://www.transifex.com/projects/p/signal-desktop
->>>>>>> c9ebb807
 
 ## Contributing Code
 
